/*
 * Project: curve
 * File Created: 2019-12-03
 * Author: charisu
 * Copyright (c)￼ 2018 netease
 */

#ifndef SRC_TOOLS_STATUS_TOOL_H_
#define SRC_TOOLS_STATUS_TOOL_H_

#include <gflags/gflags.h>
#include <glog/logging.h>
#include <brpc/channel.h>
#include <iostream>
#include <iomanip>
#include <vector>
#include <string>
#include <memory>
#include <map>
#include "proto/topology.pb.h"
#include "src/common/timeutility.h"
#include "src/mds/common/mds_define.h"
#include "src/tools/mds_client.h"
#include "src/tools/chunkserver_client.h"
#include "src/tools/namespace_tool_core.h"
#include "src/tools/copyset_check_core.h"
#include "src/tools/etcd_client.h"
#include "src/tools/version_tool.h"
#include "src/tools/curve_tool.h"
#include "src/tools/curve_tool_define.h"
#include "src/tools/metric_client.h"
#include "src/tools/metric_name.h"
#include "src/tools/snapshot_clone_client.h"

using curve::mds::topology::ChunkServerStatus;
using curve::mds::topology::DiskState;
using curve::mds::topology::OnlineState;
using curve::mds::topology::PhysicalPoolInfo;
using curve::mds::topology::LogicalPoolInfo;
using curve::mds::topology::PoolIdType;
using curve::mds::topology::ChunkServerInfo;

namespace curve {
namespace tool {
struct SpaceInfo{
    uint64_t total = 0;
    uint64_t logicalUsed = 0;
    uint64_t physicalUsed = 0;
    uint64_t canBeRecycled = 0;
};

class StatusTool : public CurveTool {
 public:
    StatusTool(std::shared_ptr<MDSClient> mdsClient,
               std::shared_ptr<EtcdClient> etcdClient,
               std::shared_ptr<NameSpaceToolCore> nameSpaceToolCore,
               std::shared_ptr<CopysetCheckCore> copysetCheckCore,
               std::shared_ptr<VersionTool> versionTool,
               std::shared_ptr<MetricClient> metricClient,
               std::shared_ptr<SnapshotCloneClient> snapshotClient) :
                  mdsClient_(mdsClient), etcdClient_(etcdClient),
                  nameSpaceToolCore_(nameSpaceToolCore),
                  copysetCheckCore_(copysetCheckCore),
                  versionTool_(versionTool),
                  metricClient_(metricClient),
                  snapshotClient_(snapshotClient),
                  mdsInited_(false), etcdInited_(false) {}
    ~StatusTool() = default;

    /**
     *  @brief 打印help信息
     *  @param cmd：执行的命令
     *  @return 无
     */
    void PrintHelp(const std::string &command) override;

    /**
     *  @brief 执行命令
     *  @param cmd：执行的命令
     *  @return 成功返回0，失败返回-1
     */
    int RunCommand(const std::string &command) override;

    /**
     *  @brief 返回是否支持该命令
     *  @param command：执行的命令
     *  @return true / false
     */
    static bool SupportCommand(const std::string& command);

    /**
     *  @brief 判断集群是否健康
     */
    bool IsClusterHeatlhy();

 private:
    int Init(const std::string& command);
    int SpaceCmd();
    int StatusCmd();
    int ChunkServerListCmd();
    int ChunkServerStatusCmd();
    int GetPoolsInCluster(std::vector<PhysicalPoolInfo>* phyPools,
                          std::vector<LogicalPoolInfo>* lgPools);
    int GetSpaceInfo(SpaceInfo* spaceInfo);
    int PrintClusterStatus();
    int PrintMdsStatus();
    int PrintEtcdStatus();
    int PrintChunkserverStatus(bool checkLeftSize = true);
    int PrintClientStatus();
<<<<<<< HEAD
    void PrintCsLeftSizeStatistics(const std::vector<uint64_t>& leftSize);
=======
    int PrintSnapshotCloneStatus();

>>>>>>> 751ef989
    /**
     *  @brief 判断命令是否需要和etcd交互
     *  @param command：执行的命令
     *  @return 需要返回true，否则返回false
     */
    bool CommandNeedEtcd(const std::string& command);


    /**
     *  @brief 判断命令是否需要mds
     *  @param command：执行的命令
     *  @return 需要返回true，否则返回false
     */
    bool CommandNeedMds(const std::string& command);

    /**
     *  @brief 判断命令是否需要snapshot clone server
     *  @param command：执行的命令
     *  @return 需要返回true，否则返回false
     */
    bool CommandNeedSnapshotClone(const std::string& command);

    /**
     *  @brief 打印在线状态
     *  @param name : 在线状态对应的名字
     *  @param onlineStatus 在线状态的map
     */
    void PrintOnlineStatus(const std::string& name,
                           const std::map<std::string, bool>& onlineStatus);

    /**
     *  @brief 获取并打印mds version信息
     */
    int GetAndPrintMdsVersion();

 private:
    // 向mds发送RPC的client
    std::shared_ptr<MDSClient> mdsClient_;
    // NameSpace工具，用于获取recycleBin的大小
    std::shared_ptr<NameSpaceToolCore> nameSpaceToolCore_;
    // Copyset检查工具，用于检查集群和chunkserver的健康状态
    std::shared_ptr<CopysetCheckCore> copysetCheckCore_;
    // etcd client，用于调etcd API获取状态
    std::shared_ptr<EtcdClient> etcdClient_;
    // 用于获取metric
    std::shared_ptr<MetricClient> metricClient_;
    // 用于获取snapshot clone的状态
    std::shared_ptr<SnapshotCloneClient> snapshotClient_;
    // version client，用于获取version信息
    std::shared_ptr<VersionTool> versionTool_;
    // mds是否初始化过
    bool mdsInited_;
    // etcd是否初始化过
    bool etcdInited_;
};
}  // namespace tool
}  // namespace curve

#endif  // SRC_TOOLS_STATUS_TOOL_H_<|MERGE_RESOLUTION|>--- conflicted
+++ resolved
@@ -107,12 +107,9 @@
     int PrintEtcdStatus();
     int PrintChunkserverStatus(bool checkLeftSize = true);
     int PrintClientStatus();
-<<<<<<< HEAD
     void PrintCsLeftSizeStatistics(const std::vector<uint64_t>& leftSize);
-=======
     int PrintSnapshotCloneStatus();
 
->>>>>>> 751ef989
     /**
      *  @brief 判断命令是否需要和etcd交互
      *  @param command：执行的命令
