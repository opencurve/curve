--- conflicted
+++ resolved
@@ -97,11 +97,7 @@
      */
     int GetMinScatterWidth(PoolIdType lpid);
 
-<<<<<<< HEAD
-     /**
-=======
-    /**
->>>>>>> 6459c204
+    /**
      * @brief CopysetAllPeersOnline 指定copyset的所有副本是否在线
      *
      * @param[in] copySetInfo 指定copyset
