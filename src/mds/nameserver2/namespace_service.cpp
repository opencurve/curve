/*
 *  Copyright (c) 2020 NetEase Inc.
 *
 *  Licensed under the Apache License, Version 2.0 (the "License");
 *  you may not use this file except in compliance with the License.
 *  You may obtain a copy of the License at
 *
 *      http://www.apache.org/licenses/LICENSE-2.0
 *
 *  Unless required by applicable law or agreed to in writing, software
 *  distributed under the License is distributed on an "AS IS" BASIS,
 *  WITHOUT WARRANTIES OR CONDITIONS OF ANY KIND, either express or implied.
 *  See the License for the specific language governing permissions and
 *  limitations under the License.
 */

/*
 * Project: curve
 * Created Date: Tuesday September 25th 2018
 * Author: hzsunjianliang
 */
#include "src/mds/nameserver2/namespace_service.h"
#include <algorithm>
#include <vector>
#include <string>
#include <memory>
#include <utility>
#include "src/mds/nameserver2/curvefs.h"
#include "src/mds/nameserver2/file_lock.h"
#include "src/common/string_util.h"
#include "src/common/timeutility.h"
#include "src/mds/nameserver2/helper/namespace_helper.h"

namespace curve {
namespace mds {

using curve::common::ExpiredTime;

void NameSpaceService::CreateFile(::google::protobuf::RpcController* controller,
                       const ::curve::mds::CreateFileRequest* request,
                       ::curve::mds::CreateFileResponse* response,
                       ::google::protobuf::Closure* done) {
    brpc::ClosureGuard doneGuard(done);
    brpc::Controller* cntl = static_cast<brpc::Controller*>(controller);
    ExpiredTime expiredTime;

    if (!isPathValid(request->filename())) {
        response->set_statuscode(StatusCode::kParaError);
        LOG(WARNING) << "logid = " << cntl->log_id()
                     << ", CreateFile request path is invalid, filename = "
                     << request->filename()
                     << ", filetype = " << request->filetype()
                     << ", filelength = " << request->filelength();
        return;
    }

    LOG(INFO) << "logid = " << cntl->log_id()
              << ", CreateFile request: " << request->ShortDebugString();

    FileWriteLockGuard guard(fileLockManager_, request->filename());

    std::string signature;
    if (request->has_signature()) {
        signature = request->signature();
    }

    StatusCode retCode;
    retCode = kCurveFS.CheckPathOwner(request->filename(), request->owner(),
                                      signature, request->date());
    if (retCode != StatusCode::kOK) {
        response->set_statuscode(retCode);
        if (google::ERROR != GetMdsLogLevel(retCode)) {
            LOG(WARNING) << "logid = " << cntl->log_id()
                << ", CheckPathOwner fail, filename = " <<  request->filename()
                << ", owner = " << request->owner()
                << ", statusCode = " << retCode;
        } else {
            LOG(ERROR) << "logid = " << cntl->log_id()
                << ", CheckPathOwner fail, filename = " <<  request->filename()
                << ", owner = " << request->owner()
                << ", statusCode = " << retCode;
        }
        return;
    }

    retCode = kCurveFS.CreateFile(request->filename(), request->poolset(),
            request->owner(), request->filetype(), request->filelength(),
            request->stripeunit(), request->stripecount());
    if (retCode != StatusCode::kOK)  {
        response->set_statuscode(retCode);
        // TODO(hzsunjianliang): check if we should really print error here
        if (google::ERROR != GetMdsLogLevel(retCode)) {
            LOG(WARNING) << "logid = " << cntl->log_id()
                << ", CreateFile fail, filename = " <<  request->filename()
                << ", statusCode = " << retCode
                << ", StatusCode_Name = " << StatusCode_Name(retCode)
                << ", cost " << expiredTime.ExpiredMs() << " ms";
        } else {
            LOG(ERROR) << "logid = " << cntl->log_id()
                << ", CreateFile fail, filename = " <<  request->filename()
                << ", statusCode = " << retCode
                << ", StatusCode_Name = " << StatusCode_Name(retCode)
                << ", cost " << expiredTime.ExpiredMs() << " ms";
        }

        return;
    } else {
        response->set_statuscode(StatusCode::kOK);
        LOG(INFO) << "logid = " << cntl->log_id()
                  << ", CreateFile ok, filename = " << request->filename()
                  << ", cost " << expiredTime.ExpiredMs() << " ms";
    }
    return;
}

void NameSpaceService::DeleteFile(::google::protobuf::RpcController* controller,
                       const ::curve::mds::DeleteFileRequest* request,
                       ::curve::mds::DeleteFileResponse* response,
                       ::google::protobuf::Closure* done) {
    brpc::ClosureGuard doneGuard(done);
    brpc::Controller* cntl = static_cast<brpc::Controller*>(controller);
    ExpiredTime expiredTime;

    if (!isPathValid(request->filename())) {
        response->set_statuscode(StatusCode::kParaError);
        LOG(WARNING) << "logid = " << cntl->log_id()
                     << ", DeleteFile request path is invalid, filename = "
                     << request->filename();
        return;
    }

    LOG(INFO) << "logid = " << cntl->log_id()
        << ", DeleteFile request, filename = " << request->filename()
        << " forDeleteFlag = " << request->forcedelete();

    std::string cloneSrcFileName = "";
    {
        FileReadLockGuard guard(fileLockManager_, request->filename());
        FileInfo fileInfo;
        StatusCode retCode = kCurveFS.GetFileInfo(request->filename(),
                                                  &fileInfo);
        if (retCode != StatusCode::kOK) {
            response->set_statuscode(retCode);
            if (google::ERROR != GetMdsLogLevel(retCode)) {
                LOG(WARNING) << "logid = " << cntl->log_id()
                    << ", GetFileInfo fail, filename = " <<  request->filename()
                    << ", statusCode = " << retCode;
            } else {
                LOG(ERROR) << "logid = " << cntl->log_id()
                    << ", GetFileInfo fail, filename = " <<  request->filename()
                    << ", statusCode = " << retCode;
            }
            return;
        }
        // check is clone file or not
        if (fileInfo.filetype() == FileType::INODE_CLONE_PAGEFILE) {
            cloneSrcFileName = fileInfo.clonesource();
        }
    }

    FileWriteLockGuard guard(fileLockManager_, request->filename(),
                                               cloneSrcFileName);

    std::string signature;
    if (request->has_signature()) {
        signature = request->signature();
    }

    StatusCode retCode;
    retCode = kCurveFS.CheckFileOwner(request->filename(), request->owner(),
                                      signature, request->date());
    if (retCode != StatusCode::kOK) {
        response->set_statuscode(retCode);
        if (google::ERROR != GetMdsLogLevel(retCode)) {
            LOG(WARNING) << "logid = " << cntl->log_id()
                << ", CheckFileOwner fail, filename = " <<  request->filename()
                << ", owner = " << request->owner()
                << ", statusCode = " << retCode;
        } else {
            LOG(ERROR) << "logid = " << cntl->log_id()
                << ", CheckFileOwner fail, filename = " <<  request->filename()
                << ", owner = " << request->owner()
                << ", statusCode = " << retCode;
        }

        return;
    }
    bool forceDeleteFlag = false;
    if (request->has_forcedelete()) {
        forceDeleteFlag = request->forcedelete();
    }

    uint64_t fileId = kUnitializedFileID;
    if (request->has_fileid()) {
        fileId = request->fileid();
    }

    retCode = kCurveFS.DeleteFile(request->filename(), fileId, forceDeleteFlag);
    if (retCode != StatusCode::kOK)  {
        response->set_statuscode(retCode);
        if (google::ERROR != GetMdsLogLevel(retCode)) {
            LOG(WARNING) << "logid = " << cntl->log_id()
                << ", DeleteFile fail, filename = " <<  request->filename()
                << ", statusCode = " << retCode
                << ", StatusCode_Name = " << StatusCode_Name(retCode)
                << ", cost " << expiredTime.ExpiredMs() << " ms";
        } else {
            LOG(ERROR) << "logid = " << cntl->log_id()
                << ", DeleteFile fail, filename = " <<  request->filename()
                << ", statusCode = " << retCode
                << ", StatusCode_Name = " << StatusCode_Name(retCode)
                << ", cost " << expiredTime.ExpiredMs() << " ms";
        }
        return;
    } else {
        response->set_statuscode(StatusCode::kOK);
        LOG(INFO) << "logid = " << cntl->log_id()
                  << ", DeleteFile ok, filename = " << request->filename()
                  << ", cost " << expiredTime.ExpiredMs() << " ms";
    }
    return;
}

void NameSpaceService::RecoverFile(
                       ::google::protobuf::RpcController* controller,
                       const ::curve::mds::RecoverFileRequest* request,
                       ::curve::mds::RecoverFileResponse* response,
                       ::google::protobuf::Closure* done) {
    brpc::ClosureGuard doneGuard(done);
    brpc::Controller* cntl = static_cast<brpc::Controller*>(controller);
    ExpiredTime expiredTime;

    // check the filename is valid
    if (!isPathValid(request->filename())) {
        response->set_statuscode(StatusCode::kParaError);
        LOG(WARNING) << "logid = " << cntl->log_id()
                     << ", RecoverFile request path is invalid, filename = "
                     << request->filename();
        return;
    }

    LOG(INFO) << "logid = " << cntl->log_id()
        << ", RecoverFile request, filename = " << request->filename();

    // find the recoverFile in the RecycleBin
    FileInfo recoverFileInfo;
    std::string recoverFileName;
    StatusCode retCode;
    uint64_t fileId = kUnitializedFileID;
    if (request->has_fileid()) {
        fileId = request->fileid();
    }

    {
        FileReadLockGuard guard(fileLockManager_, RECYCLEBINDIR);
        retCode = kCurveFS.GetRecoverFileInfo(request->filename(), fileId,
                                              &recoverFileInfo);
        if (retCode != StatusCode::kOK) {
            response->set_statuscode(retCode);
            if (google::ERROR != GetMdsLogLevel(retCode)) {
                LOG(WARNING) << "logid = " << cntl->log_id()
                    << ", GetRecoverFileInfo fail, filename = "
                    <<  request->filename()
                    << ", owner = " << request->owner()
                    << ", statusCode = " << retCode;
            } else {
                LOG(ERROR) << "logid = " << cntl->log_id()
                    << ", GetRecoverFileInfo fail, filename = "
                    <<  request->filename()
                    << ", owner = " << request->owner()
                    << ", statusCode = " << retCode;
            }
            return;
        }
    }

    recoverFileName = RECYCLEBINDIR + "/" + recoverFileInfo.filename();
    FileWriteLockGuard guard(fileLockManager_, recoverFileName,
                             recoverFileInfo.originalfullpathname());
    std::string signature;
    if (request->has_signature()) {
        signature = request->signature();
    }

    retCode = kCurveFS.CheckRecycleFileOwner(recoverFileName,
                                      request->owner(), signature,
                                      request->date());
    if (retCode != StatusCode::kOK) {
        response->set_statuscode(retCode);
        if (google::ERROR != GetMdsLogLevel(retCode)) {
            LOG(WARNING) << "logid = " << cntl->log_id()
                << ", CheckFileOwner fail, filename = " << recoverFileName
                << ", owner = " << request->owner()
                << ", statusCode = " << retCode;
        } else {
            LOG(ERROR) << "logid = " << cntl->log_id()
                << ", CheckFileOwner fail, filename = " << recoverFileName
                << ", owner = " << request->owner()
                << ", statusCode = " << retCode;
        }
        return;
    }

    retCode = kCurveFS.CheckDestinationOwner(
                                        recoverFileInfo.originalfullpathname(),
                                        request->owner(), signature,
                                        request->date());
    if (retCode != StatusCode::kOK) {
        response->set_statuscode(retCode);
        if (google::ERROR != GetMdsLogLevel(retCode)) {
            LOG(WARNING)  << "logid = " << cntl->log_id()
                        << ", CheckOriginFileOwner fail, filename = "
                        <<  recoverFileInfo.originalfullpathname()
                        << ", owner = " << request->owner()
                        << ", statusCode = " << retCode;
        } else {
            LOG(ERROR)  << "logid = " << cntl->log_id()
                        << ", CheckOriginFileOwner fail, filename = "
                        <<  recoverFileInfo.originalfullpathname()
                        << ", owner = " << request->owner()
                        << ", statusCode = " << retCode;
        }
        return;
    }

    retCode = kCurveFS.RecoverFile(request->filename(),
                                   recoverFileName, fileId);
    if (retCode != StatusCode::kOK)  {
        response->set_statuscode(retCode);
        if (google::ERROR != GetMdsLogLevel(retCode)) {
            LOG(WARNING) << "logid = " << cntl->log_id()
                << ", RecoverFile fail, filename = " <<  request->filename()
                << ", statusCode = " << retCode
                << ", StatusCode_Name = " << StatusCode_Name(retCode)
                << ", cost " << expiredTime.ExpiredMs() << " ms";
        } else {
            LOG(ERROR) << "logid = " << cntl->log_id()
                << ", RecoverFile fail, filename = " <<  request->filename()
                << ", statusCode = " << retCode
                << ", StatusCode_Name = " << StatusCode_Name(retCode)
                << ", cost " << expiredTime.ExpiredMs() << " ms";
        }
        return;
    } else {
        response->set_statuscode(StatusCode::kOK);
        LOG(INFO) << "logid = " << cntl->log_id()
                  << ", RecoverFile ok, filename = " << request->filename()
                  << ", cost " << expiredTime.ExpiredMs() << " ms";
    }
    return;
}

void NameSpaceService::GetFileInfo(
                        ::google::protobuf::RpcController* controller,
                        const ::curve::mds::GetFileInfoRequest* request,
                        ::curve::mds::GetFileInfoResponse* response,
                        ::google::protobuf::Closure* done) {
    brpc::ClosureGuard doneGuard(done);
    brpc::Controller* cntl = static_cast<brpc::Controller*>(controller);
    ExpiredTime expiredTime;

    if (!isPathValid(request->filename())) {
        response->set_statuscode(StatusCode::kParaError);
        LOG(WARNING) << "logid = " << cntl->log_id()
                     << ", GetFileInfo request path is invalid, filename = "
                     << request->filename();
        return;
    }

    LOG_EVERY_SECOND(INFO) << "logid = " << cntl->log_id()
                           << ", GetFileInfo request, filename = "
                           << request->filename();

    FileReadLockGuard guard(fileLockManager_, request->filename());

    StatusCode retCode;
    std::string signature;
    if (request->has_signature()) {
        signature = request->signature();
    }
    retCode = kCurveFS.CheckFileOwner(request->filename(), request->owner(),
                                      signature, request->date());
    if (retCode != StatusCode::kOK) {
        response->set_statuscode(retCode);
        if (google::ERROR != GetMdsLogLevel(retCode)) {
            LOG(WARNING) << "logid = " << cntl->log_id()
                << ", CheckFileOwner fail, filename = "
                <<  request->filename()
                << ", owner = " << request->owner()
                << ", statusCode = " << retCode;
        } else {
            LOG(ERROR) << "logid = " << cntl->log_id()
                << ", CheckFileOwner fail, filename = "
                <<  request->filename()
                << ", owner = " << request->owner()
                << ", statusCode = " << retCode;
        }
        return;
    }

    retCode = kCurveFS.GetFileInfoWithCloneChain(request->filename(),
        response->mutable_fileinfo());

    if (retCode != StatusCode::kOK)  {
        response->set_statuscode(retCode);
        if (google::ERROR != GetMdsLogLevel(retCode)) {
            LOG(WARNING) << "logid = " << cntl->log_id()
                << ", GetFileInfo fail, filename = " <<  request->filename()
                << ", statusCode = " << retCode
                << ", StatusCode_Name = " << StatusCode_Name(retCode)
                << ", cost " << expiredTime.ExpiredMs() << " ms";
        } else {
            LOG(ERROR) << "logid = " << cntl->log_id()
                << ", GetFileInfo fail, filename = " <<  request->filename()
                << ", statusCode = " << retCode
                << ", StatusCode_Name = " << StatusCode_Name(retCode)
                << ", cost " << expiredTime.ExpiredMs() << " ms";
        }
        return;
    } else {
        response->set_statuscode(StatusCode::kOK);
        LOG(INFO) << "logid = " << cntl->log_id()
                  << ", GetFileInfo ok, filename = " << request->filename()
                  << ", cost " << expiredTime.ExpiredMs() << " ms";
    }
    return;
}

void NameSpaceService::GetOrAllocateSegment(
                    ::google::protobuf::RpcController* controller,
                    const ::curve::mds::GetOrAllocateSegmentRequest* request,
                    ::curve::mds::GetOrAllocateSegmentResponse* response,
                    ::google::protobuf::Closure* done) {
    brpc::ClosureGuard doneGuard(done);
    brpc::Controller* cntl = static_cast<brpc::Controller*>(controller);
    ExpiredTime expiredTime;

    if (!isPathValid(request->filename())) {
        response->set_statuscode(StatusCode::kParaError);
        LOG(WARNING)
            << "logid = " << cntl->log_id()
            << ", GetOrAllocateSegment request path is invalid, filename = "
            << request->filename() << ", offset = " << request->offset()
            << ", allocateTag = " << request->allocateifnotexist();
        return;
    }

    LOG(INFO) << "logid = " << cntl->log_id()
        << ", GetOrAllocateSegment request, filename = " << request->filename()
        << ", offset = " << request->offset() << ", allocateTag = "
        << request->allocateifnotexist();

    FileWriteLockGuard guard(fileLockManager_, request->filename());

    std::string signature;
    if (request->has_signature()) {
        signature = request->signature();
    }

    StatusCode retCode = kCurveFS.CheckFileOwner(
        request->filename(), request->owner(),
        signature, request->date());
    if (retCode != StatusCode::kOK) {
        response->set_statuscode(retCode);
        if (google::ERROR != GetMdsLogLevel(retCode)) {
            LOG(WARNING) << "logid = " << cntl->log_id()
                << ", CheckFileOwner fail, filename = " <<  request->filename()
                << ", owner = " << request->owner()
                << ", statusCode = " << retCode;
        } else {
            LOG(ERROR) << "logid = " << cntl->log_id()
                << ", CheckFileOwner fail, filename = " <<  request->filename()
                << ", owner = " << request->owner()
                << ", statusCode = " << retCode;
        }
        return;
    }

    if (request->allocateifnotexist() && request->has_epoch()) {
        retCode = kCurveFS.CheckEpoch(request->filename(), request->epoch());
        if (retCode != StatusCode::kOK) {
            response->set_statuscode(retCode);
            if (google::ERROR != GetMdsLogLevel(retCode)) {
                LOG(WARNING) << "logid = " << cntl->log_id()
                    << ", CheckEpoch fail, filename = " <<  request->filename()
                    << ", epoch = " << request->epoch()
                    << ", statusCode = " << retCode;
            } else {
                LOG(ERROR) << "logid = " << cntl->log_id()
                    << ", CheckEpoch fail, filename = " <<  request->filename()
                    << ", epoch = " << request->epoch()
                    << ", statusCode = " << retCode;
            }
            return;
        }
    }

    retCode = kCurveFS.GetOrAllocateSegment(request->filename(),
                request->offset(),
                request->allocateifnotexist(),
                request->clones(),
                response->mutable_pagefilesegment());

    if (retCode != StatusCode::kOK)  {
        response->set_statuscode(retCode);
        if (google::ERROR != GetMdsLogLevel(retCode)) {
            LOG(WARNING) << "logid = " << cntl->log_id()
                << ", GetOrAllocateSegment fail, filename = "
                <<  request->filename()
                << ", offset = " << request->offset()
                << ", allocateTag = " << request->allocateifnotexist()
                << ", statusCode = " << retCode
                << ", StatusCode_Name = " << StatusCode_Name(retCode)
                << ", cost " << expiredTime.ExpiredMs() << " ms";
        } else {
            LOG(ERROR) << "logid = " << cntl->log_id()
                << ", GetOrAllocateSegment fail, filename = "
                <<  request->filename()
                << ", offset = " << request->offset()
                << ", allocateTag = " << request->allocateifnotexist()
                << ", statusCode = " << retCode
                << ", StatusCode_Name = " << StatusCode_Name(retCode)
                << ", cost " << expiredTime.ExpiredMs() << " ms";
        }
        response->clear_pagefilesegment();
    } else {
        response->set_statuscode(StatusCode::kOK);
        LOG(INFO) << "logid = " << cntl->log_id()
                  << ", GetOrAllocateSegment ok, filename = "
                  << request->filename() << ", offset = " << request->offset()
                  << ", allocateTag = " << request->allocateifnotexist()
                  << ", cost " << expiredTime.ExpiredMs() << " ms";
    }
    return;
}

void NameSpaceService::RenameFile(::google::protobuf::RpcController* controller,
                         const ::curve::mds::RenameFileRequest* request,
                         ::curve::mds::RenameFileResponse* response,
                         ::google::protobuf::Closure* done) {
    brpc::ClosureGuard doneGuard(done);
    brpc::Controller* cntl = static_cast<brpc::Controller*>(controller);
    ExpiredTime expiredTime;

    // IsRenamePathValid determines whether the rename path is able to lock
    // case like this is not allow: rename /a/b -> /b or rename /a/b -> /a.
    // A path cannot include another
    if (!isPathValid(request->oldfilename())
        || !isPathValid(request->newfilename())
        || !IsRenamePathValid(request->oldfilename(), request->newfilename())) {
        response->set_statuscode(StatusCode::kParaError);
        LOG(WARNING) << "logid = " << cntl->log_id()
                     << ", RenameFile request path is invalid, oldfilename = "
                     << request->oldfilename()
                     << ", newfilename = " << request->newfilename();
        return;
    }

    LOG(INFO) << "logid = " << cntl->log_id()
        << ", RenameFile request, oldfilename = " << request->oldfilename()
        << ", newfilename = " << request->newfilename();

    FileWriteLockGuard guard(fileLockManager_, request->oldfilename(),
                                               request->newfilename());

    std::string signature;
    if (request->has_signature()) {
        signature = request->signature();
    }

    StatusCode retCode;
    retCode = kCurveFS.CheckFileOwner(request->oldfilename(), request->owner(),
                                      signature, request->date());
    if (retCode != StatusCode::kOK) {
        response->set_statuscode(retCode);
        if (google::ERROR != GetMdsLogLevel(retCode)) {
            LOG(WARNING) << "logid = " << cntl->log_id()
                << ", CheckFileOwner fail, filename = "
                << request->oldfilename()
                << ", owner = " << request->owner()
                << ", statusCode = " << retCode;
        } else {
            LOG(ERROR) << "logid = " << cntl->log_id()
                << ", CheckFileOwner fail, filename = "
                << request->oldfilename()
                << ", owner = " << request->owner()
                << ", statusCode = " << retCode;
        }
        return;
    }

    retCode = kCurveFS.CheckDestinationOwner(request->newfilename(),
                                             request->owner(), signature,
                                             request->date());
    if (retCode != StatusCode::kOK) {
        response->set_statuscode(retCode);
        if (google::ERROR != GetMdsLogLevel(retCode)) {
            LOG(WARNING)  << "logid = " << cntl->log_id()
                        << ", CheckDestinationOwner fail, filename = "
                        <<  request->newfilename()
                        << ", owner = " << request->owner()
                        << ", statusCode = " << retCode;
        } else {
            LOG(ERROR)  << "logid = " << cntl->log_id()
                        << ", CheckDestinationOwner fail, filename = "
                        <<  request->newfilename()
                        << ", owner = " << request->owner()
                        << ", statusCode = " << retCode;
        }
        return;
    }

    // use default value if not passed in
    uint64_t oldFileId = kUnitializedFileID;
    uint64_t newFileId = kUnitializedFileID;
    if (request->has_oldfileid()) {
        oldFileId = request->oldfileid();
    }

    if (request->has_newfileid()) {
        newFileId = request->newfileid();
    }

    retCode = kCurveFS.RenameFile(request->oldfilename(),
            request->newfilename(), oldFileId, newFileId);
    if (retCode != StatusCode::kOK)  {
        response->set_statuscode(retCode);
        if (google::ERROR != GetMdsLogLevel(retCode)) {
            LOG(WARNING) << "logid = " << cntl->log_id()
                << ", RenameFile fail, oldfilename = " << request->oldfilename()
                << ", newfilename = " << request->newfilename()
                << ", statusCode = " << retCode
                << ", StatusCode_Name = " << StatusCode_Name(retCode)
                << ", cost " << expiredTime.ExpiredMs() << " ms";
        } else {
            LOG(ERROR) << "logid = " << cntl->log_id()
                << ", RenameFile fail, oldfilename = " << request->oldfilename()
                << ", newfilename = " << request->newfilename()
                << ", statusCode = " << retCode
                << ", StatusCode_Name = " << StatusCode_Name(retCode)
                << ", cost " << expiredTime.ExpiredMs() << " ms";
        }
    } else {
        response->set_statuscode(StatusCode::kOK);
        LOG(INFO) << "logid = " << cntl->log_id()
                  << ", RenameFile ok, oldFileName = " << request->oldfilename()
                  << ", newFileName = " << request->newfilename()
                  << ", cost " << expiredTime.ExpiredMs() << " ms";
    }
    return;
}

void NameSpaceService::ExtendFile(::google::protobuf::RpcController* controller,
                    const ::curve::mds::ExtendFileRequest* request,
                    ::curve::mds::ExtendFileResponse* response,
                    ::google::protobuf::Closure* done) {
    brpc::ClosureGuard doneGuard(done);
    brpc::Controller* cntl = static_cast<brpc::Controller*>(controller);
    ExpiredTime expiredTime;

    if (!isPathValid(request->filename())) {
        response->set_statuscode(StatusCode::kParaError);
        LOG(WARNING) << "logid = " << cntl->log_id()
                     << ", ExtendFile request path is invalid, filename = "
                     << request->filename()
                     << ", newsize = " << request->newsize();
        return;
    }

    LOG(INFO) << "logid = " << cntl->log_id()
              << ", ExtendFile request, filename = " << request->filename()
              << ", newsize = " << request->newsize();

    FileWriteLockGuard guard(fileLockManager_, request->filename());

    std::string signature;
    if (request->has_signature()) {
        signature = request->signature();
    }

    StatusCode retCode;
    retCode = kCurveFS.CheckFileOwner(request->filename(), request->owner(),
                                      signature, request->date());
    if (retCode != StatusCode::kOK) {
        response->set_statuscode(retCode);
        if (google::ERROR != GetMdsLogLevel(retCode)) {
            LOG(WARNING) << "logid = " << cntl->log_id()
                << ", CheckFileOwner fail, filename = " <<  request->filename()
                << ", owner = " << request->owner()
                << ", statusCode = " << retCode;
        } else {
            LOG(ERROR) << "logid = " << cntl->log_id()
                << ", CheckFileOwner fail, filename = " <<  request->filename()
                << ", owner = " << request->owner()
                << ", statusCode = " << retCode;
        }
        return;
    }

    retCode = kCurveFS.ExtendFile(request->filename(),
           request->newsize());
    if (retCode != StatusCode::kOK)  {
        response->set_statuscode(retCode);
        if (google::ERROR != GetMdsLogLevel(retCode)) {
            LOG(WARNING) << "logid = " << cntl->log_id()
                         << ", ExtendFile fail, filename = "
                         << request->filename()
                         << ", newsize = " << request->newsize()
                         << ", statusCode = " << retCode
                         << ", StatusCode_Name = " << StatusCode_Name(retCode)
                         << ", cost " << expiredTime.ExpiredMs() << " ms";
        } else {
            LOG(ERROR) << "logid = " << cntl->log_id()
                       << ", ExtendFile fail, filename = "
                       << request->filename()
                       << ", newsize = " << request->newsize()
                       << ", statusCode = " << retCode
                       << ", StatusCode_Name = " << StatusCode_Name(retCode)
                       << ", cost " << expiredTime.ExpiredMs() << " ms";
        }
    } else {
        response->set_statuscode(StatusCode::kOK);
        LOG(INFO) << "logid = " << cntl->log_id()
                  << ", ExtendFile ok, filename = " << request->filename()
                  << ", newsize = " << request->newsize() << ", cost "
                  << expiredTime.ExpiredMs() << " ms";
    }

    return;
}

void NameSpaceService::ChangeOwner(
                        ::google::protobuf::RpcController* controller,
                       const ::curve::mds::ChangeOwnerRequest* request,
                       ::curve::mds::ChangeOwnerResponse* response,
                       ::google::protobuf::Closure* done) {
    brpc::ClosureGuard doneGuard(done);
    brpc::Controller* cntl = static_cast<brpc::Controller*>(controller);
    ExpiredTime expiredTime;

    if (!isPathValid(request->filename())) {
        response->set_statuscode(StatusCode::kParaError);
        LOG(WARNING) << "logid = " << cntl->log_id()
                     << ", ChangeOwner request path is invalid, filename = "
                     << request->filename()
                     << ", newOwner = " << request->newowner();
        return;
    }

    LOG(INFO) << "logid = " << cntl->log_id()
              << ", ChangeOwner request, filename = " << request->filename()
              << ", newOwner = " << request->newowner();

    FileWriteLockGuard guard(fileLockManager_, request->filename());

    StatusCode retCode;
    // interface ChangeOwner() is only capable for root user
    retCode = kCurveFS.CheckRootOwner(request->filename(), request->rootowner(),
                                      request->signature(), request->date());
    if (retCode != StatusCode::kOK) {
        response->set_statuscode(retCode);
        if (google::ERROR != GetMdsLogLevel(retCode)) {
            LOG(WARNING) << "logid = " << cntl->log_id()
                << ", CheckFileOwner fail, filename = " <<  request->filename()
                << ", owner = " << request->rootowner()
                << ", statusCode = " << retCode;
        } else {
            LOG(ERROR) << "logid = " << cntl->log_id()
                << ", CheckFileOwner fail, filename = " <<  request->filename()
                << ", owner = " << request->rootowner()
                << ", statusCode = " << retCode;
        }
        return;
    }

    retCode = kCurveFS.ChangeOwner(request->filename(), request->newowner());
    if (retCode != StatusCode::kOK)  {
        response->set_statuscode(retCode);
        if (google::ERROR != GetMdsLogLevel(retCode)) {
            LOG(WARNING) << "logid = " << cntl->log_id()
                         << ", ChangeOwner fail, filename = "
                         << request->filename()
                         << ", newOwner = " << request->newowner()
                         << ", statusCode = " << retCode
                         << ", StatusCode_Name = " << StatusCode_Name(retCode)
                         << ", cost " << expiredTime.ExpiredMs() << " ms";
        } else {
            LOG(ERROR) << "logid = " << cntl->log_id()
                       << ", ChangeOwner fail, filename = "
                       << request->filename()
                       << ", newOwner = " << request->newowner()
                       << ", statusCode = " << retCode
                       << ", StatusCode_Name = " << StatusCode_Name(retCode)
                       << ", cost " << expiredTime.ExpiredMs() << " ms";
        }
    } else {
        response->set_statuscode(StatusCode::kOK);
        LOG(INFO) << "logid = " << cntl->log_id()
                  << ", ChangeOwner ok, filename = " << request->filename()
                  << ", newOwner = " << request->newowner() << ", cost "
                  << expiredTime.ExpiredMs() << " ms";
    }

    return;
}

void NameSpaceService::ListDir(::google::protobuf::RpcController* controller,
                       const ::curve::mds::ListDirRequest* request,
                       ::curve::mds::ListDirResponse* response,
                       ::google::protobuf::Closure* done) {
    brpc::ClosureGuard doneGuard(done);
    brpc::Controller* cntl = static_cast<brpc::Controller*>(controller);
    ExpiredTime expiredTime;

    if (!isPathValid(request->filename())) {
        response->set_statuscode(StatusCode::kParaError);
        LOG(WARNING) << "logid = " << cntl->log_id()
                     << ", ListDir request path is invalid, filename = "
                     << request->filename();
        return;
    }

    LOG(INFO) << "logid = " << cntl->log_id()
        << ", ListDir request, filename = " << request->filename();

    FileReadLockGuard guard(fileLockManager_, request->filename());

    std::string signature;
    if (request->has_signature()) {
        signature = request->signature();
    }

    StatusCode retCode;
    retCode = kCurveFS.CheckFileOwner(request->filename(), request->owner(),
                                      signature, request->date());
    if (retCode != StatusCode::kOK) {
        response->set_statuscode(retCode);
        if (google::ERROR != GetMdsLogLevel(retCode)) {
            LOG(WARNING) << "logid = " << cntl->log_id()
                << ", CheckFileOwner fail, filename = " <<  request->filename()
                << ", owner = " << request->owner()
                << ", statusCode = " << retCode;
        } else {
            LOG(ERROR) << "logid = " << cntl->log_id()
                << ", CheckFileOwner fail, filename = " <<  request->filename()
                << ", owner = " << request->owner()
                << ", statusCode = " << retCode;
        }
        return;
    }

    std::vector<FileInfo> fileInfoList;
    retCode = kCurveFS.ReadDir(request->filename(), &fileInfoList);
    if (retCode != StatusCode::kOK)  {
        response->set_statuscode(retCode);
        if (google::ERROR != GetMdsLogLevel(retCode)) {
            LOG(WARNING) << "logid = " << cntl->log_id()
                << ", ListDir fail, filename = " <<  request->filename()
                << ", statusCode = " << retCode
                << ", StatusCode_Name = " << StatusCode_Name(retCode)
                << ", cost " << expiredTime.ExpiredMs() << " ms";
        } else {
            LOG(ERROR) << "logid = " << cntl->log_id()
                << ", ListDir fail, filename = " <<  request->filename()
                << ", statusCode = " << retCode
                << ", StatusCode_Name = " << StatusCode_Name(retCode)
                << ", cost " << expiredTime.ExpiredMs() << " ms";
        }
        return;
    } else {
        response->set_statuscode(StatusCode::kOK);
        for (auto iter = fileInfoList.begin();
                                iter != fileInfoList.end(); ++iter) {
            FileInfo *fileinfo = response->add_fileinfo();
            fileinfo->CopyFrom(*iter);
        }
        LOG(INFO) << "logid = " << cntl->log_id()
                  << ", ListDir ok, filename = " << request->filename()
                  << ", cost " << expiredTime.ExpiredMs() << " ms";
    }
    return;
}

void NameSpaceService::IncreaseFileEpoch(
    ::google::protobuf::RpcController* controller,
    const ::curve::mds::IncreaseFileEpochRequest* request,
    ::curve::mds::IncreaseFileEpochResponse* response,
    ::google::protobuf::Closure* done) {
    brpc::ClosureGuard doneGuard(done);
    brpc::Controller* cntl = static_cast<brpc::Controller*>(controller);
    ExpiredTime expiredTime;

    if (!isPathValid(request->filename())) {
        response->set_statuscode(StatusCode::kParaError);
        LOG(WARNING)
            << "logid = " << cntl->log_id()
            << ", IncreaseFileEpoch request path is invalid, filename = "
            << request->filename();
        return;
    }

    LOG(INFO) << "logid = " << cntl->log_id()
        << ", IncreaseFileEpoch request, filename = " << request->filename();

    FileReadLockGuard guard(fileLockManager_, request->filename());

    std::string signature;
    if (request->has_signature()) {
        signature = request->signature();
    }

    StatusCode retCode;
    retCode = kCurveFS.CheckFileOwner(request->filename(), request->owner(),
                                      signature, request->date());
    if (retCode != StatusCode::kOK) {
        response->set_statuscode(retCode);
        if (google::ERROR != GetMdsLogLevel(retCode)) {
            LOG(WARNING) << "logid = " << cntl->log_id()
                << ", CheckFileOwner fail, filename = " <<  request->filename()
                << ", owner = " << request->owner()
                << ", statusCode = " << retCode;
        } else {
            LOG(ERROR) << "logid = " << cntl->log_id()
                << ", CheckFileOwner fail, filename = " <<  request->filename()
                << ", owner = " << request->owner()
                << ", statusCode = " << retCode;
        }
        return;
    }

    retCode = kCurveFS.IncreaseFileEpoch(request->filename(),
        response->mutable_fileinfo(),
        response->mutable_cslocs());
    if (retCode != StatusCode::kOK)  {
        response->set_statuscode(retCode);
        if (google::ERROR != GetMdsLogLevel(retCode)) {
            LOG(WARNING) << "logid = " << cntl->log_id()
                << ", IncreaseFileEpoch fail, filename = "
                <<  request->filename()
                << ", statusCode = " << retCode
                << ", StatusCode_Name = " << StatusCode_Name(retCode)
                << ", cost " << expiredTime.ExpiredMs() << " ms";
        } else {
            LOG(ERROR) << "logid = " << cntl->log_id()
                << ", IncreaseFileEpoch fail, filename = "
                <<  request->filename()
                << ", statusCode = " << retCode
                << ", StatusCode_Name = " << StatusCode_Name(retCode)
                << ", cost " << expiredTime.ExpiredMs() << " ms";
        }
        return;
    } else {
        response->set_statuscode(StatusCode::kOK);
        LOG(INFO) << "logid = " << cntl->log_id()
                  << ", IncreaseFileEpoch ok, filename = "
                  << request->filename()
                  << ", cost " << expiredTime.ExpiredMs() << " ms";
    }
    return;
}

void NameSpaceService::CreateSnapShot(
                        ::google::protobuf::RpcController* controller,
                       const ::curve::mds::CreateSnapShotRequest* request,
                       ::curve::mds::CreateSnapShotResponse* response,
                       ::google::protobuf::Closure* done) {
    brpc::ClosureGuard doneGuard(done);
    brpc::Controller* cntl = static_cast<brpc::Controller*>(controller);
    ExpiredTime expiredTime;

    LOG(INFO) << "logid = " << cntl->log_id()
              << ", CreateSnapShot request: " << request->ShortDebugString();

    std::string srcFileName;
    std::string snapName;
    if (!SplitSnapshotPath(request->filename(), &srcFileName, &snapName)) {
        // for compatibility, if filename is not a snapshot path,
        // not return kParaError
        LOG(WARNING) << "logid = " << cntl->log_id()
                     << ", CreateSnapShot request path split failed"
                     << ", filename = "
                     << request->filename();
        srcFileName = request->filename();
        snapName = "";
    }
    if (!isPathValid(srcFileName)) {
        response->set_statuscode(StatusCode::kParaError);
<<<<<<< HEAD
        LOG(ERROR) << "logid = " << cntl->log_id()
                  << ", CreateSnapShot request path is invalid, "
                  << "filename = "
                  << request->filename();
=======
        LOG(WARNING) << "logid = " << cntl->log_id()
                     << ", CreateSnapShot request path is invalid, filename = "
                     << request->filename();
>>>>>>> 47a5267d
        return;
    }

    std::string signature;
    if (request->has_signature()) {
        signature = request->signature();
    }

    FileWriteLockGuard guard(fileLockManager_, srcFileName);

    StatusCode retCode;
    retCode = kCurveFS.CheckFileOwner(srcFileName, request->owner(),
                                      signature, request->date());
    if (retCode != StatusCode::kOK) {
        response->set_statuscode(retCode);
        if (google::ERROR != GetMdsLogLevel(retCode)) {
            LOG(WARNING) << "logid = " << cntl->log_id()
                << ", CheckFileOwner fail, filename = " <<  srcFileName
                << ", owner = " << request->owner()
                << ", statusCode = " << retCode;
        } else {
            LOG(ERROR) << "logid = " << cntl->log_id()
                << ", CheckFileOwner fail, filename = " <<  srcFileName
                << ", owner = " << request->owner()
                << ", statusCode = " << retCode;
        }
        return;
    }

    retCode = kCurveFS.CreateSnapShotFile2(srcFileName,
                                    snapName,
                                    response->mutable_snapshotfileinfo());
    if (retCode != StatusCode::kOK)  {
        response->set_statuscode(retCode);
        if (google::ERROR != GetMdsLogLevel(retCode)) {
            LOG(WARNING) << "logid = " << cntl->log_id()
                         << ", CreateSnapShot fail, filename = "
                         << request->filename()
                         << ", statusCode = " << retCode
                         << ", StatusCode_Name = " << StatusCode_Name(retCode)
                         << ", cost " << expiredTime.ExpiredMs() << " ms";
        } else {
            LOG(ERROR) << "logid = " << cntl->log_id()
                       << ", CreateSnapShot fail, filename = "
                       << request->filename()
                       << ", statusCode = " << retCode
                       << ", StatusCode_Name = " << StatusCode_Name(retCode)
                       << ", cost " << expiredTime.ExpiredMs() << " ms";
        }

    } else {
        response->set_statuscode(StatusCode::kOK);
        LOG(INFO) << "logid = " << cntl->log_id()
                  << ", CreateSnapShot ok, filename = "
                  << request->filename()
                  << ", seq = " << response->snapshotfileinfo().seqnum()
                  << ", cost " << expiredTime.ExpiredMs() << " ms";
    }
    return;
}

void NameSpaceService::ListSnapShot(
                    ::google::protobuf::RpcController* controller,
                    const ::curve::mds::ListSnapShotFileInfoRequest* request,
                    ::curve::mds::ListSnapShotFileInfoResponse* response,
                    ::google::protobuf::Closure* done) {
    brpc::ClosureGuard doneGuard(done);
    brpc::Controller* cntl = static_cast<brpc::Controller*>(controller);
    ExpiredTime expiredTime;

    if (!isPathValid(request->filename())) {
        response->set_statuscode(StatusCode::kParaError);
        LOG(WARNING) << "logid = " << cntl->log_id()
                     << ", CreateSnapShot request path is invalid, filename = "
                     << request->filename();
        return;
    }

    LOG(INFO) << "logid = " << cntl->log_id()
              << ", ListSnapShot request, filename = "
              << request->filename();

    FileReadLockGuard guard(fileLockManager_, request->filename());

    std::string signature;
    if (request->has_signature()) {
        signature = request->signature();
    }

    StatusCode retCode;
    retCode = kCurveFS.CheckFileOwner(request->filename(), request->owner(),
                                      signature, request->date());
    if (retCode != StatusCode::kOK) {
        response->set_statuscode(retCode);
        if (google::ERROR != GetMdsLogLevel(retCode)) {
            LOG(WARNING) << "logid = " << cntl->log_id()
                << ", CheckFileOwner fail, filename = " <<  request->filename()
                << ", owner = " << request->owner()
                << ", statusCode = " << retCode;
        } else {
            LOG(ERROR) << "logid = " << cntl->log_id()
                << ", CheckFileOwner fail, filename = " <<  request->filename()
                << ", owner = " << request->owner()
                << ", statusCode = " << retCode;
        }

        return;
    }

    std::vector<FileInfo> snapShotFiles;
    retCode = kCurveFS.ListSnapShotFile(request->filename(),
                                &snapShotFiles);

    if (retCode == StatusCode::kOK) {
        auto size =  request->seq_size();
        // if not have seq, return all snapshots
        if (0 == size) {
            for (const auto &item : snapShotFiles) {
                FileInfo *fileinfo = response->add_fileinfo();
                fileinfo->CopyFrom(item);
            }
        }  else {
            for (int i = 0; i != size; i++) {
                auto tofindseq = request->seq(i);
                LOG(INFO) << "tofindseq = " << tofindseq;
                auto iter =
                    std::find_if(snapShotFiles.begin(), snapShotFiles.end(),
                    [&](const FileInfo &val){
                        return val.seqnum() == tofindseq; });

                if (iter != snapShotFiles.end()) {
                    FileInfo *fileinfo = response->add_fileinfo();
                    fileinfo->CopyFrom(*iter);
                }
            }
        }
    }

    if (retCode != StatusCode::kOK)  {
        response->set_statuscode(retCode);
        if (google::ERROR != GetMdsLogLevel(retCode)) {
            LOG(WARNING) << "logid = " << cntl->log_id()
                         << ", ListSnapShot fail, filename = "
                         << request->filename() << ", statusCode = " << retCode
                         << ", StatusCode_Name = " << StatusCode_Name(retCode)
                         << ", cost " << expiredTime.ExpiredMs() << " ms";
        } else {
            LOG(ERROR) << "logid = " << cntl->log_id()
                       << ", ListSnapShot fail, filename = "
                       << request->filename() << ", statusCode = " << retCode
                       << ", StatusCode_Name = " << StatusCode_Name(retCode)
                       << ", cost " << expiredTime.ExpiredMs() << " ms";
        }
    } else {
        response->set_statuscode(StatusCode::kOK);
        LOG(INFO) << "logid = " << cntl->log_id()
                  << ", ListSnapShot ok, filename = " << request->filename()
                  << ", statusCode = " << retCode << ", cost "
                  << expiredTime.ExpiredMs() << " ms";
    }
    return;
}

void NameSpaceService::DeleteSnapShot(
                    ::google::protobuf::RpcController* controller,
                    const ::curve::mds::DeleteSnapShotRequest* request,
                    ::curve::mds::DeleteSnapShotResponse* response,
                    ::google::protobuf::Closure* done) {
    brpc::ClosureGuard doneGuard(done);
    brpc::Controller* cntl = static_cast<brpc::Controller*>(controller);
    ExpiredTime expiredTime;

    LOG(INFO) << "logid = " << cntl->log_id()
              << ", DeleteSnapShot request: " << request->ShortDebugString();

    std::string srcFileName;
    std::string snapName;
    if (!SplitSnapshotPath(request->filename(), &srcFileName, &snapName)) {
        // for compatibility, if filename is not a snapshot path,
        // not return kParaError
        LOG(WARNING) << "logid = " << cntl->log_id()
                  << ", DeleteSnapShot request path split failed, filename = "
                  << request->filename();
        srcFileName = request->filename();
        snapName = "";
    }

    if (!isPathValid(srcFileName)) {
        response->set_statuscode(StatusCode::kParaError);
<<<<<<< HEAD
        LOG(ERROR) << "logid = " << cntl->log_id()
                  << ", DeleteSnapShot request path is invalid, "
                  << "filename = "
                  << request->filename();
=======
        LOG(WARNING) << "logid = " << cntl->log_id()
                     << ", DeleteSnapShot request path is invalid, filename = "
                     << request->filename() << ", seq = " << request->seq();
>>>>>>> 47a5267d
        return;
    }
    FileSeqType seq = 0;
    if (snapName.empty()) {
        // snapName ro seq must be set
        if (!request->has_seq()) {
            response->set_statuscode(StatusCode::kParaError);
            LOG(ERROR) << "logid = " << cntl->log_id()
                      << ", DeleteSnapShot request seq is not set, "
                      << "filename = "
                      << request->filename();
            return;
        }
        seq = request->seq();
    }

    std::string signature;
    if (request->has_signature()) {
        signature = request->signature();
    }

    FileWriteLockGuard guard(fileLockManager_, srcFileName);

    StatusCode retCode;
    retCode = kCurveFS.CheckFileOwner(srcFileName, request->owner(),
                                      signature, request->date());
    if (retCode != StatusCode::kOK) {
        response->set_statuscode(retCode);
        if (google::ERROR != GetMdsLogLevel(retCode)) {
            LOG(WARNING) << "logid = " << cntl->log_id()
                << ", CheckFileOwner fail, filename = " <<  srcFileName
                << ", owner = " << request->owner()
                << ", statusCode = " << retCode;
        } else {
            LOG(ERROR) << "logid = " << cntl->log_id()
                << ", CheckFileOwner fail, filename = " <<  srcFileName
                << ", owner = " << request->owner()
                << ", statusCode = " << retCode;
        }
        return;
    }

    retCode =  kCurveFS.DeleteFileSnapShotFile2(srcFileName,
                                    snapName, seq, nullptr);

    if (retCode != StatusCode::kOK) {
        response->set_statuscode(retCode);
        if (google::ERROR != GetMdsLogLevel(retCode)) {
            LOG(WARNING) << "logid = " << cntl->log_id()
                         << ", DeleteSnapShot fail, filename = " << srcFileName
                         << ", snapName = " << snapName
                         << ", seq = " << seq
                         << ", statusCode = " << retCode
                         << ", StatusCode_Name = " << StatusCode_Name(retCode)
                         << ", cost " << expiredTime.ExpiredMs() << " ms";
        } else {
            LOG(ERROR) << "logid = " << cntl->log_id()
                       << ", DeleteSnapShot fail, filename = " << srcFileName
                       << ", snapName = " << snapName
                       << ", seq = " << seq
                       << ", statusCode = " << retCode
                       << ", StatusCode_Name = " << StatusCode_Name(retCode)
                       << ", cost " << expiredTime.ExpiredMs() << " ms";
        }
        return;
    }
    response->set_statuscode(StatusCode::kOK);
    return;
}

void NameSpaceService::CheckSnapShotStatus(
                    ::google::protobuf::RpcController* controller,
                    const ::curve::mds::CheckSnapShotStatusRequest* request,
                    ::curve::mds::CheckSnapShotStatusResponse* response,
                    ::google::protobuf::Closure* done) {
    brpc::ClosureGuard doneGuard(done);
    brpc::Controller* cntl = static_cast<brpc::Controller*>(controller);
    ExpiredTime expiredTime;

    if (!isPathValid(request->filename())) {
        response->set_statuscode(StatusCode::kParaError);
        LOG(WARNING)
            << "logid = " << cntl->log_id()
            << ", CheckSnapShotStatus request path is invalid, filename = "
            << request->filename() << ", seqnum" << request->seq();
        return;
    }

    FileReadLockGuard guard(fileLockManager_, request->filename());

    std::string signature;
    if (request->has_signature()) {
        signature = request->signature();
    }

    StatusCode retCode;
    retCode = kCurveFS.CheckFileOwner(request->filename(), request->owner(),
                                      signature, request->date());
    if (retCode != StatusCode::kOK) {
        response->set_statuscode(retCode);
        if (google::ERROR != GetMdsLogLevel(retCode)) {
            LOG(WARNING) << "logid = " << cntl->log_id()
                << ", CheckFileOwner fail, filename = " <<  request->filename()
                << ", owner = " << request->owner()
                << ", statusCode = " << retCode;
        } else {
            LOG(ERROR) << "logid = " << cntl->log_id()
                << ", CheckFileOwner fail, filename = " <<  request->filename()
                << ", owner = " << request->owner()
                << ", statusCode = " << retCode;
        }
        return;
    }

    FileStatus fileStatus;
    uint32_t progress;
    retCode = kCurveFS.CheckSnapShotFileStatus2(request->filename(),
                        request->seq(), &fileStatus, &progress);
    if (retCode  != StatusCode::kOK) {
        response->set_statuscode(retCode);
        if (google::ERROR != GetMdsLogLevel(retCode)) {
            LOG(WARNING) << "logid = " << cntl->log_id()
                << ", CheckSnapShotFileStatus fail, filename = "
                <<  request->filename()
                << ", seq = " << request->seq()
                << ", statusCode = " << retCode
                << ", StatusCode_Name = " << StatusCode_Name(retCode)
                << ", cost " << expiredTime.ExpiredMs() << " ms";
        } else {
            LOG(ERROR) << "logid = " << cntl->log_id()
                << ", CheckSnapShotFileStatus fail, filename = "
                <<  request->filename()
                << ", seq = " << request->seq()
                << ", statusCode = " << retCode
                << ", StatusCode_Name = " << StatusCode_Name(retCode)
                << ", cost " << expiredTime.ExpiredMs() << " ms";
        }

    } else {
        response->set_statuscode(StatusCode::kOK);
        response->set_filestatus(fileStatus);
        response->set_progress(progress);
        LOG(INFO) << "logid = " << cntl->log_id()
                  << ", CheckSnapShotFileStatus ok, filename = "
                  << request->filename() << ", seq = " << request->seq()
                  << ", statusCode = " << retCode << ", cost "
                  << expiredTime.ExpiredMs() << " ms";
    }

    return;
}

void NameSpaceService::GetSnapShotFileSegment(
                    ::google::protobuf::RpcController* controller,
                    const ::curve::mds::GetOrAllocateSegmentRequest* request,
                    ::curve::mds::GetOrAllocateSegmentResponse* response,
                    ::google::protobuf::Closure* done) {
    brpc::ClosureGuard doneGuard(done);
    brpc::Controller* cntl = static_cast<brpc::Controller*>(controller);
    ExpiredTime expiredTime;

    if ( !request->has_seqnum() ) {
        response->set_statuscode(StatusCode::kParaError);
        LOG(ERROR) << "logid = " << cntl->log_id()
              << ", GetSnapShotFileSegment, filename = "
              << request->filename()
              << ", seqnum not found";
        return;
    }

    if (!isPathValid(request->filename())) {
        response->set_statuscode(StatusCode::kParaError);
        LOG(WARNING)
            << "logid = " << cntl->log_id()
            << ", GetSnapShotFileSegment request path is invalid, filename = "
            << request->filename() << " offset = " << request->offset()
            << ", seqnum = " << request->seqnum();
        return;
    }

    LOG(INFO) << "logid = " << cntl->log_id()
              << ", GetSnapShotFileSegment request, filename = "
              << request->filename()
              << " offset = " << request->offset()
              << ", seqnum = " << request->seqnum();

    FileReadLockGuard guard(fileLockManager_, request->filename());

    std::string signature;
    if (request->has_signature()) {
        signature = request->signature();
    }

    StatusCode retCode;
    retCode = kCurveFS.CheckFileOwner(request->filename(), request->owner(),
                                      signature, request->date());
    if (retCode != StatusCode::kOK) {
        response->set_statuscode(retCode);
        if (google::ERROR != GetMdsLogLevel(retCode)) {
            LOG(WARNING) << "logid = " << cntl->log_id()
                << ", CheckFileOwner fail, filename = " <<  request->filename()
                << ", owner = " << request->owner()
                << ", statusCode = " << retCode;
        } else {
            LOG(ERROR) << "logid = " << cntl->log_id()
                << ", CheckFileOwner fail, filename = " <<  request->filename()
                << ", owner = " << request->owner()
                << ", statusCode = " << retCode;
        }
        return;
    }

    retCode = kCurveFS.GetSnapShotFileSegment(request->filename(),
                        request->seqnum(),
                        request->offset(),
                        response->mutable_pagefilesegment());
    if (retCode  != StatusCode::kOK) {
        response->set_statuscode(retCode);
        if (google::ERROR != GetMdsLogLevel(retCode)) {
            LOG(WARNING) << "logid = " << cntl->log_id()
                << ", GetSnapShotFileSegment fail, filename = "
                <<  request->filename()
                << ", offset = " << request->offset()
                << ", seqnum = " << request->seqnum()
                << ", statusCode = " << retCode
                << ", StatusCode_Name = " << StatusCode_Name(retCode)
                << ", cost " << expiredTime.ExpiredMs() << " ms";
        } else {
            LOG(ERROR) << "logid = " << cntl->log_id()
                << ", GetSnapShotFileSegment fail, filename = "
                <<  request->filename()
                << ", offset = " << request->offset()
                << ", seqnum = " << request->seqnum()
                << ", statusCode = " << retCode
                << ", StatusCode_Name = " << StatusCode_Name(retCode)
                << ", cost " << expiredTime.ExpiredMs() << " ms";
        }
        response->clear_pagefilesegment();
    } else {
        response->set_statuscode(StatusCode::kOK);
        LOG(INFO) << "logid = " << cntl->log_id()
                  << ", GetSnapShotFileSegment ok, filename = "
                  << request->filename() << ", offset = " << request->offset()
                  << ", seqnum = " << request->seqnum()
                  << ", statusCode = " << retCode << ", cost "
                  << expiredTime.ExpiredMs() << " ms";
    }

    return;
}

void NameSpaceService::ProtectSnapShot(
    ::google::protobuf::RpcController* controller,
    const ::curve::mds::ProtectSnapShotRequest* request,
    ::curve::mds::ProtectSnapShotResponse* response,
    ::google::protobuf::Closure* done) {
    brpc::ClosureGuard doneGuard(done);
    brpc::Controller* cntl = static_cast<brpc::Controller*>(controller);
    ExpiredTime expiredTime;

    LOG(INFO) << "logid = " << cntl->log_id()
              << ", ProtectSnapShot request: " << request->ShortDebugString();

    std::string srcFileName;
    std::string snapName;
    if (!SplitSnapshotPath(request->snapfilename(), &srcFileName, &snapName)) {
        response->set_statuscode(StatusCode::kParaError);
        LOG(ERROR) << "logid = " << cntl->log_id()
                  << ", ProtectSnapShot request path is invalid"
                  << ", snapfilename = "
                  << request->snapfilename();
        return;
    }
    if (!isPathValid(srcFileName)) {
        response->set_statuscode(StatusCode::kParaError);
        LOG(ERROR) << "logid = " << cntl->log_id()
                  << ", ProtectSnapShot request path is invalid, "
                  << "snapfilename = "
                  << request->snapfilename();
        return;
    }

    std::string signature = "";
    if (request->has_signature()) {
        signature = request->signature();
    }

    FileWriteLockGuard guard(fileLockManager_, srcFileName);

    // check authority
    StatusCode ret = kCurveFS.CheckFileOwner(srcFileName,
                                             request->owner(),
                                             signature, request->date());

    if (ret != StatusCode::kOK) {
        response->set_statuscode(ret);
        if (google::ERROR != GetMdsLogLevel(ret)) {
            LOG(WARNING) << "logid = " << cntl->log_id()
                << ", ProtectSnapShot CheckFileOwner fail, filename = "
                << srcFileName
                << ", snapName = " << snapName
                << ", owner = " << request->owner()
                << ", statusCode = " << ret;
        } else {
            LOG(ERROR) << "logid = " << cntl->log_id()
                << ", ProtectSnapShot CheckFileOwner fail, filename = "
                << srcFileName
                << ", snapName = " << snapName
                << ", owner = " << request->owner()
                << ", statusCode = " << ret;
        }
        return;
    }

    ret = kCurveFS.ProtectSnapShot(srcFileName, snapName, request->owner());
    if (ret != StatusCode::kOK) {
        response->set_statuscode(ret);
        if (google::ERROR != GetMdsLogLevel(ret)) {
            LOG(WARNING) << "logid = " << cntl->log_id()
                << ", ProtectSnapShot fail, filename = " << srcFileName
                << ", snapName = " << snapName
                << ", owner = " << request->owner()
                << ", statusCode = " << ret;
        } else {
            LOG(ERROR) << "logid = " << cntl->log_id()
                << ", ProtectSnapShot fail, filename = " <<  srcFileName
                << ", snapName = " << snapName
                << ", owner = " << request->owner()
                << ", statusCode = " << ret;
        }
    } else {
        response->set_statuscode(StatusCode::kOK);
        LOG(INFO) << "logid = " << cntl->log_id()
                  << ", ProtectSnapShot ok, filename = " << srcFileName
                  << ", snapName = " << snapName
                  << ", owner = " << request->owner()
                  << ", statusCode = " << ret;
    }
}

void NameSpaceService::UnprotectSnapShot(
    ::google::protobuf::RpcController* controller,
    const ::curve::mds::UnprotectSnapShotRequest* request,
    ::curve::mds::UnprotectSnapShotResponse* response,
    ::google::protobuf::Closure* done) {
    brpc::ClosureGuard doneGuard(done);
    brpc::Controller* cntl = static_cast<brpc::Controller*>(controller);
    ExpiredTime expiredTime;

    LOG(INFO) << "logid = " << cntl->log_id()
              << ", UnprotectSnapShot request: " << request->ShortDebugString();

    std::string srcFileName;
    std::string snapName;
    if (!SplitSnapshotPath(request->snapfilename(), &srcFileName, &snapName)) {
        response->set_statuscode(StatusCode::kParaError);
        LOG(ERROR) << "logid = " << cntl->log_id()
                  << ", UnprotectSnapShot request path is invalid"
                  << ", snapfilename = "
                  << request->snapfilename();
        return;
    }
    if (!isPathValid(srcFileName)) {
        response->set_statuscode(StatusCode::kParaError);
        LOG(ERROR) << "logid = " << cntl->log_id()
                  << ", UnprotectSnapShot request path is invalid, "
                  << "snapfilename = "
                  << request->snapfilename();
        return;
    }

    std::string signature = "";
    if (request->has_signature()) {
        signature = request->signature();
    }

    FileWriteLockGuard guard(fileLockManager_, srcFileName);

    // check authority
    StatusCode ret = kCurveFS.CheckFileOwner(srcFileName,
                                             request->owner(),
                                             signature, request->date());

    if (ret != StatusCode::kOK) {
        response->set_statuscode(ret);
        if (google::ERROR != GetMdsLogLevel(ret)) {
            LOG(WARNING) << "logid = " << cntl->log_id()
                << ", UnprotectSnapShot CheckFileOwner fail, filename = "
                << srcFileName
                << ", snapName = " << snapName
                << ", owner = " << request->owner()
                << ", statusCode = " << ret;
        } else {
            LOG(ERROR) << "logid = " << cntl->log_id()
                << ", UnprotectSnapShot CheckFileOwner fail, filename = "
                << srcFileName
                << ", snapName = " << snapName
                << ", owner = " << request->owner()
                << ", statusCode = " << ret;
        }
        return;
    }

    ret = kCurveFS.UnprotectSnapShot(srcFileName, snapName, request->owner());
    if (ret != StatusCode::kOK) {
        response->set_statuscode(ret);
        if (google::ERROR != GetMdsLogLevel(ret)) {
            LOG(WARNING) << "logid = " << cntl->log_id()
                << ", UnprotectSnapShot fail, filename = " << srcFileName
                << ", snapName = " << snapName
                << ", owner = " << request->owner()
                << ", statusCode = " << ret;
        } else {
            LOG(ERROR) << "logid = " << cntl->log_id()
                << ", UnprotectSnapShot fail, filename = " <<  srcFileName
                << ", snapName = " << snapName
                << ", owner = " << request->owner()
                << ", statusCode = " << ret;
        }
    } else {
        response->set_statuscode(StatusCode::kOK);
        LOG(INFO) << "logid = " << cntl->log_id()
                  << ", UnprotectSnapShot ok, filename = " << srcFileName
                  << ", snapName = " << snapName
                  << ", owner = " << request->owner()
                  << ", statusCode = " << ret;
    }
}

void NameSpaceService::Clone(::google::protobuf::RpcController* controller,
                            const ::curve::mds::CloneRequest* request,
                            ::curve::mds::CloneResponse* response,
                            ::google::protobuf::Closure* done) {
    brpc::ClosureGuard doneGuard(done);
    brpc::Controller* cntl = static_cast<brpc::Controller*>(controller);
    ExpiredTime expiredTime;

    LOG(INFO) << "logid = " << cntl->log_id()
        << ", Clone request " << request->ShortDebugString();

    std::string srcFileName;
    std::string snapName;
    if (!SplitSnapshotPath(request->snapfilename(), &srcFileName, &snapName)) {
        response->set_statuscode(StatusCode::kParaError);
        LOG(ERROR) << "logid = " << cntl->log_id()
                  << ", Clone request path is invalid, snapfilename = "
                  << request->snapfilename();
        return;
    }
    if (!isPathValid(srcFileName)) {
        response->set_statuscode(StatusCode::kParaError);
        LOG(ERROR) << "logid = " << cntl->log_id()
                  << ", Clone request path is invalid, "
                  << "snapfilename = "
                  << request->snapfilename();
        return;
    }

    std::string signature = "";
    if (request->has_signature()) {
        signature = request->signature();
    }

    FileWriteLockGuard guard(fileLockManager_, request->filename(),
                                               srcFileName);

    // check authority
    StatusCode ret = kCurveFS.CheckPathOwner(request->filename(),
                                             request->owner(),
                                             signature, request->date());

    if (ret != StatusCode::kOK) {
        response->set_statuscode(ret);
        if (google::ERROR != GetMdsLogLevel(ret)) {
            LOG(WARNING) << "logid = " << cntl->log_id()
                << ", Clone CheckPathOwner fail, filename = "
                <<  request->filename()
                << ", owner = " << request->owner()
                << ", statusCode = " << ret;
        } else {
            LOG(ERROR) << "logid = " << cntl->log_id()
                << ", Clone CheckPathOwner fail, filename = "
                <<  request->filename()
                << ", owner = " << request->owner()
                << ", statusCode = " << ret;
        }
        return;
    }

    bool readonly = false;
    if (request->has_readonly()) {
        readonly = request->readonly();
    }

    ret = kCurveFS.Clone(request->filename(),
                                    request->owner(),
                                    srcFileName,
                                    snapName,
                                    request->poolset(),
                                    readonly,
                                    response->mutable_fileinfo());
    response->set_statuscode(ret);
    if (ret != StatusCode::kOK) {
        if (google::ERROR != GetMdsLogLevel(ret)) {
            LOG(WARNING) << "logid = " << cntl->log_id()
                << ", Clone fail, filename = " <<  request->filename()
                << ", statusCode = " << ret
                << ", StatusCode_Name = " << StatusCode_Name(ret)
                << ", cost " << expiredTime.ExpiredMs() << " ms";
        } else {
            LOG(ERROR) << "logid = " << cntl->log_id()
                << ", Clone fail, filename = " <<  request->filename()
                << ", statusCode = " << ret
                << ", StatusCode_Name = " << StatusCode_Name(ret)
                << ", cost " << expiredTime.ExpiredMs() << " ms";
        }
    } else {
        LOG(INFO) << "logid = " << cntl->log_id()
                  << ", Clone ok, filename = " << request->filename()
                  << ", cost " << expiredTime.ExpiredMs() << " ms";
    }
    return;
}

// flatten
void NameSpaceService::Flatten(::google::protobuf::RpcController* controller,
    const ::curve::mds::FlattenRequest* request,
    ::curve::mds::FlattenResponse* response,
    ::google::protobuf::Closure* done) {
    brpc::ClosureGuard doneGuard(done);
    brpc::Controller* cntl = static_cast<brpc::Controller*>(controller);
    ExpiredTime expiredTime;

    LOG(INFO) << "logid = " << cntl->log_id()
        << ", Flatten request " << request->ShortDebugString();

    std::string signature = "";
    if (request->has_signature()) {
        signature = request->signature();
    }

    std::string cloneSrcFileName = "";
    {
        FileReadLockGuard guard(fileLockManager_, request->filename());
        FileInfo fileInfo;
        StatusCode retCode = kCurveFS.GetFileInfo(request->filename(),
                                                  &fileInfo);
        if (retCode != StatusCode::kOK) {
            response->set_statuscode(retCode);
            if (google::ERROR != GetMdsLogLevel(retCode)) {
                LOG(WARNING) << "logid = " << cntl->log_id()
                    << ", GetFileInfo fail, filename = " <<  request->filename()
                    << ", statusCode = " << retCode;
            } else {
                LOG(ERROR) << "logid = " << cntl->log_id()
                    << ", GetFileInfo fail, filename = " <<  request->filename()
                    << ", statusCode = " << retCode;
            }
            return;
        }
        // check is clone file or not
        if (fileInfo.filetype() == FileType::INODE_CLONE_PAGEFILE) {
            cloneSrcFileName = fileInfo.clonesource();
        }
    }

    FileWriteLockGuard guard(fileLockManager_, request->filename(),
                                               cloneSrcFileName);

    // check authority
    StatusCode ret = kCurveFS.CheckFileOwner(request->filename(),
                                             request->owner(),
                                             signature, request->date());

    if (ret != StatusCode::kOK) {
        response->set_statuscode(ret);
        if (google::ERROR != GetMdsLogLevel(ret)) {
            LOG(WARNING) << "logid = " << cntl->log_id()
                << ", Flatten CheckFileOwner fail, filename = "
                <<  request->filename()
                << ", owner = " << request->owner()
                << ", statusCode = " << ret;
        } else {
            LOG(ERROR) << "logid = " << cntl->log_id()
                << ", Flatten CheckFileOwner fail, filename = "
                <<  request->filename()
                << ", owner = " << request->owner()
                << ", statusCode = " << ret;
        }
        return;
    }

    ret = kCurveFS.Flatten(request->filename(),
                           request->owner());
    response->set_statuscode(ret);
    if (ret != StatusCode::kOK) {
        if (google::ERROR != GetMdsLogLevel(ret)) {
            LOG(WARNING) << "logid = " << cntl->log_id()
                << ", Flatten fail, filename = " <<  request->filename()
                << ", statusCode = " << ret
                << ", StatusCode_Name = " << StatusCode_Name(ret)
                << ", cost " << expiredTime.ExpiredMs() << " ms";
        } else {
            LOG(ERROR) << "logid = " << cntl->log_id()
                << ", Flatten fail, filename = " <<  request->filename()
                << ", statusCode = " << ret
                << ", StatusCode_Name = " << StatusCode_Name(ret)
                << ", cost " << expiredTime.ExpiredMs() << " ms";
        }
    } else {
        LOG(INFO) << "logid = " << cntl->log_id()
                  << ", Flatten ok, filename = " << request->filename()
                  << ", cost " << expiredTime.ExpiredMs() << " ms";
    }
    return;
}

// QueryFlattenStatus
void NameSpaceService::QueryFlattenStatus(
    ::google::protobuf::RpcController* controller,
    const ::curve::mds::QueryFlattenStatusRequest* request,
    ::curve::mds::QueryFlattenStatusResponse* response,
    ::google::protobuf::Closure* done) {
    brpc::ClosureGuard doneGuard(done);
    brpc::Controller* cntl = static_cast<brpc::Controller*>(controller);
    ExpiredTime expiredTime;

    LOG(INFO) << "logid = " << cntl->log_id()
        << ", QueryFlattenStatus request " << request->ShortDebugString();

    std::string signature = "";
    if (request->has_signature()) {
        signature = request->signature();
    }

    FileReadLockGuard guard(fileLockManager_, request->filename());

    // check authority
    StatusCode ret = kCurveFS.CheckFileOwner(request->filename(),
                                             request->owner(),
                                             signature, request->date());

    if (ret != StatusCode::kOK) {
        response->set_statuscode(ret);
        if (google::ERROR != GetMdsLogLevel(ret)) {
            LOG(WARNING) << "logid = " << cntl->log_id()
                << ", QueryFlattenStatus CheckFileOwner fail, filename = "
                <<  request->filename()
                << ", owner = " << request->owner()
                << ", statusCode = " << ret;
        } else {
            LOG(ERROR) << "logid = " << cntl->log_id()
                << ", QueryFlattenStatus CheckFileOwner fail, filename = "
                <<  request->filename()
                << ", owner = " << request->owner()
                << ", statusCode = " << ret;
        }
        return;
    }

    FileStatus fileStatus;
    uint32_t progress;
    ret = kCurveFS.QueryFlattenStatus(request->filename(),
                                      request->owner(),
                                      &fileStatus,
                                      &progress);

    response->set_statuscode(ret);
    if (ret != StatusCode::kOK) {
        if (google::ERROR != GetMdsLogLevel(ret)) {
            LOG(WARNING) << "logid = " << cntl->log_id()
                << ", QueryFlattenStatus fail, filename = "
                <<  request->filename()
                << ", statusCode = " << ret
                << ", StatusCode_Name = " << StatusCode_Name(ret)
                << ", cost " << expiredTime.ExpiredMs() << " ms";
        } else {
            LOG(ERROR) << "logid = " << cntl->log_id()
                << ", QueryFlattenStatus fail, filename = "
                <<  request->filename()
                << ", statusCode = " << ret
                << ", StatusCode_Name = " << StatusCode_Name(ret)
                << ", cost " << expiredTime.ExpiredMs() << " ms";
        }
    } else {
        response->set_filestatus(fileStatus);
        response->set_progress(progress);
        LOG(INFO) << "logid = " << cntl->log_id()
                  << ", QueryFlattenStatus ok, filename = "
                  << request->filename()
                  << ", response: " << response->ShortDebugString()
                  << ", cost " << expiredTime.ExpiredMs() << " ms";
    }

    return;
}

void NameSpaceService::Children(::google::protobuf::RpcController* controller,
    const ::curve::mds::ChildrenRequest* request,
    ::curve::mds::ChildrenResponse* response,
    ::google::protobuf::Closure* done) {
    brpc::ClosureGuard doneGuard(done);
    brpc::Controller* cntl = static_cast<brpc::Controller*>(controller);
    ExpiredTime expiredTime;

    LOG(INFO) << "logid = " << cntl->log_id()
        << ", Children request " << request->ShortDebugString();

    if ((!request->has_filename()) &&
        (!request->has_snapfilename())) {
        LOG(WARNING) << "logid = " << cntl->log_id()
                     << ", snapFileName or fileName must be set"
                     << ", filename = " << request->filename();

        response->set_statuscode(StatusCode::kParaError);
        return;
    }
    std::string srcFileName;
    std::string snapName;
    if (request->has_snapfilename()) {
        if (!SplitSnapshotPath(
            request->snapfilename(), &srcFileName, &snapName)) {
            response->set_statuscode(StatusCode::kParaError);
            LOG(ERROR) << "logid = " << cntl->log_id()
                      << ", Children request path is invalid, snapfilename = "
                      << request->snapfilename();
            return;
        }
        if (!isPathValid(srcFileName)) {
            response->set_statuscode(StatusCode::kParaError);
            LOG(ERROR) << "logid = " << cntl->log_id()
                      << ", Children request path is invalid, "
                      << "snapfilename = "
                      << request->snapfilename();
            return;
        }
    } else {
        srcFileName = request->filename();
    }

    std::string signature = "";
    if (request->has_signature()) {
        signature = request->signature();
    }

    FileReadLockGuard guard(fileLockManager_, srcFileName);

    StatusCode retCode;
    retCode = kCurveFS.CheckFileOwner(srcFileName, request->owner(),
                                      signature, request->date());
    if (retCode != StatusCode::kOK) {
        response->set_statuscode(retCode);
        if (google::ERROR != GetMdsLogLevel(retCode)) {
            LOG(WARNING) << "logid = " << cntl->log_id()
                << ", CheckFileOwner fail, filename = " <<  request->filename()
                << ", owner = " << request->owner()
                << ", statusCode = " << retCode;
        } else {
            LOG(ERROR) << "logid = " << cntl->log_id()
                << ", CheckFileOwner fail, filename = " <<  request->filename()
                << ", owner = " << request->owner()
                << ", statusCode = " << retCode;
        }

        return;
    }

    retCode = kCurveFS.Children(srcFileName, snapName,
        response->mutable_filenames());
    response->set_statuscode(retCode);
    if (retCode != StatusCode::kOK) {
        if (google::ERROR != GetMdsLogLevel(retCode)) {
            LOG(WARNING) << "logid = " << cntl->log_id()
                << ", Children fail, filename = " <<  request->filename()
                << ", owner = " << request->owner()
                << ", statusCode = " << retCode;
        } else {
            LOG(ERROR) << "logid = " << cntl->log_id()
                << ", Children fail, filename = " <<  request->filename()
                << ", owner = " << request->owner()
                << ", statusCode = " << retCode;
        }
    } else {
        LOG(INFO) << "logid = " << cntl->log_id()
                  << ", Children ok, filename = " << request->filename()
                  << ", response: " << response->ShortDebugString()
                  << ", cost " << expiredTime.ExpiredMs() << " ms";
    }
}

void NameSpaceService::OpenFile(::google::protobuf::RpcController* controller,
                    const ::curve::mds::OpenFileRequest* request,
                    ::curve::mds::OpenFileResponse* response,
                    ::google::protobuf::Closure* done) {
    brpc::ClosureGuard doneGuard(done);
    brpc::Controller* cntl = static_cast<brpc::Controller*>(controller);
    ExpiredTime expiredTime;

    std::string clientIP = butil::ip2str(cntl->remote_side().ip).c_str();
    uint32_t clientPort = cntl->remote_side().port;

    if (!isPathValid(request->filename())) {
        response->set_statuscode(StatusCode::kParaError);
        LOG(WARNING) << "logid = " << cntl->log_id()
                     << ", OpenFile request path is invalid, filename = "
                     << request->filename() << ", clientip = " << clientIP
                     << ", clientport = " << clientPort;
        return;
    }

    LOG(INFO) << "logid = " << cntl->log_id()
        << ", OpenFile request, filename = " << request->filename()
        << ", clientip = " << clientIP
        << ", clientport = " << clientPort;

    FileWriteLockGuard guard(fileLockManager_, request->filename());

    std::string signature;
    if (request->has_signature()) {
        signature = request->signature();
    }

    StatusCode retCode;
    retCode = kCurveFS.CheckFileOwner(request->filename(), request->owner(),
                                      signature, request->date());
    if (retCode != StatusCode::kOK) {
        response->set_statuscode(retCode);
        if (google::ERROR != GetMdsLogLevel(retCode)) {
            LOG(WARNING) << "logid = " << cntl->log_id()
                << ", CheckFileOwner fail, filename = " <<  request->filename()
                << ", owner = " << request->owner()
                << ", statusCode = " << retCode;
        } else {
            LOG(ERROR) << "logid = " << cntl->log_id()
                << ", CheckFileOwner fail, filename = " <<  request->filename()
                << ", owner = " << request->owner()
                << ", statusCode = " << retCode;
        }
        return;
    }

    ProtoSession *protoSession = new ProtoSession();
    FileInfo *fileInfo = new FileInfo();
    CloneSourceSegment* cloneSourceSegment = new CloneSourceSegment();
    retCode = kCurveFS.OpenFile(request->filename(),
                                clientIP,
                                protoSession,
                                fileInfo,
                                cloneSourceSegment);
    if (retCode != StatusCode::kOK)  {
        response->set_statuscode(retCode);
        if (google::ERROR != GetMdsLogLevel(retCode)) {
            LOG(WARNING) << "logid = " << cntl->log_id()
                << ", OpenFile fail, filename = "
                <<  request->filename()
                << ", clientip = " << clientIP
                << ", clientport = " << clientPort
                << ", statusCode = " << retCode
                << ", StatusCode_Name = " << StatusCode_Name(retCode)
                << ", cost " << expiredTime.ExpiredMs() << " ms";
        } else {
            LOG(ERROR) << "logid = " << cntl->log_id()
                << ", OpenFile fail, filename = "
                <<  request->filename()
                << ", clientip = " << clientIP
                << ", clientport = " << clientPort
                << ", statusCode = " << retCode
                << ", StatusCode_Name = " << StatusCode_Name(retCode)
                << ", cost " << expiredTime.ExpiredMs() << " ms";
        }
        delete protoSession;
        delete fileInfo;
        delete cloneSourceSegment;
        return;
    } else {
        response->set_allocated_protosession(protoSession);
        response->set_allocated_fileinfo(fileInfo);
        response->set_statuscode(StatusCode::kOK);

        if (cloneSourceSegment->IsInitialized()) {
            response->set_allocated_clonesourcesegment(cloneSourceSegment);
        } else {
            delete cloneSourceSegment;
        }

        LOG(INFO) << "logid = " << cntl->log_id()
                  << ", OpenFile ok, filename = " << request->filename()
                  << ", clientip = " << clientIP
                  << ", clientport = " << clientPort
                  << ", cost " << expiredTime.ExpiredMs() << " ms";
    }
    return;
}

void NameSpaceService::CloseFile(::google::protobuf::RpcController* controller,
                    const ::curve::mds::CloseFileRequest* request,
                    ::curve::mds::CloseFileResponse* response,
                    ::google::protobuf::Closure* done) {
    brpc::ClosureGuard doneGuard(done);
    brpc::Controller* cntl = static_cast<brpc::Controller*>(controller);
    ExpiredTime expiredTime;

    std::string clientIP = butil::ip2str(cntl->remote_side().ip).c_str();
    uint32_t clientPort = cntl->remote_side().port;

    if (!isPathValid(request->filename())) {
        response->set_statuscode(StatusCode::kParaError);
        LOG(WARNING) << "logid = " << cntl->log_id()
                     << ", CloseFile request path is invalid, filename = "
                     << request->filename()
                     << ", sessionid = " << request->sessionid()
                     << ", clientip = " << clientIP
                     << ", clientport = " << clientPort;
        return;
    }

    LOG(INFO) << "logid = " << cntl->log_id()
        << ", CloseFile request, filename = " << request->filename()
        << ", sessionid = " << request->sessionid()
        << ", clientip = " << clientIP
        << ", clientport = " << clientPort;

    FileWriteLockGuard guard(fileLockManager_, request->filename());

    std::string signature;
    if (request->has_signature()) {
        signature = request->signature();
    }

    StatusCode retCode;
    retCode = kCurveFS.CheckFileOwner(request->filename(), request->owner(),
                                      signature, request->date());
    if (retCode != StatusCode::kOK) {
        response->set_statuscode(retCode);
        if (google::ERROR != GetMdsLogLevel(retCode)) {
            LOG(WARNING) << "logid = " << cntl->log_id()
                << ", CheckFileOwner fail, filename = " <<  request->filename()
                << ", owner = " << request->owner()
                << ", statusCode = " << retCode;
        } else {
            LOG(ERROR) << "logid = " << cntl->log_id()
                << ", CheckFileOwner fail, filename = " <<  request->filename()
                << ", owner = " << request->owner()
                << ", statusCode = " << retCode;
        }
        return;
    }

    retCode = kCurveFS.CloseFile(
        request->filename(), request->sessionid(),
        request->has_clientip() ? request->clientip() : clientIP,
        request->has_clientport() ? request->clientport() : kInvalidPort);
    if (retCode != StatusCode::kOK)  {
        response->set_statuscode(retCode);
        if (google::ERROR != GetMdsLogLevel(retCode)) {
            LOG(WARNING) << "logid = " << cntl->log_id()
                << ", CloseFile fail, filename = " <<  request->filename()
                << ", sessionid = " << request->sessionid()
                << ", clientip = " << clientIP
                << ", clientport = " << clientPort
                << ", statusCode = " << retCode
                << ", StatusCode_Name = " << StatusCode_Name(retCode)
                << ", cost " << expiredTime.ExpiredMs() << " ms";
        } else {
            LOG(ERROR) << "logid = " << cntl->log_id()
                << ", CloseFile fail, filename = " <<  request->filename()
                << ", sessionid = " << request->sessionid()
                << ", clientip = " << clientIP
                << ", clientport = " << clientPort
                << ", statusCode = " << retCode
                << ", StatusCode_Name = " << StatusCode_Name(retCode)
                << ", cost " << expiredTime.ExpiredMs() << " ms";
        }
        return;
    } else {
        response->set_statuscode(StatusCode::kOK);
        LOG(INFO) << "logid = " << cntl->log_id()
                  << ", CloseFile ok, filename = " << request->filename()
                  << ", sessionid = " << request->sessionid()
                  << ", clientip = " << clientIP
                  << ", clientport = " << clientPort << ", cost "
                  << expiredTime.ExpiredMs() << " ms";
    }

    return;
}

void NameSpaceService::RefreshSession(
                    ::google::protobuf::RpcController* controller,
                    const ::curve::mds::ReFreshSessionRequest* request,
                    ::curve::mds::ReFreshSessionResponse* response,
                    ::google::protobuf::Closure* done) {
    brpc::ClosureGuard doneGuard(done);
    brpc::Controller* cntl = static_cast<brpc::Controller*>(controller);
    ExpiredTime expiredTime;

    std::string clientIP = butil::ip2str(cntl->remote_side().ip).c_str();
    std::string clientVersion;
    if (request->has_clientversion()) {
        clientVersion = request->clientversion();
    }
    uint32_t clientPort = cntl->remote_side().port;

    if (!isPathValid(request->filename())) {
        response->set_statuscode(StatusCode::kParaError);
        response->set_sessionid(request->sessionid());
        LOG(WARNING) << "logid = " << cntl->log_id()
                     << ", RefreshSession request path is invalid, filename = "
                     << request->filename()
                     << ", sessionid = " << request->sessionid()
                     << ", date = " << request->date()
                     << ", signature = " << request->signature()
                     << ", clientip = " << clientIP
                     << ", clientport = " << clientPort;
        return;
    }

    DVLOG(6) << "logid = " << cntl->log_id()
        << ", RefreshSession request, filename = " << request->filename()
        << ", sessionid = " << request->sessionid()
        << ", date = " << request->date()
        << ", signature = " << request->signature()
        << ", clientip = " << clientIP
        << ", clientport = " << clientPort;

    FileReadLockGuard guard(fileLockManager_, request->filename());

    std::string signature;
    if (request->has_signature()) {
        signature = request->signature();
    }

    StatusCode retCode;
    retCode = kCurveFS.CheckFileOwner(request->filename(), request->owner(),
                                      signature, request->date());
    if (retCode != StatusCode::kOK) {
        response->set_statuscode(retCode);
        response->set_sessionid(request->sessionid());
        if (google::ERROR != GetMdsLogLevel(retCode)) {
            LOG(WARNING) << "logid = " << cntl->log_id()
                         << ", CheckFileOwner fail, filename = "
                         << request->filename()
                         << ", owner = " << request->owner()
                         << ", statusCode = " << retCode
                         << ", remote side = " << cntl->remote_side();
        } else {
            LOG(ERROR) << "logid = " << cntl->log_id()
                       << ", CheckFileOwner fail, filename = "
                       << request->filename()
                       << ", owner = " << request->owner()
                       << ", statusCode = " << retCode
                       << ", remote side = " << cntl->remote_side();
        }
        return;
    }

    FileInfo *fileInfo = new FileInfo();
    retCode = kCurveFS.RefreshSession(
        request->filename(),
        request->sessionid(),
        request->date(),
        request->signature(),
        request->has_clientip() ? request->clientip() : clientIP,
        request->has_clientport() ? request->clientport() : kInvalidPort,
        clientVersion,
        fileInfo);
    if (retCode != StatusCode::kOK)  {
        response->set_statuscode(retCode);
        response->set_sessionid(request->sessionid());
        if (google::ERROR != GetMdsLogLevel(retCode)) {
            LOG(WARNING) << "logid = " << cntl->log_id()
                << ", RefreshSession fail, filename = " <<  request->filename()
                << ", sessionid = " << request->sessionid()
                << ", date = " << request->date()
                << ", signature = " << request->signature()
                << ", clientip = " << clientIP
                << ", clientport = " << clientPort
                << ", statusCode = " << retCode
                << ", StatusCode_Name = " << StatusCode_Name(retCode)
                << ", cost = " << expiredTime.ExpiredMs() << " ms";
        } else {
            LOG(ERROR) << "logid = " << cntl->log_id()
                << ", RefreshSession fail, filename = " <<  request->filename()
                << ", sessionid = " << request->sessionid()
                << ", date = " << request->date()
                << ", signature = " << request->signature()
                << ", clientip = " << clientIP
                << ", clientport = " << clientPort
                << ", statusCode = " << retCode
                << ", StatusCode_Name = " << StatusCode_Name(retCode)
                << ", cost = " << expiredTime.ExpiredMs() << " ms";
        }
        delete fileInfo;
        return;
    } else {
        response->set_sessionid(request->sessionid());
        response->set_allocated_fileinfo(fileInfo);
        response->set_statuscode(StatusCode::kOK);
        DVLOG(6) << "logid = " << cntl->log_id()
            << ", RefreshSession ok, filename = " << request->filename()
            << ", sessionid = " << request->sessionid()
            << ", date = " << request->date()
            << ", signature = " << request->signature()
            << ", clientip = " << clientIP
            << ", clientport = " << clientPort
            << ", cost = " << expiredTime.ExpiredMs() << " ms";
    }

    return;
}

bool IsRenamePathValid(const std::string& oldFileName,
                       const std::string& newFileName) {
    std::vector<std::string> oldFilePaths;
    ::curve::common::SplitString(oldFileName, "/", &oldFilePaths);

    std::vector<std::string> newFilePaths;
    ::curve::common::SplitString(newFileName, "/", &newFilePaths);

    // rename to the root directory or rename to the root directory
    // is not allowed
    if (oldFilePaths.size() == 0 || newFilePaths.size() == 0) {
        return false;
    }

    if (oldFileName == newFileName) {
        return true;
    }

    // do not allow one fileName to contain another
    uint32_t minSize = oldFilePaths.size() > newFilePaths.size()
                        ? newFilePaths.size() : oldFilePaths.size();
    for (uint32_t i = 0; i < minSize; i++) {
        if (oldFilePaths[i] != newFilePaths[i]) {
            return true;
        }
    }

    return false;
}

void NameSpaceService::CreateCloneFile(
                        ::google::protobuf::RpcController* controller,
                       const ::curve::mds::CreateCloneFileRequest* request,
                       ::curve::mds::CreateCloneFileResponse* response,
                       ::google::protobuf::Closure* done) {
    brpc::ClosureGuard doneGuard(done);
    brpc::Controller* cntl = static_cast<brpc::Controller*>(controller);
    ExpiredTime expiredTime;

    LOG(INFO) << "logid = " << cntl->log_id()
            << ", CreateCloneFile request, filename = " << request->filename()
            << ", filetype = " << request->filetype()
            << ", filelength = " << request->filelength()
            << ", seq = " << request->seq()
            << ", owner = " << request->owner()
            << ", chunksize = " << request->chunksize();

    // chunksize must be set
    if (!request->has_chunksize()) {
        LOG(INFO) << "logid = " << cntl->log_id()
            << "CreateCloneFile error, chunksize not setted"
            << ". filename = " << request->filename();
        response->set_statuscode(StatusCode::kParaError);
        return;
    }

    // TODO(hzsunjianliang): only root user is allowed to create cloneFile
    std::string signature = "";
    if (request->has_signature()) {
        signature = request->signature();
    }

    FileWriteLockGuard guard(fileLockManager_, request->filename());


    // check authority
    StatusCode ret = kCurveFS.CheckPathOwner(request->filename(),
                                             request->owner(),
                                             signature, request->date());

    if (ret != StatusCode::kOK) {
        response->set_statuscode(ret);
        if (google::ERROR != GetMdsLogLevel(ret)) {
            LOG(WARNING) << "logid = " << cntl->log_id()
                << ", CreateCloneFile CheckPathOwner fail, filename = "
                <<  request->filename()
                << ", owner = " << request->owner()
                << ", statusCode = " << ret;
        } else {
            LOG(ERROR) << "logid = " << cntl->log_id()
                << ", CreateCloneFile CheckPathOwner fail, filename = "
                <<  request->filename()
                << ", owner = " << request->owner()
                << ", statusCode = " << ret;
        }
        return;
    }

    // create clone file
    ret = kCurveFS.CreateCloneFile(request->filename(),
                            request->owner(),
                            request->filetype(),
                            request->filelength(),
                            request->seq(),
                            request->chunksize(),
                            request->stripeunit(),
                            request->stripecount(),
                            request->poolset(),
                            response->mutable_fileinfo(),
                            request->clonesource(),
                            request->filelength());
    response->set_statuscode(ret);
    if (ret != StatusCode::kOK) {
        if (google::ERROR != GetMdsLogLevel(ret)) {
            LOG(WARNING) << "logid = " << cntl->log_id()
                << ", CreateCloneFile fail, filename = " <<  request->filename()
                << ", statusCode = " << ret
                << ", StatusCode_Name = " << StatusCode_Name(ret)
                << ", cost " << expiredTime.ExpiredMs() << " ms";
        } else {
            LOG(ERROR) << "logid = " << cntl->log_id()
                << ", CreateCloneFile fail, filename = " <<  request->filename()
                << ", statusCode = " << ret
                << ", StatusCode_Name = " << StatusCode_Name(ret)
                << ", cost " << expiredTime.ExpiredMs() << " ms";
        }
    } else {
        LOG(INFO) << "logid = " << cntl->log_id()
                  << ", CreateFile ok, filename = " << request->filename()
                  << ", cost " << expiredTime.ExpiredMs() << " ms";
    }
    return;
}

void NameSpaceService::SetCloneFileStatus(
                        ::google::protobuf::RpcController* controller,
                       const ::curve::mds::SetCloneFileStatusRequest* request,
                       ::curve::mds::SetCloneFileStatusResponse* response,
                       ::google::protobuf::Closure* done) {
    brpc::ClosureGuard doneGuard(done);
    brpc::Controller* cntl = static_cast<brpc::Controller*>(controller);
    ExpiredTime expiredTime;

    LOG(INFO) << "logid = " << cntl->log_id()
        << ", SetCloneFileStatus request, filename = " << request->filename()
        << ", set filestatus = " << request->filestatus()
        << ", has_fileid = " << request->has_fileid();

    uint64_t fileID = request->fileid();
    if (!request->has_fileid()) {
        fileID = kUnitializedFileID;
    }

    // TODO(hzsunjianliang): lock the filepath&name
    // TODO(hzsunjianliang): only root user is allowed to create cloneFile
    std::string signature = "";
    if (request->has_signature()) {
        signature = request->signature();
    }


    FileWriteLockGuard guard(fileLockManager_, request->filename());

    StatusCode ret = kCurveFS.CheckPathOwner(request->filename(),
                                             request->owner(),
                                             signature, request->date());
    if (ret != StatusCode::kOK) {
        response->set_statuscode(ret);
        if (google::ERROR != GetMdsLogLevel(ret)) {
            LOG(WARNING) << "logid = " << cntl->log_id()
                << ", SetCloneFileStatus CheckPathOwner fail, filename = "
                <<  request->filename()
                << ", owner = " << request->owner()
                << ", statusCode = " << ret;
        } else {
            LOG(ERROR) << "logid = " << cntl->log_id()
                << ", SetCloneFileStatus CheckPathOwner fail, filename = "
                <<  request->filename()
                << ", owner = " << request->owner()
                << ", statusCode = " << ret;
        }
        return;
    }


    ret = kCurveFS.SetCloneFileStatus(request->filename(),
                                fileID,
                                request->filestatus());
    response->set_statuscode(ret);
    if (ret != StatusCode::kOK) {
        if (google::ERROR != GetMdsLogLevel(ret)) {
            LOG(WARNING) << "logid = " << cntl->log_id()
                << ", SetCloneFileStatus fail, filename = "
                << request->filename()
                << ", statusCode = " << ret
                << ", StatusCode_Name = " << StatusCode_Name(ret)
                << ", cost " << expiredTime.ExpiredMs() << " ms";
        } else {
            LOG(ERROR) << "logid = " << cntl->log_id()
                << ", SetCloneFileStatus fail, filename = "
                << request->filename()
                << ", statusCode = " << ret
                << ", StatusCode_Name = " << StatusCode_Name(ret)
                << ", cost " << expiredTime.ExpiredMs() << " ms";
        }
    } else {
        LOG(INFO) << "logid = " << cntl->log_id()
                  << ", SetCloneFileStatus ok, filename = "
                  << request->filename() << ", cost "
                  << expiredTime.ExpiredMs() << " ms";
    }
}

void NameSpaceService::GetAllocatedSize(
                        ::google::protobuf::RpcController* controller,
                       const ::curve::mds::GetAllocatedSizeRequest* request,
                       ::curve::mds::GetAllocatedSizeResponse* response,
                       ::google::protobuf::Closure* done) {
    brpc::ClosureGuard doneGuard(done);
    brpc::Controller* cntl = static_cast<brpc::Controller*>(controller);
    ExpiredTime expiredTime;

    LOG(INFO) << "logid = " << cntl->log_id()
        << ", GetAllocatedSize request, fileName = " << request->filename();

    StatusCode retCode;
    AllocatedSize allocSize;
    retCode = kCurveFS.GetAllocatedSize(request->filename(), &allocSize);
    if (retCode != StatusCode::kOK)  {
        response->set_statuscode(retCode);
        LOG(ERROR) << "logid = " << cntl->log_id()
                   << ", GetAllocatedSize fail, fileName = "
                   << request->filename() << ", statusCode = " << retCode
                   << ", StatusCode_Name = " << StatusCode_Name(retCode)
                   << ", cost " << expiredTime.ExpiredMs() << " ms";
        return;
    } else {
        response->set_statuscode(StatusCode::kOK);
        response->set_allocatedsize(allocSize.total);
        for (const auto& item : allocSize.allocSizeMap) {
            response->mutable_allocsizemap()->insert({item.first, item.second});
        }
        LOG(INFO) << "logid = " << cntl->log_id()
                  << ", GetAllocatedSize ok, fileName = " << request->filename()
                  << ", allocatedSize = " << response->allocatedsize() / kGB
                  << "GB"
                  << ", cost " << expiredTime.ExpiredMs() << " ms";
    }
    return;
}

void NameSpaceService::GetFileSize(
                        ::google::protobuf::RpcController* controller,
                       const ::curve::mds::GetFileSizeRequest* request,
                       ::curve::mds::GetFileSizeResponse* response,
                       ::google::protobuf::Closure* done) {
    brpc::ClosureGuard doneGuard(done);
    brpc::Controller* cntl = static_cast<brpc::Controller*>(controller);


    LOG(INFO) << "logid = " << cntl->log_id()
        << ", GetFileSize request, fileName = " << request->filename();

    StatusCode retCode;
    uint64_t fileSize = 0;
    retCode = kCurveFS.GetFileSize(request->filename(), &fileSize);
    if (retCode != StatusCode::kOK)  {
        response->set_statuscode(retCode);
        LOG(ERROR) << "logid = " << cntl->log_id()
            << ", GetFileSize fail, fileName = " << request->filename()
            << ", statusCode = " << retCode
            << ", StatusCode_Name = " << StatusCode_Name(retCode);
        return;
    } else {
        response->set_statuscode(StatusCode::kOK);
        response->set_filesize(fileSize);
        LOG(INFO) << "logid = " << cntl->log_id()
            << ", GetFileSize ok, fileName = " << request->filename()
            << ", fileSize = " << response->filesize() / kGB << "GB";
    }
    return;
}

void NameSpaceService::ListClient(
                        ::google::protobuf::RpcController* controller,
                        const ::curve::mds::ListClientRequest* request,
                        ::curve::mds::ListClientResponse* response,
                        ::google::protobuf::Closure* done) {
    brpc::ClosureGuard doneGuard(done);
    brpc::Controller* cntl = static_cast<brpc::Controller*>(controller);
    ExpiredTime expiredTime;

    LOG(INFO) << "logid = " << cntl->log_id()
              << ", ListClient request = " << request->ShortDebugString();

    StatusCode retCode;
    std::vector<ClientInfo> clientInfos;
    bool listAllClient =
        request->has_listallclient() && request->listallclient();
    retCode = kCurveFS.ListClient(listAllClient, &clientInfos);
    if (retCode != StatusCode::kOK)  {
        response->set_statuscode(retCode);
        LOG(ERROR) << "logid = " << cntl->log_id() << ", ListClient fail, "
                   << ", statusCode = " << retCode
                   << ", StatusCode_Name = " << StatusCode_Name(retCode)
                   << ", cost " << expiredTime.ExpiredMs() << " ms";
        return;
    } else {
        response->set_statuscode(StatusCode::kOK);
        for (const auto& info : clientInfos) {
            ClientInfo* clientInfo = response->add_clientinfos();
            *clientInfo = info;
        }
        LOG(INFO) << "logid = " << cntl->log_id() << ", ListClient ok, "
                  << ", return " << response->clientinfos_size()
                  << " client infos"
                  << ", cost " << expiredTime.ExpiredMs() << " ms";
    }
}

void NameSpaceService::FindFileMountPoint(
    ::google::protobuf::RpcController* controller,
    const ::curve::mds::FindFileMountPointRequest* request,
    ::curve::mds::FindFileMountPointResponse* response,
    ::google::protobuf::Closure* done) {
    brpc::ClosureGuard doneGuard(done);
    brpc::Controller* cntl = static_cast<brpc::Controller*>(controller);
    ExpiredTime expiredTime;

    LOG(INFO) << "logid = " << cntl->log_id()
              << ", FindFileMountPoint request, fileName = "
              << request->filename();

    StatusCode retCode;
    std::vector<ClientInfo> infos;
    retCode =
        kCurveFS.FindFileMountPoint(request->filename(), &infos);

    if (retCode != StatusCode::kOK) {
        response->set_statuscode(retCode);
        LOG(ERROR) << "logid = " << cntl->log_id()
                   << ", FindFileMountPoint fail, fileName = "
                   << request->filename() << ", statusCode = " << retCode
                   << ", StatusCode_Name = " << StatusCode_Name(retCode)
                   << ", cost " << expiredTime.ExpiredMs() << " ms";
        return;
    } else {
        response->set_statuscode(StatusCode::kOK);
        for (auto& info : infos) {
            *response->add_clientinfo() = std::move(info);
        }
        LOG(INFO) << "logid = " << cntl->log_id()
                  << ", FindFileMountPoint ok, fileName = "
                  << request->filename() << ", cost " << expiredTime.ExpiredMs()
                  << " ms";
    }
    return;
}

void NameSpaceService::ListVolumesOnCopysets(
                ::google::protobuf::RpcController* controller,
                const ::curve::mds::ListVolumesOnCopysetsRequest* request,
                ::curve::mds::ListVolumesOnCopysetsResponse* response,
                ::google::protobuf::Closure* done) {
    brpc::ClosureGuard doneGuard(done);
    brpc::Controller* cntl = static_cast<brpc::Controller*>(controller);
    LOG(INFO) << "logid = " << cntl->log_id()
              << ", ListAllVolumesOnCopysets request";

    std::vector<std::string> fileNames;
    std::vector<common::CopysetInfo> copysets;
    for (int i = 0; i < request->copysets_size(); i++) {
        copysets.emplace_back(request->copysets(i));
    }

    auto retCode = kCurveFS.ListVolumesOnCopyset(copysets, &fileNames);
    if (retCode != StatusCode::kOK)  {
        response->set_statuscode(retCode);
        LOG(ERROR) << "logid = " << cntl->log_id()
            << ", ListAllVolumesOnCopysets fail, statusCode = "
            << retCode << ", StatusCode_Name = " << StatusCode_Name(retCode);
        return;
    }
    response->set_statuscode(StatusCode::kOK);
    for (const auto& fileName : fileNames) {
        response->add_filenames(fileName);
    }
    LOG(INFO) << "logid = " << cntl->log_id()
              << ", ListAllVolumesOnCopysets ok, volume num: "
              << fileNames.size();
}

uint32_t GetMdsLogLevel(StatusCode code) {
    switch (code) {
        case StatusCode::kSegmentNotAllocated:
        case StatusCode::kSnapshotFileNotExists:
        case StatusCode::kOK:
            return google::INFO;

        case StatusCode::kNotDirectory:
        case StatusCode::kDirNotExist:
        case StatusCode::kDirNotEmpty:
        case StatusCode::kFileUnderSnapShot:
        case StatusCode::kFileIdNotMatch:
        case StatusCode::kSessionNotExist:
        case StatusCode::kFileOccupied:
        case StatusCode::kFileExists:
        case StatusCode::kFileNotExists:
        case StatusCode::kParaError:
        case StatusCode::kDeleteFileBeingCloned:
        case StatusCode::kFileUnderDeleting:
        case StatusCode::kEpochTooOld:
        case StatusCode::kOwnerAuthFail:
            return google::WARNING;

        default:
            return google::ERROR;
    }
}
}  // namespace mds
}  // namespace curve<|MERGE_RESOLUTION|>--- conflicted
+++ resolved
@@ -985,16 +985,9 @@
     }
     if (!isPathValid(srcFileName)) {
         response->set_statuscode(StatusCode::kParaError);
-<<<<<<< HEAD
-        LOG(ERROR) << "logid = " << cntl->log_id()
-                  << ", CreateSnapShot request path is invalid, "
-                  << "filename = "
-                  << request->filename();
-=======
         LOG(WARNING) << "logid = " << cntl->log_id()
                      << ", CreateSnapShot request path is invalid, filename = "
                      << request->filename();
->>>>>>> 47a5267d
         return;
     }
 
@@ -1184,16 +1177,10 @@
 
     if (!isPathValid(srcFileName)) {
         response->set_statuscode(StatusCode::kParaError);
-<<<<<<< HEAD
-        LOG(ERROR) << "logid = " << cntl->log_id()
+        LOG(WARNING) << "logid = " << cntl->log_id()
                   << ", DeleteSnapShot request path is invalid, "
                   << "filename = "
                   << request->filename();
-=======
-        LOG(WARNING) << "logid = " << cntl->log_id()
-                     << ", DeleteSnapShot request path is invalid, filename = "
-                     << request->filename() << ", seq = " << request->seq();
->>>>>>> 47a5267d
         return;
     }
     FileSeqType seq = 0;
