/*
 *  Copyright (c) 2020 NetEase Inc.
 *
 *  Licensed under the Apache License, Version 2.0 (the "License");
 *  you may not use this file except in compliance with the License.
 *  You may obtain a copy of the License at
 *
 *      http://www.apache.org/licenses/LICENSE-2.0
 *
 *  Unless required by applicable law or agreed to in writing, software
 *  distributed under the License is distributed on an "AS IS" BASIS,
 *  WITHOUT WARRANTIES OR CONDITIONS OF ANY KIND, either express or implied.
 *  See the License for the specific language governing permissions and
 *  limitations under the License.
 */

/*
 * Project: curve
 * Created Date: Friday October 19th 2018
 * Author: hzsunjianliang
 */
#include <glog/logging.h>
#include <gflags/gflags.h>

#include "src/mds/server/mds.h"
#include "src/mds/common/mds_define.h"
#include "src/common/dynamic_vlog.h"

DEFINE_string(confPath, "conf/mds.conf", "mds confPath");
DEFINE_string(mdsAddr, "127.0.0.1:6666", "mds listen addr");
DEFINE_string(etcdAddr, "127.0.0.1:2379", "etcd client");
DEFINE_string(mdsDbName, "curve_mds", "mds db name");
DEFINE_int32(sessionInterSec, 5, "mds session expired second");
DEFINE_int32(updateToRepoSec, 5, "interval of update data in mds to repo");
DEFINE_uint32(dummyPort, 6667, "dummy server port");

using ::curve::mds::kMB;
using ::curve::mds::kGB;
using ::curve::mds::kTB;

using ::curve::common::FLAGS_vlog_level;

DEFINE_uint64(chunkSize, 16 * kMB, "chunk size");
DEFINE_uint64(segmentSize, 1 * kGB, "segment size");
DEFINE_uint64(minFileLength, 10 * kGB, "min filelength");
DEFINE_uint64(maxFileLength, 20 * kTB, "max filelength");

void LoadConfigFromCmdline(Configuration *conf) {
    google::CommandLineFlagInfo info;
    if (GetCommandLineFlagInfo("mdsAddr", &info) && !info.is_default) {
        conf->SetStringValue("mds.listen.addr", FLAGS_mdsAddr);
    }

    if (GetCommandLineFlagInfo("etcdAddr", &info) && !info.is_default) {
        conf->SetStringValue("mds.etcd.endpoint", FLAGS_etcdAddr);
    }

    if (GetCommandLineFlagInfo("chunkSize", &info) && !info.is_default) {
        conf->SetUInt64Value("mds.curvefs.defaultChunkSize", FLAGS_chunkSize);
    }

    if (GetCommandLineFlagInfo("segmentSize", &info) && !info.is_default) {
        conf->SetUInt64Value(
                    "mds.curvefs.defaultSegmentSize", FLAGS_segmentSize);
    }

    if (GetCommandLineFlagInfo("minFileLength", &info) && !info.is_default) {
        conf->SetUInt64Value("mds.curvefs.minFileLength", FLAGS_minFileLength);
     }

    if (GetCommandLineFlagInfo("maxFileLength", &info) && !info.is_default) {
        conf->SetUInt64Value("mds.curvefs.maxFileLength", FLAGS_maxFileLength);
    }

    if (GetCommandLineFlagInfo("mdsDbName", &info) && !info.is_default) {
        conf->SetStringValue("mds.DbName", FLAGS_mdsDbName);
    }

    if (GetCommandLineFlagInfo("sessionInterSec", &info) && !info.is_default) {
        conf->SetIntValue(
            "mds.leader.sessionInterSec", FLAGS_sessionInterSec);
    }

    if (GetCommandLineFlagInfo("updateToRepoSec", &info) && !info.is_default) {
        conf->SetIntValue(
            "mds.topology.TopologyUpdateToRepoSec", FLAGS_updateToRepoSec);
    }

    if (GetCommandLineFlagInfo("dummyPort", &info) && !info.is_default) {
        conf->SetIntValue(
            "mds.dummy.listen.port", FLAGS_dummyPort);
    }
}


int main(int argc, char **argv) {
    // config initialization
    google::ParseCommandLineFlags(&argc, &argv, false);
    auto conf = std::make_shared<Configuration>();
    conf->SetConfigPath(FLAGS_confPath);
    LOG_IF(FATAL, !conf->LoadConfig())
        << "load mds configuration fail, conf path = " << FLAGS_confPath;
    LoadConfigFromCmdline(conf.get());
    conf->PrintConfig();
    if (FLAGS_log_dir.empty()) {
        if (!conf->GetStringValue("mds.common.logDir", &FLAGS_log_dir)) {
            LOG(WARNING) << "no mds.common.logDir in " << FLAGS_confPath
                         << ", will log to /tmp";
        }
    }

    // initialize logging module
    google::InitGoogleLogging(argv[0]);

<<<<<<< HEAD
    FLAGS_vlog_level = FLAGS_v;
=======
    // reset SIGPIPE handler
    // etcdclient register SIGPIPE handler in its initialization progress, which
    // will cause mds exit due to write to a closed socket
    signal(SIGPIPE, SIG_IGN);
>>>>>>> 47a5267d

    curve::mds::MDS mds;

    // initialize MDS options
    mds.InitMdsOptions(conf);

    // start MDS dummy server for liveness probe and metric exportation of MDS
    mds.StartDummy();

    mds.StartCompaginLeader();

    // Initialize other modules after winning election
    mds.Init();

    // start mds server and wait CTRL+C to quit
    mds.Run();

    // stop server and background threads
    mds.Stop();

    google::ShutdownGoogleLogging();
    return 0;
}<|MERGE_RESOLUTION|>--- conflicted
+++ resolved
@@ -112,14 +112,12 @@
     // initialize logging module
     google::InitGoogleLogging(argv[0]);
 
-<<<<<<< HEAD
     FLAGS_vlog_level = FLAGS_v;
-=======
+
     // reset SIGPIPE handler
     // etcdclient register SIGPIPE handler in its initialization progress, which
     // will cause mds exit due to write to a closed socket
     signal(SIGPIPE, SIG_IGN);
->>>>>>> 47a5267d
 
     curve::mds::MDS mds;
 
