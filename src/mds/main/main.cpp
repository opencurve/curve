--- conflicted
+++ resolved
@@ -32,20 +32,13 @@
 #include "src/mds/heartbeat/heartbeat_service.h"
 #include "src/mds/schedule/topoAdapter.h"
 #include "proto/heartbeat.pb.h"
-<<<<<<< HEAD
-#include "src/mds/nameserver2/allocstatistic/alloc_statistic.h"
-#include "src/mds/chunkserverclient/chunkserverclient_config.h"
-=======
 #include "src/mds/chunkserverclient/chunkserverclient_config.h"
 #include "src/mds/nameserver2/allocstatistic/alloc_statistic.h"
->>>>>>> 37de73c3
 
 DEFINE_string(confPath, "conf/mds.conf", "mds confPath");
 DEFINE_string(mdsAddr, "127.0.0.1:6666", "mds listen addr");
 DEFINE_string(etcdAddr, "127.0.0.1:2379", "etcd client");
 
-<<<<<<< HEAD
-=======
 using ::curve::mds::kMB;
 using ::curve::mds::kGB;
 
@@ -53,7 +46,6 @@
 DEFINE_uint64(segmentSize, 1 * kGB, "segment size");
 DEFINE_uint64(minFileLength, 10 * kGB, "min filglength");
 
->>>>>>> 37de73c3
 using ::curve::mds::topology::TopologyChunkAllocatorImpl;
 using ::curve::mds::topology::TopologyServiceImpl;
 using ::curve::mds::topology::DefaultIdGenerator;
@@ -234,8 +226,6 @@
         conf->SetStringValue("mds.listen.addr", FLAGS_mdsAddr);
     }
 
-<<<<<<< HEAD
-=======
     if (GetCommandLineFlagInfo("etcdAddr", &info) && !info.is_default) {
         conf->SetStringValue("mds.etcd.endpoint", FLAGS_etcdAddr);
     }
@@ -252,7 +242,6 @@
         kMiniFileLength = FLAGS_minFileLength;
     }
 
->>>>>>> 37de73c3
     // 设置日志存放文件夹
     if (FLAGS_log_dir.empty()) {
         if (!conf->GetStringValue("mds.common.logDir", &FLAGS_log_dir)) {
@@ -282,12 +271,9 @@
     // 初始化日志模块
     google::InitGoogleLogging(argv[0]);
 
-<<<<<<< HEAD
-=======
     // 打印参数
     conf.PrintConfig();
 
->>>>>>> 37de73c3
     // ========================初始化各配置项==========================//
     SessionOptions sessionOptions;
     InitSessionOptions(&conf, &sessionOptions);
@@ -583,27 +569,19 @@
 
     // 在退出之前把自己的节点删除
     leaderElection->LeaderResign();
-<<<<<<< HEAD
-=======
     LOG(INFO) << "resign success";
->>>>>>> 37de73c3
 
     kCurveFS.Uninit();
     if (!cleanManger->Stop()) {
         LOG(ERROR) << "stop cleanManager fail.";
         return -1;
     }
-<<<<<<< HEAD
-
-    segmentAllocStatistic->Stop();
-=======
     heartbeatManager->Stop();
     LOG(INFO) << "stop heartbeatManager success";
     segmentAllocStatistic->Stop();
     LOG(INFO) << "stop segment alloc success";
     coordinator->Stop();
     LOG(INFO) << "stop coordinator success";
->>>>>>> 37de73c3
 
     google::ShutdownGoogleLogging();
 
