/*
 *  Copyright (c) 2020 NetEase Inc.
 *
 *  Licensed under the Apache License, Version 2.0 (the "License");
 *  you may not use this file except in compliance with the License.
 *  You may obtain a copy of the License at
 *
 *      http://www.apache.org/licenses/LICENSE-2.0
 *
 *  Unless required by applicable law or agreed to in writing, software
 *  distributed under the License is distributed on an "AS IS" BASIS,
 *  WITHOUT WARRANTIES OR CONDITIONS OF ANY KIND, either express or implied.
 *  See the License for the specific language governing permissions and
 *  limitations under the License.
 */

/*
 * Project: curve
 * Created Date: 19-2-28
 * Author: wudemiao
 */

#ifndef SRC_CHUNKSERVER_CONFIG_INFO_H_
#define SRC_CHUNKSERVER_CONFIG_INFO_H_

#include <string>
#include <memory>

#include "src/fs/local_filesystem.h"
#include "src/chunkserver/trash.h"
#include "src/chunkserver/inflight_throttle.h"
#include "src/chunkserver/concurrent_apply/concurrent_apply.h"
#include "include/chunkserver/chunkserver_common.h"

namespace curve {
namespace chunkserver {

using curve::fs::LocalFileSystem;
using curve::chunkserver::concurrent::ConcurrentApplyModule;

class FilePool;
class CopysetNodeManager;
class CloneManager;

/**
 * copyset node configuration options
 */
struct CopysetNodeOptions {
    // follower to candidate timeout, in ms, default is 1000ms
    int electionTimeoutMs;

    // Regular snapshot interval, default 3600s, i.e. 1 hour
    int snapshotIntervalS;

    // If the difference between follower and leader logs exceeds the
    // catchupMargin, an install snapshot will be executed for recovery,
    // default: 1000
    int catchupMargin;

    // Whether to enable pthread execution of user code, default false
    bool usercodeInPthread;

    // All uri formats: ${protocol}://${Absolute or relative path}
    // eg:
    // posix: local
    // bluestore: bluestore

    // raft log uri, default raft_log
    std::string logUri;

    // raft meta uri, default raft_meta
    std::string raftMetaUri;

    // raft snapshot uri，default raft_snpashot
    std::string raftSnapshotUri;

    // chunk data uri，default data
    std::string chunkDataUri;

    // chunk snapshot uri，default snapshot
    std::string chunkSnapshotUri;

    // copyset data recycling uri，default recycler
    std::string recyclerUri;

    std::string ip;
    uint32_t port;
    // Size of chunk file
    uint32_t maxChunkSize;
<<<<<<< HEAD
    // Page size of chunk file
=======
    // WAL segment file size
    uint32_t maxWalSegmentSize;
    // chunk文件的page大小
>>>>>>> 970532b6
    uint32_t pageSize;
    // Location length limit for clone chunk
    uint32_t locationLimit;

    // Concurrency module
    ConcurrentApplyModule *concurrentapply;
    // Chunk file pool
    std::shared_ptr<FilePool> chunkFilePool;
<<<<<<< HEAD
    // File System Adaptation Layer
=======
    // WAL file pool
    std::shared_ptr<FilePool> walFilePool;
    // 文件系统适配层
>>>>>>> 970532b6
    std::shared_ptr<LocalFileSystem> localFileSystem;
    // When the trash and heartbeat module determines that the chunkserver is
    // not in the copyset configuration group, it notifies the copysetManager
    // to move the copyset directory to the trash
    // Actual recovery of physical space after a period of time
    std::shared_ptr<Trash> trash;

    // Snapshot Throttle
    scoped_refptr<SnapshotThrottle> *snapshotThrottle;

    // Limit the number of copyset concurrent recovery when the chunkserver
    // starts, 0 means no limit
    uint32_t loadConcurrency = 0;
    // Maximum number of retries when checking if copyset is loaded
    // Possible exceptions: 1. Most copies are not available at the moment;
    // 2. Network problems etc. prevent access to the leader
    // 3. Other reasons for not getting the leader's committed index
    uint32_t checkRetryTimes = 3;
    // If the difference between the applied_index of the current peer and
    // the committed_index on the leader is less than this value, then we can
    // say the copyset is loaded
    uint32_t finishLoadMargin = 2000;
    // Internal sleep time to loop to check if copyset is loaded
    uint32_t checkLoadMarginIntervalMs = 1000;

    CopysetNodeOptions();
};

/**
 * ChunkServiceManager dependencies
 */
struct ChunkServiceOptions {
    CopysetNodeManager *copysetNodeManager;
    CloneManager *cloneManager;
    std::shared_ptr<InflightThrottle> inflightThrottle;
};

}  // namespace chunkserver
}  // namespace curve

#endif  // SRC_CHUNKSERVER_CONFIG_INFO_H_<|MERGE_RESOLUTION|>--- conflicted
+++ resolved
@@ -87,13 +87,9 @@
     uint32_t port;
     // Size of chunk file
     uint32_t maxChunkSize;
-<<<<<<< HEAD
-    // Page size of chunk file
-=======
     // WAL segment file size
     uint32_t maxWalSegmentSize;
-    // chunk文件的page大小
->>>>>>> 970532b6
+    // Page size of chunk file
     uint32_t pageSize;
     // Location length limit for clone chunk
     uint32_t locationLimit;
@@ -102,13 +98,9 @@
     ConcurrentApplyModule *concurrentapply;
     // Chunk file pool
     std::shared_ptr<FilePool> chunkFilePool;
-<<<<<<< HEAD
-    // File System Adaptation Layer
-=======
     // WAL file pool
     std::shared_ptr<FilePool> walFilePool;
-    // 文件系统适配层
->>>>>>> 970532b6
+    // File System Adaptation Layer
     std::shared_ptr<LocalFileSystem> localFileSystem;
     // When the trash and heartbeat module determines that the chunkserver is
     // not in the copyset configuration group, it notifies the copysetManager
