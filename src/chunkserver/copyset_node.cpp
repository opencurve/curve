/*
 *  Copyright (c) 2020 NetEase Inc.
 *
 *  Licensed under the Apache License, Version 2.0 (the "License");
 *  you may not use this file except in compliance with the License.
 *  You may obtain a copy of the License at
 *
 *      http://www.apache.org/licenses/LICENSE-2.0
 *
 *  Unless required by applicable law or agreed to in writing, software
 *  distributed under the License is distributed on an "AS IS" BASIS,
 *  WITHOUT WARRANTIES OR CONDITIONS OF ANY KIND, either express or implied.
 *  See the License for the specific language governing permissions and
 *  limitations under the License.
 */

/*
 * Project: curve
 * Created Date: 18-8-23
 * Author: wudemiao
 */

#include "src/chunkserver/copyset_node.h"

#include <glog/logging.h>
#include <brpc/controller.h>
#include <butil/sys_byteorder.h>
#include <braft/closure_helper.h>
#include <braft/snapshot.h>
#include <braft/protobuf_file.h>
#include <utility>
#include <memory>
#include <algorithm>
#include <cassert>

#include "src/chunkserver/raftsnapshot/curve_filesystem_adaptor.h"
#include "src/chunkserver/chunk_closure.h"
#include "src/chunkserver/op_request.h"
#include "src/fs/fs_common.h"
#include "src/chunkserver/copyset_node_manager.h"
#include "src/chunkserver/datastore/define.h"
#include "src/chunkserver/datastore/datastore_file_helper.h"
#include "src/chunkserver/uri_paser.h"
#include "src/common/crc32.h"
#include "src/common/fs_util.h"

namespace curve {
namespace chunkserver {

using curve::fs::FileSystemInfo;

const char *kCurveConfEpochFilename = "conf.epoch";

CopysetNode::CopysetNode(const LogicPoolID &logicPoolId,
                         const CopysetID &copysetId,
                         const Configuration &initConf) :
    logicPoolId_(logicPoolId),
    copysetId_(copysetId),
    conf_(initConf),
    epoch_(0),
    peerId_(),
    nodeOptions_(),
    raftNode_(nullptr),
    chunkDataApath_(),
    chunkDataRpath_(),
    appliedIndex_(0),
    leaderTerm_(-1),
    configChange_(std::make_shared<ConfigurationChange>()) {
}

CopysetNode::~CopysetNode() {
    // Remove copyset's metric
    ChunkServerMetric::GetInstance()->RemoveCopysetMetric(logicPoolId_,
                                                          copysetId_);
    metric_ = nullptr;

    if (nodeOptions_.snapshot_file_system_adaptor != nullptr) {
        delete nodeOptions_.snapshot_file_system_adaptor;
        nodeOptions_.snapshot_file_system_adaptor = nullptr;
    }
    LOG(INFO) << "release copyset node: "
              << GroupIdString();
}

int CopysetNode::Init(const CopysetNodeOptions &options) {
    std::string groupId = GroupId();

    std::string protocol = UriParser::ParseUri(options.chunkDataUri,
                                                &copysetDirPath_);
    if (protocol.empty()) {
        // TODO(wudemiao): Add the necessary error codes and return
        LOG(ERROR) << "not support chunk data uri's protocol"
                   << " error chunkDataDir is: " << options.chunkDataUri
                   << ". Copyset: " << GroupIdString();
        return -1;
    }

    /**
<<<<<<< HEAD
     * Init copyset node's configuration about chunk server .
     * Both of these must be initialized before draftNode_.init
=======
     * Init copyset node config related to chunk server, the
     * following two inits should be ahead of raftNode_.init
>>>>>>> 970532b6
     */
    chunkDataApath_.append(copysetDirPath_).append("/").append(groupId);
    copysetDirPath_.append("/").append(groupId);
    fs_ = options.localFileSystem;
    CHECK(nullptr != fs_) << "local file sytem is null";
    epochFile_.reset(new ConfEpochFile(fs_));

    chunkDataRpath_ = RAFT_DATA_DIR;
    chunkDataApath_.append("/").append(RAFT_DATA_DIR);
    DataStoreOptions dsOptions;
    dsOptions.baseDir = chunkDataApath_;
    dsOptions.chunkSize = options.maxChunkSize;
    dsOptions.pageSize = options.pageSize;
    dsOptions.locationLimit = options.locationLimit;
    dataStore_ = std::make_shared<CSDataStore>(options.localFileSystem,
                                               options.chunkFilePool,
                                               dsOptions);
    CHECK(nullptr != dataStore_);
    if (false == dataStore_->Initialize()) {
        // TODO(wudemiao): Add the necessary error codes and return
        LOG(ERROR) << "data store init failed. "
                   << "Copyset: " << GroupIdString();
        return -1;
    }

    recyclerUri_ = options.recyclerUri;

<<<<<<< HEAD
    // TODO(wudemiao): Put in the init of nodeOptions
    /**
     * Init copyset's corresponding raft node options
     */
    nodeOptions_.initial_conf = conf_;
    nodeOptions_.election_timeout_ms = options.electionTimeoutMs;
    nodeOptions_.fsm = this;
    nodeOptions_.node_owns_fsm = false;
    nodeOptions_.snapshot_interval_s = options.snapshotIntervalS;
    nodeOptions_.log_uri = options.logUri;
    nodeOptions_.log_uri.append("/").append(groupId)
        .append("/").append(RAFT_LOG_DIR);
    nodeOptions_.raft_meta_uri = options.raftMetaUri;
    nodeOptions_.raft_meta_uri.append("/").append(groupId)
        .append("/").append(RAFT_META_DIR);
    nodeOptions_.snapshot_uri = options.raftSnapshotUri;
    nodeOptions_.snapshot_uri.append("/").append(groupId)
        .append("/").append(RAFT_SNAP_DIR);
    nodeOptions_.usercode_in_pthread = options.usercodeInPthread;
    nodeOptions_.snapshot_throttle = options.snapshotThrottle;

    CurveFilesystemAdaptor* cfa =
        new CurveFilesystemAdaptor(options.chunkFilePool,
                                   options.localFileSystem);
    std::vector<std::string> filterList;
    std::string snapshotMeta(BRAFT_SNAPSHOT_META_FILE);
    filterList.push_back(kCurveConfEpochFilename);
    filterList.push_back(snapshotMeta);
    filterList.push_back(snapshotMeta.append(BRAFT_PROTOBUF_FILE_TEMP));
    cfa->SetFilterList(filterList);

    nodeOptions_.snapshot_file_system_adaptor =
        new scoped_refptr<braft::FileSystemAdaptor>(cfa);
=======
    // initialize raft node options corresponding to the copy set node
    InitRaftNodeOptions(options);
>>>>>>> 970532b6

    /* init peer id */
    butil::ip_t ip;
    butil::str2ip(options.ip.c_str(), &ip);
    butil::EndPoint addr(ip, options.port);
    /**
     * idx is default zero, and multiple copies of the same copyset are not
     * allowed for one process in chunkserver
     * this is different from braft
     */
    peerId_ = PeerId(addr, 0);
    raftNode_ = std::make_shared<RaftNode>(groupId, peerId_);
    concurrentapply_ = options.concurrentapply;

    /*
     * Initialize copyset performance metrics
     */
    int ret = ChunkServerMetric::GetInstance()->CreateCopysetMetric(
        logicPoolId_, copysetId_);
    if (ret != 0) {
        LOG(ERROR) << "Create copyset metric failed. "
                   << "Copyset: " << GroupIdString();
        return -1;
    }
    metric_ = ChunkServerMetric::GetInstance()->GetCopysetMetric(
        logicPoolId_, copysetId_);
    if (metric_ != nullptr) {
        // TODO(yyk): Add a datastore-level io metric
        metric_->MonitorDataStore(dataStore_.get());
    }

    auto monitorMetricCb = [this](CurveSegmentLogStorage* logStorage) {
        logStorage_ = logStorage;
        metric_->MonitorCurveSegmentLogStorage(logStorage);
    };

    LogStorageOptions lsOptions(options.walFilePool, monitorMetricCb);

    // In order to get more copysetNode's information in CurveSegmentLogStorage
    // without using global variables.
    StoreOptForCurveSegmentLogStorage(lsOptions);

    return 0;
}

int CopysetNode::Run() {
    // The initialization of the raft node actually makes the copyset run
    if (0 != raftNode_->init(nodeOptions_)) {
        LOG(ERROR) << "Fail to init raft node. "
                   << "Copyset: " << GroupIdString();
        return -1;
    }
    LOG(INFO) << "Run copyset success."
              << "Copyset: " << GroupIdString();
    return 0;
}

void CopysetNode::Fini() {
    if (nullptr != raftNode_) {
        // Shut down all services on this raft node
        raftNode_->shutdown(nullptr);
        // Wait for all the tasks being processed to finish
        raftNode_->join();
    }
    if (nullptr != concurrentapply_) {
        // Drop unflushed data to disk, if not flushed
        // When transferring a copyset, it may be wrong to perform a WriteChunk
        // operation after the copyset has been removed.
        concurrentapply_->Flush();
    }
}

void CopysetNode::InitRaftNodeOptions(const CopysetNodeOptions &options) {
    auto groupId = GroupId();
    nodeOptions_.initial_conf = conf_;
    nodeOptions_.election_timeout_ms = options.electionTimeoutMs;
    nodeOptions_.fsm = this;
    nodeOptions_.node_owns_fsm = false;
    nodeOptions_.snapshot_interval_s = options.snapshotIntervalS;
    nodeOptions_.log_uri = options.logUri;
    nodeOptions_.log_uri.append("/").append(groupId)
        .append("/").append(RAFT_LOG_DIR);
    nodeOptions_.raft_meta_uri = options.raftMetaUri;
    nodeOptions_.raft_meta_uri.append("/").append(groupId)
        .append("/").append(RAFT_META_DIR);
    nodeOptions_.snapshot_uri = options.raftSnapshotUri;
    nodeOptions_.snapshot_uri.append("/").append(groupId)
        .append("/").append(RAFT_SNAP_DIR);
    nodeOptions_.usercode_in_pthread = options.usercodeInPthread;
    nodeOptions_.snapshot_throttle = options.snapshotThrottle;

    CurveFilesystemAdaptor* cfa =
        new CurveFilesystemAdaptor(options.chunkFilePool,
                                   options.localFileSystem);
    std::vector<std::string> filterList;
    std::string snapshotMeta(BRAFT_SNAPSHOT_META_FILE);
    filterList.push_back(kCurveConfEpochFilename);
    filterList.push_back(snapshotMeta);
    filterList.push_back(snapshotMeta.append(BRAFT_PROTOBUF_FILE_TEMP));
    cfa->SetFilterList(filterList);

    nodeOptions_.snapshot_file_system_adaptor =
        new scoped_refptr<braft::FileSystemAdaptor>(cfa);
}

void CopysetNode::on_apply(::braft::Iterator &iter) {
    for (; iter.valid(); iter.next()) {
        // Asynchronous execution in bthread is to avoid blocking the execution
        // of the current state machine
        braft::AsyncClosureGuard doneGuard(iter.done());

        /**
         * Get the ChunkClosure passed to braft when submitting the task,
         * which contains all the contexts of the Op ChunkOpRequest
         */
        braft::Closure *closure = iter.done();

        if (nullptr != closure) {
            /**
             * 1.If the closure is not null, then the current node is normal,
             * so we get the Op context directly from memory for apply
             */
            ChunkClosure
                *chunkClosure = dynamic_cast<ChunkClosure *>(iter.done());
            CHECK(nullptr != chunkClosure)
                << "ChunkClosure dynamic cast failed";
            std::shared_ptr<ChunkOpRequest> opRequest = chunkClosure->request_;
            auto task = std::bind(&ChunkOpRequest::OnApply,
                                  opRequest,
                                  iter.index(),
                                  doneGuard.release());
            concurrentapply_->Push(
                opRequest->ChunkId(), opRequest->OpType(), task);
        } else {
            // get log entry
            butil::IOBuf log = iter.data();
            /**
             * 2.When closure is null，there are two cases：
             * 2.1. The node restarts and plays back the apply, where the Op log
             * entry is deserialized and then the Op information is retrieved
             * for apply
             * 2.2. follower apply
             */
            ChunkRequest request;
            butil::IOBuf data;
            auto opReq = ChunkOpRequest::Decode(log, &request, &data);
            auto chunkId = request.chunkid();
            auto task = std::bind(&ChunkOpRequest::OnApplyFromLog,
                                  opReq,
                                  dataStore_,
                                  std::move(request),
                                  data);
            concurrentapply_->Push(chunkId, request.optype(), task);
        }
    }
}

void CopysetNode::on_shutdown() {
    LOG(INFO) << GroupIdString() << " is shutdown";
}

void CopysetNode::on_snapshot_save(::braft::SnapshotWriter *writer,
                                   ::braft::Closure *done) {
    brpc::ClosureGuard doneGuard(done);

    /**
     * 1.flush I/O to disk，to ensure that all data is on disk
     */
    concurrentapply_->Flush();

    /**
     * 2.Save the configuration epoch: conf.epoch, note that conf.epoch is
     * stored in the data directory
     */
    std::string
        filePathTemp = writer->get_path() + "/" + kCurveConfEpochFilename;
    if (0 != SaveConfEpoch(filePathTemp)) {
        done->status().set_error(errno, "invalid: %s", strerror(errno));
        LOG(ERROR) << "SaveConfEpoch failed. "
                   << "Copyset: " << GroupIdString()
                   << ", errno: " << errno << ", "
                   << ", error message: " << strerror(errno);
        return;
    }

    /**
     * 3.Save a list of chunk filenames to the snapshot metadata file
     */
    std::vector<std::string> files;
    if (0 == fs_->List(chunkDataApath_, &files)) {
        for (const auto& fileName : files) {
            // When raft saves a snapshot, it is not necessary to save a list
            // of snapshot files in the meta message
            // After downloading the chunk, raft will fetch the snapshot list
            // separately
            bool isSnapshot = DatastoreFileHelper::IsSnapshotFile(fileName);
            if (isSnapshot) {
                continue;
            }
            std::string chunkApath;
            // Calculate the path relative to the snapshot directory from the
            // absolute path
            chunkApath.append(chunkDataApath_);
            chunkApath.append("/").append(fileName);
            std::string filePath = curve::common::CalcRelativePath(
                                    writer->get_path(), chunkApath);
            writer->add_file(filePath);
        }
    } else {
        done->status().set_error(errno, "invalid: %s", strerror(errno));
        LOG(ERROR) << "dir reader failed, maybe no exist or permission. "
                   << "Copyset: " << GroupIdString()
                   << ", path: " << chunkDataApath_;
        return;
    }

    /**
     * 4. Save the conf.epoch file to the snapshot metadata file
     */
     writer->add_file(kCurveConfEpochFilename);
}

int CopysetNode::on_snapshot_load(::braft::SnapshotReader *reader) {
    /**
     * 1. Load snapshot data
     */
    // Opened snapshot path: /mnt/sda/1-10001/raft_snapshot/snapshot_0043
    std::string snapshotPath = reader->get_path();

    // /mnt/sda/1-10001/raft_snapshot/snapshot_0043/data
    std::string snapshotChunkDataDir;
    snapshotChunkDataDir.append(snapshotPath);
    snapshotChunkDataDir.append("/").append(chunkDataRpath_);
    LOG(INFO) << "load snapshot data path: " << snapshotChunkDataDir
              << ", Copyset: " << GroupIdString();
    // If the data directory does not exist, then the load snapshot data section
    // does not need to be processed
    if (fs_->DirExists(snapshotChunkDataDir)) {
        // Clean up the files in the copyset data directory before loading the
        // snapshot data,otherwise there may be some remaining data after the
        // snapshot is loaded. If delete_file fails or rename fails, the current
        // node status will be set to ERROR. If the process is restarted during
        // delete_file or rename, the snapshot will be loaded when copyset is
        // available. Since rename guarantees atomicity, the data directory
        // will definitely be restored after the snapshot is loaded
        bool ret = nodeOptions_.snapshot_file_system_adaptor->get()->
                                delete_file(chunkDataApath_, true);
        if (!ret) {
            LOG(ERROR) << "delete chunk data dir failed. "
                       << "Copyset: " << GroupIdString()
                       << ", path: " << chunkDataApath_;
            return -1;
        }
        LOG(INFO) << "delete chunk data dir success. "
                  << "Copyset: " << GroupIdString()
                  << ", path: " << chunkDataApath_;
        ret = nodeOptions_.snapshot_file_system_adaptor->get()->
                           rename(snapshotChunkDataDir, chunkDataApath_);
        if (!ret) {
            LOG(ERROR) << "rename snapshot data dir " << snapshotChunkDataDir
                       << "to chunk data dir " << chunkDataApath_ << " failed. "
                       << "Copyset: " << GroupIdString();
            return -1;
        }
        LOG(INFO) << "rename snapshot data dir " << snapshotChunkDataDir
                  << "to chunk data dir " << chunkDataApath_ << " success. "
                  << "Copyset: " << GroupIdString();
    } else {
        LOG(INFO) << "load snapshot data path: "
                  << snapshotChunkDataDir << " not exist. "
                  << "Copyset: " << GroupIdString();
    }

    /**
     * 2. Load configuration epoch files
     */
    std::string filePath = reader->get_path() + "/" + kCurveConfEpochFilename;
    if (fs_->FileExists(filePath)) {
        if (0 != LoadConfEpoch(filePath)) {
            LOG(ERROR) << "load conf.epoch failed. "
                       << "path:" << filePath
                       << ", Copyset: " << GroupIdString();
            return -1;
        }
    }

    /**
     * 3.Reinit data store, example of scenario:
     *
     * (1) For example, if we first add a peer and then read it, the data
     * store  will return that the chunk does not exist, because the new peer
     * did not have any data when it was first added. At this point the data
     * store initiates, then the added peer is not sensed by the data store
     * after the leader has recovered the data.
     *
     * (2) The peer restores all the data by installing snapshot, which is
     * done by rename. If a file was previously opened by the data store,
     * then rename will work. But the old file can only be deleted when the
     * data store closes the old file, so you need to re-init data store and
     * close the fd of the file, and then re-open the new file, otherwise the
     * data store will always be operating on the old file.
     * Once the data store has closed the corresponding fd once, the data
     * written later will be lost. In addition, if the datastore init does
     * not re-open the file, it will not read the recovered data, but the old
     * data.
     */
    if (!dataStore_->Initialize()) {
        LOG(ERROR) << "data store init failed in on snapshot load. "
                   << "Copyset: " << GroupIdString();
        return -1;
    }

    /**
     * 4.If conf is stored in snapshot, then load the initialization,
     * ensuring that no on_configuration_committed is needed. Note that the
     * joint stage log is ignored here.
     */
    braft::SnapshotMeta meta;
    reader->load_meta(&meta);
    if (0 == meta.old_peers_size()) {
        conf_.reset();
        for (int i = 0; i < meta.peers_size(); ++i) {
            conf_.add_peer(meta.peers(i));
        }
    }
    lastSnapshotIndex_ = meta.last_included_index();
    return 0;
}

void CopysetNode::on_leader_start(int64_t term) {
    leaderTerm_.store(term, std::memory_order_release);
    ChunkServerMetric::GetInstance()->IncreaseLeaderCount();
    concurrentapply_->Flush();
    LOG(INFO) << "Copyset: " << GroupIdString()
              << ", peer id: " << peerId_.to_string()
              << " become leader, term is: " << leaderTerm_;
}

void CopysetNode::on_leader_stop(const butil::Status &status) {
    leaderTerm_.store(-1, std::memory_order_release);
    ChunkServerMetric::GetInstance()->DecreaseLeaderCount();
    LOG(INFO) << "Copyset: " << GroupIdString()
              << ", peer id: " << peerId_.to_string() << " stepped down";
}

void CopysetNode::on_error(const ::braft::Error &e) {
    LOG(FATAL) << "Copyset: " << GroupIdString()
               << ", peer id: " << peerId_.to_string()
               << " meet raft error: " << e;
}

void CopysetNode::on_configuration_committed(const Configuration& conf,
                                             int64_t index) {
    // This function is also called when loading snapshot.
    // Loading snapshot should not increase epoch. When loading
    // snapshot, the index is equal with lastSnapshotIndex_.
    if (index != lastSnapshotIndex_) {
        std::unique_lock<std::mutex> lock_guard(confLock_);
        conf_ = conf;
        epoch_.fetch_add(1, std::memory_order_acq_rel);
    }
    LOG(INFO) << "Copyset: " << GroupIdString()
              << ", peer id: " << peerId_.to_string()
              << ", leader id: " << raftNode_->leader_id()
              << ", Configuration of this group is" << conf
              << ", epoch: " << epoch_.load(std::memory_order_acquire);
}

void CopysetNode::on_stop_following(const ::braft::LeaderChangeContext &ctx) {
    LOG(INFO) << "Copyset: " << GroupIdString()
              << ", peer id: " << peerId_.to_string()
              << " stops following" << ctx;
}

void CopysetNode::on_start_following(const ::braft::LeaderChangeContext &ctx) {
    LOG(INFO) << "Copyset: " << GroupIdString()
              << ", peer id: " << peerId_.to_string()
              << "start following" << ctx;
}

LogicPoolID CopysetNode::GetLogicPoolId() const {
    return logicPoolId_;
}

CopysetID CopysetNode::GetCopysetId() const {
    return copysetId_;
}

std::string CopysetNode::GetCopysetDir() const {
    return copysetDirPath_;
}

uint64_t CopysetNode::GetConfEpoch() const {
    std::lock_guard<std::mutex> lockguard(confLock_);
    return epoch_.load(std::memory_order_relaxed);
}

int CopysetNode::LoadConfEpoch(const std::string &filePath) {
    LogicPoolID loadLogicPoolID = 0;
    CopysetID loadCopysetID = 0;
    uint64_t loadEpoch = 0;

    int ret = epochFile_->Load(filePath,
                               &loadLogicPoolID,
                               &loadCopysetID,
                               &loadEpoch);
    if (0 == ret) {
        if (logicPoolId_ != loadLogicPoolID || copysetId_ != loadCopysetID) {
            LOG(ERROR) << "logic pool id or copyset id not fit, "
                       << "(" << logicPoolId_ << "," << copysetId_ << ")"
                       << "not same with conf.epoch file: "
                       << "(" << loadLogicPoolID << "," << loadCopysetID << ")"
                       << ", Copyset: " << GroupIdString();
            ret = -1;
        } else {
            epoch_.store(loadEpoch, std::memory_order_relaxed);
        }
    }

    return ret;
}

int CopysetNode::SaveConfEpoch(const std::string &filePath) {
    return epochFile_->Save(filePath, logicPoolId_, copysetId_, epoch_);
}

void CopysetNode::ListPeers(std::vector<Peer>* peers) {
    std::vector<PeerId> tempPeers;

    {
        std::lock_guard<std::mutex> lockguard(confLock_);
        conf_.list_peers(&tempPeers);
    }

    for (auto it = tempPeers.begin(); it != tempPeers.end(); ++it) {
        Peer peer;
        peer.set_address(it->to_string());
        peers->push_back(peer);
    }
}

void CopysetNode::SetCSDateStore(std::shared_ptr<CSDataStore> datastore) {
    dataStore_ = datastore;
}

void CopysetNode::SetLocalFileSystem(std::shared_ptr<LocalFileSystem> fs) {
    fs_ = fs;
}

void CopysetNode::SetConfEpochFile(std::unique_ptr<ConfEpochFile> epochFile) {
    epochFile_ = std::move(epochFile);
}

void CopysetNode::SetCopysetNode(std::shared_ptr<RaftNode> node) {
    raftNode_ = node;
}

void CopysetNode::SetSnapshotFileSystem(scoped_refptr<FileSystemAdaptor> *fs) {
    nodeOptions_.snapshot_file_system_adaptor = fs;
}

bool CopysetNode::IsLeaderTerm() const {
    if (0 < leaderTerm_.load(std::memory_order_acquire))
        return true;
    return false;
}

PeerId CopysetNode::GetLeaderId() const {
    return raftNode_->leader_id();
}

butil::Status CopysetNode::TransferLeader(const Peer& peer) {
    butil::Status status;
    PeerId peerId(peer.address());

    if (raftNode_->leader_id() == peerId) {
        butil::Status status = butil::Status::OK();
        DVLOG(6) << "Skipped transferring leader to leader itself. "
                 << "peerid: " << peerId
                 << ", Copyset: " << GroupIdString();

        return status;
    }

    int rc = raftNode_->transfer_leadership_to(peerId);
    if (rc != 0) {
        status = butil::Status(rc, "Failed to transfer leader of copyset "
                               "%s to peer %s, error: %s",
                               GroupIdString().c_str(),
                               peerId.to_string().c_str(), berror(rc));
        LOG(ERROR) << status.error_str();

        return status;
    }
    transferee_ = peer;

    status = butil::Status::OK();
    LOG(INFO) << "Transferred leader of copyset "
              << GroupIdString()
              << " to peer " <<  peerId;

    return status;
}

butil::Status CopysetNode::AddPeer(const Peer& peer) {
    std::vector<PeerId> peers;
    PeerId peerId(peer.address());

    {
        std::unique_lock<std::mutex> lock_guard(confLock_);
        conf_.list_peers(&peers);
    }

    for (auto peer : peers) {
        if (peer == peerId) {
            butil::Status status = butil::Status::OK();
            DVLOG(6) << peerId << " is already a member of copyset "
                     << GroupIdString()
                     << ", skip adding peer";

            return status;
        }
    }
    ConfigurationChangeDone* addPeerDone =
                    new ConfigurationChangeDone(configChange_);
    ConfigurationChange expectedCfgChange(ConfigChangeType::ADD_PEER, peer);
    addPeerDone->expectedCfgChange = expectedCfgChange;
    raftNode_->add_peer(peerId, addPeerDone);
    if (addPeerDone->status().ok()) {
        *configChange_ = expectedCfgChange;
    }
    return addPeerDone->status();
}

butil::Status CopysetNode::RemovePeer(const Peer& peer) {
    std::vector<PeerId> peers;
    PeerId peerId(peer.address());

    {
        std::unique_lock<std::mutex> lock_guard(confLock_);
        conf_.list_peers(&peers);
    }

    bool peerValid = false;
    for (auto peer : peers) {
        if (peer == peerId) {
            peerValid = true;
            break;
        }
    }

    if (!peerValid) {
        butil::Status status = butil::Status::OK();
        DVLOG(6) << peerId << " is not a member of copyset "
                 << GroupIdString() << ", skip removing";

        return status;
    }
    ConfigurationChangeDone* removePeerDone =
                    new ConfigurationChangeDone(configChange_);
    ConfigurationChange expectedCfgChange(ConfigChangeType::REMOVE_PEER, peer);
    removePeerDone->expectedCfgChange = expectedCfgChange;
    raftNode_->remove_peer(peerId, removePeerDone);
    if (removePeerDone->status().ok()) {
        *configChange_ = expectedCfgChange;
    }
    return removePeerDone->status();
}

butil::Status CopysetNode::ChangePeer(const std::vector<Peer>& newPeers) {
    std::vector<PeerId> newPeerIds;
    for (auto& peer : newPeers) {
        newPeerIds.emplace_back(peer.address());
    }
    Configuration newConf(newPeerIds);
    Configuration adding, removing;
    {
        std::unique_lock<std::mutex> lock_guard(confLock_);
        newConf.diffs(conf_, &adding, &removing);
    }
    butil::Status st;
    if (adding.size() != 1 || removing.size() != 1) {
        LOG(ERROR) << "Only change one peer to another is supported";
        st.set_error(EPERM, "only support change on peer to another");
        return st;
    }
    ConfigurationChangeDone* changePeerDone =
                        new ConfigurationChangeDone(configChange_);
    ConfigurationChange expectedCfgChange;
    expectedCfgChange.type = ConfigChangeType::CHANGE_PEER;
    expectedCfgChange.alterPeer.set_address(adding.begin()->to_string());
    changePeerDone->expectedCfgChange = expectedCfgChange;
    raftNode_->change_peers(newConf, changePeerDone);
    if (changePeerDone->status().ok()) {
        *configChange_ = expectedCfgChange;
    }
    return changePeerDone->status();
}

void CopysetNode::UpdateAppliedIndex(uint64_t index) {
    uint64_t curIndex = appliedIndex_.load(std::memory_order_acquire);
    // Only update indexes that are larger than itself
    if (index > curIndex) {
        /**
         * compare_exchange_strong explanation：
         * First we compare whether the curIndex is equal to the
         * appliedIndex,  if it is, then no one has modified the appliedindex.
         * Then the index is used to modify the appliedIndex and the update
         * succeeds.
         * If it is not equal, then someone has updated the appliedindex, so the
         * current appliedindex is returned by curIndex and false is returned.
         * The whole process is atomic。
         */
        while (!appliedIndex_.compare_exchange_strong(curIndex,
                                                      index,
                                                      std::memory_order_acq_rel)) { //NOLINT
            if (index <= curIndex) {
                break;
            }
        }
    }
}

uint64_t CopysetNode::GetAppliedIndex() const {
    return appliedIndex_.load(std::memory_order_acquire);
}

std::shared_ptr<CSDataStore> CopysetNode::GetDataStore() const {
    return dataStore_;
}

CurveSegmentLogStorage* CopysetNode::GetLogStorage() const {
    return logStorage_;
}

ConcurrentApplyModule *CopysetNode::GetConcurrentApplyModule() const {
    return concurrentapply_;
}

void CopysetNode::Propose(const braft::Task &task) {
    raftNode_->apply(task);
}

int CopysetNode::GetConfChange(ConfigChangeType *type,
                               Configuration *oldConf,
                               Peer *alterPeer) {
    /**
     * To avoid a situation where the epoch and configuration of the new
     * leader may not match before the noop entry is submitted and after the
     * leader has been elected, consider the following scenario:
     * A three-member copyset {ABC}, current epoch=5, A is the leader and
     * receives configuration +D. Suppose B receives a configuration change
     * log for {ABC+D}, then leader A fails, and B is elected as new leader.
     * Before B commits a noop entry, the maximum possible epoch value on B is
     * 5, and the configuration queried is indeed {ABCD}. So here, before new
     * leader B submits the noop entry, that is, before the configuration change
     * log {ABC+D} is submitted, the configuration and configuration change
     * information is not allowed to be returned to the user to avoid
     * inconsistency between epoch and configuration information.
     */
    if (leaderTerm_.load(std::memory_order_acquire) <= 0) {
        *type = ConfigChangeType::NONE;
        return 0;
    }

    {
        std::lock_guard<std::mutex> lockguard(confLock_);
        *oldConf = conf_;
    }
    braft::NodeStatus status;
    raftNode_->get_status(&status);
    if (status.state == braft::State::STATE_TRANSFERRING) {
        *type = ConfigChangeType::TRANSFER_LEADER;
        *alterPeer = transferee_;
        return 0;
    }
    *type = configChange_->type;
    *alterPeer = configChange_->alterPeer;
    return 0;
}
uint64_t CopysetNode::LeaderTerm() const {
    return leaderTerm_.load(std::memory_order_acquire);
}

int CopysetNode::GetHash(std::string *hash) {
    int ret = 0;
    int fd  = 0;
    int len = 0;
    uint32_t crc32c = 0;
    std::vector<std::string> files;

    ret = fs_->List(chunkDataApath_, &files);
    if (0 != ret) {
        return -1;
    }

    // To calculate the crc of all chunk files, you need to ensure that the
    // order of calculation is the same.
    std::sort(files.begin(), files.end());

    for (std::string file : files) {
        std::string filename = chunkDataApath_;
        filename += "/";
        filename += file;
        fd = fs_->Open(filename.c_str(), O_RDONLY);
        if (0 >= fd) {
            return -1;
        }

        struct stat fileInfo;
        ret = fs_->Fstat(fd, &fileInfo);
        if (0 != ret) {
            return -1;
        }

        len = fileInfo.st_size;
        char *buff = new (std::nothrow) char[len];
        if (nullptr == buff) {
            return -1;
        }

        ret = fs_->Read(fd, buff, 0, len);
        if (ret != len) {
            delete[] buff;
            return -1;
        }

        crc32c = curve::common::CRC32(crc32c, buff, len);

        delete[] buff;
    }

    *hash = std::to_string(crc32c);

    return 0;
}

void CopysetNode::GetStatus(NodeStatus *status) {
    raftNode_->get_status(status);
}

bool CopysetNode::GetLeaderStatus(NodeStatus *leaderStaus) {
    NodeStatus status;
    GetStatus(&status);
    if (status.leader_id.is_empty()) {
        return false;
    }
    if (status.leader_id == status.peer_id) {
        *leaderStaus = status;
        return true;
    }

    // get committed index from remote leader
    brpc::Controller cntl;
    cntl.set_timeout_ms(500);
    brpc::Channel channel;
    if (channel.Init(status.leader_id.addr, nullptr) !=0) {
        LOG(WARNING) << "can not create channel to "
                     << status.leader_id.addr
                     << ", copyset " << GroupIdString();
        return false;
    }

    CopysetStatusRequest request;
    CopysetStatusResponse response;
    curve::common::Peer *peer = new curve::common::Peer();
    peer->set_address(status.leader_id.to_string());
    request.set_logicpoolid(logicPoolId_);
    request.set_copysetid(copysetId_);
    request.set_allocated_peer(peer);
    request.set_queryhash(false);

    CopysetService_Stub stub(&channel);
    stub.GetCopysetStatus(&cntl, &request, &response, nullptr);
    if (cntl.Failed()) {
        LOG(WARNING) << "get leader status failed: "
                     << cntl.ErrorText()
                     << ", copyset " << GroupIdString();
        return false;
    }

    if (response.status() != COPYSET_OP_STATUS::COPYSET_OP_STATUS_SUCCESS) {
        LOG(WARNING) << "get leader status failed"
                     << ", status: " << response.status()
                     << ", copyset " << GroupIdString();
        return false;
    }

    leaderStaus->state = (braft::State)response.state();
    leaderStaus->peer_id.parse(response.peer().address());
    leaderStaus->leader_id.parse(response.leader().address());
    leaderStaus->readonly = response.readonly();
    leaderStaus->term = response.term();
    leaderStaus->committed_index = response.committedindex();
    leaderStaus->known_applied_index = response.knownappliedindex();
    leaderStaus->first_index = response.firstindex();
    leaderStaus->pending_index = response.pendingindex();
    leaderStaus->pending_queue_size = response.pendingqueuesize();
    leaderStaus->applying_index = response.applyingindex();
    leaderStaus->first_index = response.firstindex();
    leaderStaus->last_index = response.lastindex();
    leaderStaus->disk_index = response.diskindex();
    return true;
}

}  // namespace chunkserver
}  // namespace curve<|MERGE_RESOLUTION|>--- conflicted
+++ resolved
@@ -96,13 +96,8 @@
     }
 
     /**
-<<<<<<< HEAD
-     * Init copyset node's configuration about chunk server .
-     * Both of these must be initialized before draftNode_.init
-=======
      * Init copyset node config related to chunk server, the
      * following two inits should be ahead of raftNode_.init
->>>>>>> 970532b6
      */
     chunkDataApath_.append(copysetDirPath_).append("/").append(groupId);
     copysetDirPath_.append("/").append(groupId);
@@ -130,44 +125,9 @@
 
     recyclerUri_ = options.recyclerUri;
 
-<<<<<<< HEAD
-    // TODO(wudemiao): Put in the init of nodeOptions
-    /**
-     * Init copyset's corresponding raft node options
-     */
-    nodeOptions_.initial_conf = conf_;
-    nodeOptions_.election_timeout_ms = options.electionTimeoutMs;
-    nodeOptions_.fsm = this;
-    nodeOptions_.node_owns_fsm = false;
-    nodeOptions_.snapshot_interval_s = options.snapshotIntervalS;
-    nodeOptions_.log_uri = options.logUri;
-    nodeOptions_.log_uri.append("/").append(groupId)
-        .append("/").append(RAFT_LOG_DIR);
-    nodeOptions_.raft_meta_uri = options.raftMetaUri;
-    nodeOptions_.raft_meta_uri.append("/").append(groupId)
-        .append("/").append(RAFT_META_DIR);
-    nodeOptions_.snapshot_uri = options.raftSnapshotUri;
-    nodeOptions_.snapshot_uri.append("/").append(groupId)
-        .append("/").append(RAFT_SNAP_DIR);
-    nodeOptions_.usercode_in_pthread = options.usercodeInPthread;
-    nodeOptions_.snapshot_throttle = options.snapshotThrottle;
-
-    CurveFilesystemAdaptor* cfa =
-        new CurveFilesystemAdaptor(options.chunkFilePool,
-                                   options.localFileSystem);
-    std::vector<std::string> filterList;
-    std::string snapshotMeta(BRAFT_SNAPSHOT_META_FILE);
-    filterList.push_back(kCurveConfEpochFilename);
-    filterList.push_back(snapshotMeta);
-    filterList.push_back(snapshotMeta.append(BRAFT_PROTOBUF_FILE_TEMP));
-    cfa->SetFilterList(filterList);
-
-    nodeOptions_.snapshot_file_system_adaptor =
-        new scoped_refptr<braft::FileSystemAdaptor>(cfa);
-=======
+
     // initialize raft node options corresponding to the copy set node
     InitRaftNodeOptions(options);
->>>>>>> 970532b6
 
     /* init peer id */
     butil::ip_t ip;
