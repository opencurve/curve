--- conflicted
+++ resolved
@@ -65,11 +65,8 @@
     chunkDataRpath_(),
     appliedIndex_(0),
     leaderTerm_(-1),
-<<<<<<< HEAD
     scaning_(false),
     lastScanSec_(0),
-=======
->>>>>>> 994f2e56
     lastSnapshotIndex_(0),
     configChange_(std::make_shared<ConfigurationChange>()) {
 }
