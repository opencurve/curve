/*
 * Project: curve
 * Created Date: Monday June 10th 2019
 * Author: yangyaokai
 * Copyright (c) 2019 netease
 */

#include "src/chunkserver/chunkserver_metrics.h"
#include <vector>
#include <map>

#include "src/chunkserver/copyset_node_manager.h"
#include "src/chunkserver/passive_getfn.h"

namespace curve {
namespace chunkserver {

IOMetric::IOMetric()
    : rps_(&reqNum_, 1)
    , iops_(&ioNum_, 1)
    , eps_(&errorNum_, 1)
    , bps_(&ioBytes_, 1) {}

IOMetric::~IOMetric() {}

int IOMetric::Init(const std::string& prefix) {
    // 暴露所有的metric
    if (reqNum_.expose_as(prefix, "request_num") != 0) {
        LOG(ERROR) << "expose request num failed.";
        return -1;
    }
    if (ioNum_.expose_as(prefix, "io_num") != 0) {
        LOG(ERROR) << "expose io num failed.";
        return -1;
    }
    if (ioBytes_.expose_as(prefix, "io_bytes") != 0) {
        LOG(ERROR) << "expose io bytes failed.";
        return -1;
    }
    if (errorNum_.expose_as(prefix, "error_num") != 0) {
        LOG(ERROR) << "expose error num failed.";
        return -1;
    }
    if (latencyRecorder_.expose(prefix, "lat") != 0) {
        LOG(ERROR) << "expose latency recorder failed.";
        return -1;
    }
    if (sizeRecorder_.expose(prefix, "io_size") != 0) {
        LOG(ERROR) << "expose size recorder failed.";
        return -1;
    }
    if (rps_.expose_as(prefix, "rps") != 0) {
        LOG(ERROR) << "expose rps failed.";
        return -1;
    }
    if (iops_.expose_as(prefix, "iops") != 0) {
        LOG(ERROR) << "expose iops failed.";
        return -1;
    }
    if (bps_.expose_as(prefix, "bps") != 0) {
        LOG(ERROR) << "expose bps failed.";
        return -1;
    }
    if (eps_.expose_as(prefix, "eps") != 0) {
        LOG(ERROR) << "expose eps failed.";
        return -1;
    }
    return 0;
}

void IOMetric::OnRequest() {
    reqNum_ << 1;
}

void IOMetric::OnResponse(size_t size, int64_t latUs, bool hasError) {
    if (!hasError) {
        ioNum_ << 1;
        sizeRecorder_ << size;
        ioBytes_ << size;
        latencyRecorder_ << latUs;
    } else {
        errorNum_ << 1;
    }
}


int CSIOMetric::Init(const std::string& prefix) {
    // 初始化io统计项metric
    std::string readPrefix = prefix + "_read";
    std::string writePrefix = prefix + "_write";
    std::string recoverPrefix = prefix + "_recover";
    std::string pastePrefix = prefix + "_paste";
    std::string downloadPrefix = prefix + "_download";
    readMetric_ = std::make_shared<IOMetric>();
    writeMetric_ = std::make_shared<IOMetric>();
    recoverMetric_ = std::make_shared<IOMetric>();
    pasteMetric_ = std::make_shared<IOMetric>();
    downloadMetric_ = std::make_shared<IOMetric>();
    if (readMetric_->Init(readPrefix) != 0) {
        LOG(ERROR) << "Init read metric failed."
                   << " prefix = " << readPrefix;
        return -1;
    }
    if (writeMetric_->Init(writePrefix) != 0) {
        LOG(ERROR) << "Init write metric failed."
                   << " prefix = " << writePrefix;
        return -1;
    }
    if (recoverMetric_->Init(recoverPrefix) != 0) {
        LOG(ERROR) << "Init recover metric failed."
                   << " prefix = " << recoverPrefix;
        return -1;
    }
    if (pasteMetric_->Init(pastePrefix) != 0) {
        LOG(ERROR) << "Init paste metric failed."
                   << " prefix = " << pastePrefix;
        return -1;
    }
    if (downloadMetric_->Init(downloadPrefix) != 0) {
        LOG(ERROR) << "Init download metric failed."
                   << " prefix = " << downloadPrefix;
        return -1;
    }
    return 0;
}

void CSIOMetric::Fini() {
    readMetric_ = nullptr;
    writeMetric_ = nullptr;
    recoverMetric_ = nullptr;
    pasteMetric_ = nullptr;
    downloadMetric_ = nullptr;
}

void CSIOMetric::OnRequest(CSIOMetricType type) {
    IOMetricPtr ioMetric = GetIOMetric(type);
    if (ioMetric != nullptr) {
        ioMetric->OnRequest();
    }
}

void CSIOMetric::OnResponse(CSIOMetricType type,
                              size_t size,
                              int64_t latUs,
                              bool hasError) {
    IOMetricPtr ioMetric = GetIOMetric(type);
    if (ioMetric != nullptr) {
        ioMetric->OnResponse(size, latUs, hasError);
    }
}

IOMetricPtr CSIOMetric::GetIOMetric(CSIOMetricType type) {
    IOMetricPtr result = nullptr;
    switch (type) {
        case CSIOMetricType::READ_CHUNK:
            result = readMetric_;
            break;
        case CSIOMetricType::WRITE_CHUNK:
            result = writeMetric_;
            break;
        case CSIOMetricType::RECOVER_CHUNK:
            result = recoverMetric_;
            break;
        case CSIOMetricType::PASTE_CHUNK:
            result = pasteMetric_;
            break;
        case CSIOMetricType::DOWNLOAD:
            result = downloadMetric_;
            break;
        default:
            result = nullptr;
            break;
    }
    return result;
}

int CSCopysetMetric::Init(const LogicPoolID& logicPoolId,
                          const CopysetID& copysetId) {
    logicPoolId_ = logicPoolId;
    copysetId_ = copysetId;
    int ret = ioMetrics_.Init(Prefix());
    if (ret < 0) {
        LOG(ERROR) << "Init Copyset ("
                   << logicPoolId << "," << copysetId << ")"
                   << " metric failed.";
        return -1;
    }
    return 0;
}

void CSCopysetMetric::MonitorDataStore(CSDataStore* datastore) {
    std::string chunkCountPrefix = Prefix() + "_chunk_count";
    std::string snapshotCountPrefix = Prefix() + "snapshot_count";
    std::string cloneChunkCountPrefix = Prefix() + "_clonechunk_count";
    chunkCount_ = std::make_shared<bvar::PassiveStatus<uint32_t>>(
        chunkCountPrefix, GetDatastoreChunkCountFunc, datastore);
    snapshotCount_ = std::make_shared<bvar::PassiveStatus<uint32_t>>(
        snapshotCountPrefix, GetDatastoreSnapshotCountFunc, datastore);
    cloneChunkCount_ = std::make_shared<bvar::PassiveStatus<uint32_t>>(
        cloneChunkCountPrefix, GetDatastoreCloneChunkCountFunc, datastore);
}

ChunkServerMetric::ChunkServerMetric()
    : hasInited_(false)
    , leaderCount_(nullptr)
    , chunkLeft_(nullptr)
<<<<<<< HEAD
    , chunkTrashed_(nullptr) {}
=======
    , chunkTrashed_(nullptr)
    , chunkCount_(nullptr)
    , snapshotCount_(nullptr)
    , cloneChunkCount_(nullptr) {}
>>>>>>> 1fdc81e6

ChunkServerMetric* ChunkServerMetric::self_ = nullptr;

ChunkServerMetric* ChunkServerMetric::GetInstance() {
    // chunkserver metric 在chunkserver启动时初始化创建
    // 因此创建的时候不会存在竞争，不需要锁保护
    if (self_ == nullptr) {
        self_ = new ChunkServerMetric;
    }
    return self_;
}

int ChunkServerMetric::Init(const ChunkServerMetricOptions& option) {
    if (hasInited_) {
        LOG(WARNING) << "chunkserver metric has inited.";
        return 0;
    }
    option_ = option;

    if (!option_.collectMetric) {
        LOG(WARNING) << "chunkserver collect metric option is off.";
        hasInited_ = true;
        return 0;
    }

    // 初始化io统计项metric
    int ret = ioMetrics_.Init(Prefix());
    if (ret < 0) {
        LOG(ERROR) << "Init chunkserver metric failed.";
        return -1;
    }

    // 初始化资源统计
    std::string leaderCountPrefix = Prefix() + "_leader_count";
    leaderCount_ = std::make_shared<bvar::Adder<uint32_t>>(leaderCountPrefix);

    std::string chunkCountPrefix = Prefix() + "_chunk_count";
    chunkCount_ = std::make_shared<bvar::PassiveStatus<uint32_t>>(
        chunkCountPrefix, GetTotalChunkCountFunc, this);

    std::string snapshotCountPrefix = Prefix() + "_snapshot_count";
    snapshotCount_ = std::make_shared<bvar::PassiveStatus<uint32_t>>(
        snapshotCountPrefix, GetTotalSnapshotCountFunc, this);

    std::string cloneChunkCountPrefix = Prefix() + "_clonechunk_count";
    cloneChunkCount_ = std::make_shared<bvar::PassiveStatus<uint32_t>>(
        cloneChunkCountPrefix, GetTotalCloneChunkCountFunc, this);

    hasInited_ = true;
    LOG(INFO) << "Init chunkserver metric success.";
    return 0;
}

int ChunkServerMetric::Fini() {
    // 释放资源，从而将暴露的metric从全局的map中移除
    ioMetrics_.Fini();
    leaderCount_ = nullptr;
    chunkLeft_ = nullptr;
    chunkTrashed_ = nullptr;
<<<<<<< HEAD
    copysetMetricMap_.clear();
=======
    chunkCount_ = nullptr;
    snapshotCount_ = nullptr;
    cloneChunkCount_ = nullptr;
    copysetMetricMap_.Clear();
>>>>>>> 1fdc81e6
    hasInited_ = false;
    return 0;
}

int ChunkServerMetric::CreateCopysetMetric(const LogicPoolID& logicPoolId,
                                           const CopysetID& copysetId) {
    if (!option_.collectMetric) {
        return 0;
    }

    GroupId groupId = ToGroupId(logicPoolId, copysetId);
    bool exist = copysetMetricMap_.Exist(groupId);
    if (exist) {
        LOG(ERROR) << "Create Copyset ("
                   << logicPoolId << "," << copysetId << ")"
                   << " metric failed : is already exists.";
        return -1;
    }

    CopysetMetricPtr copysetMetric = std::make_shared<CSCopysetMetric>();
    int ret = copysetMetric->Init(logicPoolId, copysetId);
    if (ret < 0) {
        LOG(ERROR) << "Create Copyset ("
                   << logicPoolId << "," << copysetId << ")"
                   << " metric failed : init failed.";
        return -1;
    }

    copysetMetricMap_.Add(groupId, copysetMetric);
    return 0;
}

CopysetMetricPtr ChunkServerMetric::GetCopysetMetric(
    const LogicPoolID& logicPoolId, const CopysetID& copysetId) {
    if (!option_.collectMetric) {
        return nullptr;
    }

    GroupId groupId = ToGroupId(logicPoolId, copysetId);
    return copysetMetricMap_.Get(groupId);
}

int ChunkServerMetric::RemoveCopysetMetric(const LogicPoolID& logicPoolId,
                                           const CopysetID& copysetId) {
    GroupId groupId = ToGroupId(logicPoolId, copysetId);
    // 这里先保存copyset metric，等remove后再去释放
    // 防止在读写锁里面去操作metric，导致死锁
    auto metric = copysetMetricMap_.Get(groupId);
    copysetMetricMap_.Remove(groupId);
    return 0;
}

void ChunkServerMetric::OnRequest(const LogicPoolID& logicPoolId,
                                  const CopysetID& copysetId,
                                  CSIOMetricType type) {
    if (!option_.collectMetric) {
        return;
    }

    CopysetMetricPtr cpMetric = GetCopysetMetric(logicPoolId, copysetId);
    if (cpMetric != nullptr) {
        cpMetric->OnRequest(type);
    }
    ioMetrics_.OnRequest(type);
}

void ChunkServerMetric::OnResponse(const LogicPoolID& logicPoolId,
                                   const CopysetID& copysetId,
                                   CSIOMetricType type,
                                   size_t size,
                                   int64_t latUs,
                                   bool hasError) {
    if (!option_.collectMetric) {
        return;
    }

    CopysetMetricPtr cpMetric = GetCopysetMetric(logicPoolId, copysetId);
    if (cpMetric != nullptr) {
        cpMetric->OnResponse(type, size, latUs, hasError);
    }
    ioMetrics_.OnResponse(type, size, latUs, hasError);
}

void ChunkServerMetric::MonitorChunkFilePool(ChunkfilePool* chunkfilePool) {
    if (!option_.collectMetric) {
        return;
    }

    std::string chunkLeftPrefix = Prefix() + "_chunkfilepool_left";
    chunkLeft_ = std::make_shared<bvar::PassiveStatus<uint32_t>>(
        chunkLeftPrefix, GetChunkLeftFunc, chunkfilePool);
}

void ChunkServerMetric::MonitorTrash(Trash* trash) {
    if (!option_.collectMetric) {
        return;
    }

    std::string chunkTrashedPrefix = Prefix() + "_chunk_trashed";
    chunkTrashed_ = std::make_shared<bvar::PassiveStatus<uint32_t>>(
        chunkTrashedPrefix, GetChunkTrashedFunc, trash);
}

void ChunkServerMetric::MonitorTrash(Trash* trash) {
    if (!option_.collectMetric) {
        return;
    }

    std::string chunkTrashedPrefix = Prefix() + "_chunk_trashed";
    chunkTrashed_ = std::make_shared<bvar::PassiveStatus<uint32_t>>(
        chunkTrashedPrefix, getChunkTrashedFunc, trash);
}

void ChunkServerMetric::IncreaseLeaderCount() {
    if (!option_.collectMetric) {
        return;
    }

    *leaderCount_ << 1;
}

void ChunkServerMetric::DecreaseLeaderCount() {
    if (!option_.collectMetric) {
        return;
    }

    *leaderCount_ << -1;
}

<<<<<<< HEAD
void ChunkServerMetric::UpdateConfigMetric(common::Configuration* conf) {
=======
void ChunkServerMetric::ExposeConfigMetric(common::Configuration* conf) {
>>>>>>> 1fdc81e6
    if (!option_.collectMetric) {
        return;
    }

    std::string exposeName = Prefix() + "_config";
    conf->ExposeMetric(exposeName);
<<<<<<< HEAD
    conf->UpdateMetric();
=======
>>>>>>> 1fdc81e6
}

}  // namespace chunkserver
}  // namespace curve
<|MERGE_RESOLUTION|>--- conflicted
+++ resolved
@@ -204,14 +204,10 @@
     : hasInited_(false)
     , leaderCount_(nullptr)
     , chunkLeft_(nullptr)
-<<<<<<< HEAD
-    , chunkTrashed_(nullptr) {}
-=======
     , chunkTrashed_(nullptr)
     , chunkCount_(nullptr)
     , snapshotCount_(nullptr)
     , cloneChunkCount_(nullptr) {}
->>>>>>> 1fdc81e6
 
 ChunkServerMetric* ChunkServerMetric::self_ = nullptr;
 
@@ -271,14 +267,10 @@
     leaderCount_ = nullptr;
     chunkLeft_ = nullptr;
     chunkTrashed_ = nullptr;
-<<<<<<< HEAD
-    copysetMetricMap_.clear();
-=======
     chunkCount_ = nullptr;
     snapshotCount_ = nullptr;
     cloneChunkCount_ = nullptr;
     copysetMetricMap_.Clear();
->>>>>>> 1fdc81e6
     hasInited_ = false;
     return 0;
 }
@@ -382,16 +374,6 @@
         chunkTrashedPrefix, GetChunkTrashedFunc, trash);
 }
 
-void ChunkServerMetric::MonitorTrash(Trash* trash) {
-    if (!option_.collectMetric) {
-        return;
-    }
-
-    std::string chunkTrashedPrefix = Prefix() + "_chunk_trashed";
-    chunkTrashed_ = std::make_shared<bvar::PassiveStatus<uint32_t>>(
-        chunkTrashedPrefix, getChunkTrashedFunc, trash);
-}
-
 void ChunkServerMetric::IncreaseLeaderCount() {
     if (!option_.collectMetric) {
         return;
@@ -408,21 +390,13 @@
     *leaderCount_ << -1;
 }
 
-<<<<<<< HEAD
-void ChunkServerMetric::UpdateConfigMetric(common::Configuration* conf) {
-=======
 void ChunkServerMetric::ExposeConfigMetric(common::Configuration* conf) {
->>>>>>> 1fdc81e6
     if (!option_.collectMetric) {
         return;
     }
 
     std::string exposeName = Prefix() + "_config";
     conf->ExposeMetric(exposeName);
-<<<<<<< HEAD
-    conf->UpdateMetric();
-=======
->>>>>>> 1fdc81e6
 }
 
 }  // namespace chunkserver
