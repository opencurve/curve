/*
 *  Copyright (c) 2020 NetEase Inc.
 *
 *  Licensed under the Apache License, Version 2.0 (the "License");
 *  you may not use this file except in compliance with the License.
 *  You may obtain a copy of the License at
 *
 *      http://www.apache.org/licenses/LICENSE-2.0
 *
 *  Unless required by applicable law or agreed to in writing, software
 *  distributed under the License is distributed on an "AS IS" BASIS,
 *  WITHOUT WARRANTIES OR CONDITIONS OF ANY KIND, either express or implied.
 *  See the License for the specific language governing permissions and
 *  limitations under the License.
 */

/*
 * Project: curve
 * Created Date: Tuesday June 18th 2019
 * Author: yangyaokai
 */

#ifndef SRC_CHUNKSERVER_PASSIVE_GETFN_H_
#define SRC_CHUNKSERVER_PASSIVE_GETFN_H_

#include "src/chunkserver/trash.h"
#include "src/chunkserver/copyset_node_manager.h"
#include "src/chunkserver/datastore/file_pool.h"
#include "src/chunkserver/raftlog/curve_segment_log_storage.h"

namespace curve {
namespace chunkserver {

    /**
     * Get the number of chunk files in the datastore
     * @param arg: datastore's object pointer
     */
    uint32_t GetDatastoreChunkCountFunc(void* arg);
    /**
<<<<<<< HEAD
     * Get the number of snapshot chunks in the datastore
     * @param arg: datastore's object pointer
=======
     * @brief: Get the number of WAL segment in CurveSegmentLogStorage
     * @param arg: The pointer to CurveSegmentLogStorage
     */
    uint32_t GetLogStorageWalSegmentCountFunc(void* arg);
    /**
     * 获取datastore中快照chunk的数量
     * @param arg: datastore的对象指针
>>>>>>> 970532b6
     */
    uint32_t GetDatastoreSnapshotCountFunc(void* arg);
    /**
     * Get the number of clone chunks in the datastore
     * @param arg: datastore's object pointer
     */
    uint32_t GetDatastoreCloneChunkCountFunc(void* arg);
    /**
     * Get the number of chunk files on the chunkserver
     * @param arg: nullptr
     */
    uint32_t GetTotalChunkCountFunc(void* arg);
    /**
<<<<<<< HEAD
     * Get the number of snapshot chunks on the chunkserver
=======
     * @brief: Get the total number of WAL segment in chunkserver
     * @param arg: The pointer to ChunkServerMetric
     */
    uint32_t GetTotalWalSegmentCountFunc(void* arg);

    /**
     * 获取chunkserver上快照chunk的数量
>>>>>>> 970532b6
     * @param arg: nullptr
     */
    uint32_t GetTotalSnapshotCountFunc(void* arg);
    /**
     * Get the number of clone chunks on the chunkserver
     * @param arg: nullptr
     */
    uint32_t GetTotalCloneChunkCountFunc(void* arg);
    /**
     * Get the number of remaining chunks on the chunkfilepool
     * @param arg: chunkfilepool's object pointer
     */
    uint32_t GetChunkLeftFunc(void* arg);
    /**
     * Get the number of remaining chunks on the walfilepool
     * @param arg: walfilepool's object pointer
     */
    uint32_t GetWalSegmentLeftFunc(void* arg);
    /**
     * Get the number of chunks on the trash
     * @param arg: trash's object pointer
     */
    uint32_t GetChunkTrashedFunc(void* arg);

}  // namespace chunkserver
}  // namespace curve

#endif  // SRC_CHUNKSERVER_PASSIVE_GETFN_H_<|MERGE_RESOLUTION|>--- conflicted
+++ resolved
@@ -37,18 +37,13 @@
      */
     uint32_t GetDatastoreChunkCountFunc(void* arg);
     /**
-<<<<<<< HEAD
-     * Get the number of snapshot chunks in the datastore
-     * @param arg: datastore's object pointer
-=======
      * @brief: Get the number of WAL segment in CurveSegmentLogStorage
      * @param arg: The pointer to CurveSegmentLogStorage
      */
     uint32_t GetLogStorageWalSegmentCountFunc(void* arg);
     /**
-     * 获取datastore中快照chunk的数量
-     * @param arg: datastore的对象指针
->>>>>>> 970532b6
+     * Get the number of snapshot chunks in the datastore
+     * @param arg: datastore's object pointer
      */
     uint32_t GetDatastoreSnapshotCountFunc(void* arg);
     /**
@@ -62,17 +57,13 @@
      */
     uint32_t GetTotalChunkCountFunc(void* arg);
     /**
-<<<<<<< HEAD
-     * Get the number of snapshot chunks on the chunkserver
-=======
      * @brief: Get the total number of WAL segment in chunkserver
      * @param arg: The pointer to ChunkServerMetric
      */
     uint32_t GetTotalWalSegmentCountFunc(void* arg);
 
     /**
-     * 获取chunkserver上快照chunk的数量
->>>>>>> 970532b6
+     * Get the number of snapshot chunks on the chunkserver
      * @param arg: nullptr
      */
     uint32_t GetTotalSnapshotCountFunc(void* arg);
