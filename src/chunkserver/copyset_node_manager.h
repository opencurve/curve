--- conflicted
+++ resolved
@@ -147,10 +147,6 @@
     }
 
     /**
-<<<<<<< HEAD
-     * Load a copyset, including creating a new copyset or restarting a copyset
-     * @param logicPoolId: logicPool id
-=======
      * @brief: Only for test
      */
     void SetCopysetNodeOptions(
@@ -159,9 +155,8 @@
     }
 
     /**
-     * 加载copyset，包括新建一个copyset或者重启一个copyset
-     * @param logicPoolId: 逻辑池id
->>>>>>> 970532b6
+     * Load a copyset, including creating a new copyset or restarting a copyset
+     * @param logicPoolId: logicPool id
      * @param copysetId: copyset id
      * @param needCheckLoadFinished: whether need to check if copyset loading is
      * complete
