/*
 * Project: curve
 * Created Date: Thur May 9th 2019
 * Author: lixiaocui
 * Copyright (c) 2018 netease
 */

#include <glog/logging.h>

#include <butil/endpoint.h>
#include <braft/file_service.h>
#include <braft/builtin_service_impl.h>
#include <braft/raft_service.h>

#include <memory>

#include "src/chunkserver/chunkserver.h"
#include "src/chunkserver/chunkserver_metrics.h"
#include "src/chunkserver/chunkserver_service.h"
#include "src/chunkserver/copyset_service.h"
#include "src/chunkserver/chunk_service.h"
#include "src/chunkserver/braft_cli_service.h"
#include "src/chunkserver/braft_cli_service2.h"
#include "src/chunkserver/chunkserver_helper.h"
#include "src/chunkserver/uri_paser.h"
<<<<<<< HEAD
=======
#include "src/chunkserver/raftsnapshot_attachment.h"
>>>>>>> 6459c204
#include "src/common/curve_version.h"

using ::curve::fs::LocalFileSystem;
using ::curve::fs::LocalFileSystemOption;
using ::curve::fs::LocalFsFactory;
using ::curve::fs::FileSystemType;

DEFINE_string(conf, "ChunkServer.conf", "Path of configuration file");
DEFINE_string(chunkServerIp, "127.0.0.1", "chunkserver ip");
DEFINE_int32(chunkServerPort, 8200, "chunkserver port");
DEFINE_string(chunkServerStoreUri, "local://./0/", "chunkserver store uri");
DEFINE_string(chunkServerMetaUri,
    "local://./0/chunkserver.dat", "chunnkserver meata uri");
DEFINE_string(copySetUri, "local://./0/copysets", "copyset data uri");
DEFINE_string(recycleUri, "local://./0/recycler" , "recycle uri");
DEFINE_string(chunkFilePoolDir, "./0/", "chunk file pool location");
DEFINE_string(chunkFilePoolMetaPath,
    "./chunkfilepool.meta", "chunk file pool meta path");
DEFINE_string(logPath, "./0/chunkserver.log-", "log file path");
DEFINE_string(mdsListenAddr, "127.0.0.1:6666", "mds listen addr");
DEFINE_bool(enableChunkfilepool, true, "enable chunkfilepool");
DEFINE_uint32(copysetLoadConcurrency, 5, "copyset load concurrency");

namespace curve {
namespace chunkserver {

int ChunkServer::Run(int argc, char** argv) {
    gflags::ParseCommandLineFlags(&argc, &argv, true);

    // ==========================加载配置项===============================//
    LOG(INFO) << "Loading Configuration.";
    common::Configuration conf;
    conf.SetConfigPath(FLAGS_conf.c_str());

    // 在从配置文件获取
    LOG_IF(FATAL, !conf.LoadConfig())
        << "load chunkserver configuration fail, conf path = "
        << conf.GetConfigPath();
    // 命令行可以覆盖配置文件中的参数
    LoadConfigFromCmdline(&conf);

    // 初始化日志模块
    google::InitGoogleLogging(argv[0]);

    // 打印参数
    conf.PrintConfig();
    curve::common::ExposeCurveVersion();

    // ============================初始化各模块==========================//
    LOG(INFO) << "Initializing ChunkServer modules";

    // 优先初始化 metric 收集模块
    ChunkServerMetricOptions metricOptions;
    InitMetricOptions(&conf, &metricOptions);
    ChunkServerMetric* metric = ChunkServerMetric::GetInstance();
    LOG_IF(FATAL, metric->Init(metricOptions) != 0)
        << "Failed to init chunkserver metric.";

    // 初始化并发持久模块
    ConcurrentApplyModule concurrentapply;
    int size;
    LOG_IF(FATAL, !conf.GetIntValue("concurrentapply.size", &size));
    int qdepth;
    LOG_IF(FATAL, !conf.GetIntValue("concurrentapply.queuedepth", &qdepth));
    LOG_IF(FATAL, false == concurrentapply.Init(size, qdepth))
        << "Failed to initialize concurrentapply module!";

    // 初始化本地文件系统
    std::shared_ptr<LocalFileSystem> fs(
        LocalFsFactory::CreateFs(FileSystemType::EXT4, ""));
    LocalFileSystemOption lfsOption;
    LOG_IF(FATAL, !conf.GetBoolValue(
        "fs.enable_renameat2", &lfsOption.enableRenameat2));
    LOG_IF(FATAL, 0 != fs->Init(lfsOption))
        << "Failed to initialize local filesystem module!";

    // 初始化chunk文件池
    ChunkfilePoolOptions chunkFilePoolOptions;
    InitChunkFilePoolOptions(&conf, &chunkFilePoolOptions);
    std::shared_ptr<ChunkfilePool> chunkfilePool =
        std::make_shared<ChunkfilePool>(fs);
    LOG_IF(FATAL, false == chunkfilePool->Initialize(chunkFilePoolOptions))
        << "Failed to init chunk file pool";

    // 远端拷贝管理模块选项
    CopyerOptions copyerOptions;
    InitCopyerOptions(&conf, &copyerOptions);
    auto copyer = std::make_shared<OriginCopyer>();
    LOG_IF(FATAL, copyer->Init(copyerOptions) != 0)
        << "Failed to initialize clone copyer.";

    // 克隆管理模块初始化
    CloneOptions cloneOptions;
    InitCloneOptions(&conf, &cloneOptions);
    uint32_t sliceSize;
    LOG_IF(FATAL, !conf.GetUInt32Value("clone.slice_size", &sliceSize));
    bool enablePaste = false;
    LOG_IF(FATAL, !conf.GetBoolValue("clone.enable_paste", &enablePaste));
    cloneOptions.core =
        std::make_shared<CloneCore>(sliceSize, enablePaste, copyer);
    LOG_IF(FATAL, cloneManager_.Init(cloneOptions) != 0)
        << "Failed to initialize clone manager.";

    // 初始化注册模块
    RegisterOptions registerOptions;
    InitRegisterOptions(&conf, &registerOptions);
    registerOptions.fs = fs;
    Register registerMDS(registerOptions);
    ChunkServerMetadata metadata;
    // 从本地获取meta
    std::string metaPath = UriParser::GetPathFromUri(
        registerOptions.chunkserverMetaUri).c_str();
    if (fs->FileExists(metaPath)) {
        LOG_IF(FATAL, GetChunkServerMetaFromLocal(
                            registerOptions.chunserverStoreUri,
                            registerOptions.chunkserverMetaUri,
                            registerOptions.fs, &metadata) != 0)
            << "Failed to register to MDS.";
    } else {
        // 如果本地获取不到，向mds注册
        LOG(INFO) << "meta file "
                  << metaPath << " do not exist, register to mds";
        LOG_IF(FATAL, registerMDS.RegisterToMDS(&metadata) != 0)
            << "Failed to register to MDS.";
    }

    // trash模块初始化
    TrashOptions trashOptions;
    InitTrashOptions(&conf, &trashOptions);
    trashOptions.localFileSystem = fs;
    trashOptions.chunkfilePool = chunkfilePool;
    trash_ = std::make_shared<Trash>();
    LOG_IF(FATAL, trash_->Init(trashOptions) != 0)
        << "Failed to init Trash";

    // 初始化复制组管理模块
    CopysetNodeOptions copysetNodeOptions;
    InitCopysetNodeOptions(&conf, &copysetNodeOptions);
    copysetNodeOptions.concurrentapply = &concurrentapply;
    copysetNodeOptions.chunkfilePool = chunkfilePool;
    copysetNodeOptions.localFileSystem = fs;
    copysetNodeOptions.trash = trash_;

    // install snapshot的带宽限制
    int snapshotThroughputBytes;
    LOG_IF(FATAL,
           !conf.GetIntValue("chunkserver.snapshot_throttle_throughput_bytes",
                             &snapshotThroughputBytes));
    /**
     * checkCycles是为了更精细的进行带宽控制，以snapshotThroughputBytes=100MB，
     * checkCycles=10为例，它可以保证每1/10秒的带宽是10MB，且不累积，例如第1个
     * 1/10秒的带宽是10MB，但是就过期了，在第2个1/10秒依然只能用10MB的带宽，而
     * 不是20MB的带宽
     */
    int checkCycles;
    LOG_IF(FATAL,
           !conf.GetIntValue("chunkserver.snapshot_throttle_check_cycles",
                             &checkCycles));
    scoped_refptr<SnapshotThrottle> snapshotThrottle
        = new ThroughputSnapshotThrottle(snapshotThroughputBytes, checkCycles);
    snapshotThrottle_ = snapshotThrottle;
    copysetNodeOptions.snapshotThrottle = &snapshotThrottle_;

    butil::ip_t ip;
    if (butil::str2ip(copysetNodeOptions.ip.c_str(), &ip) < 0) {
        LOG(FATAL) << "Invalid server IP provided: " << copysetNodeOptions.ip;
        return -1;
    }
    butil::EndPoint endPoint = butil::EndPoint(ip, copysetNodeOptions.port);
    if (!braft::NodeManager::GetInstance()->server_exists(endPoint)) {
        braft::NodeManager::GetInstance()->add_address(endPoint);
    }
    copysetNodeManager_ = &CopysetNodeManager::GetInstance();
    LOG_IF(FATAL, copysetNodeManager_->Init(copysetNodeOptions) != 0)
        << "Failed to initialize CopysetNodeManager.";

    // 心跳模块初始化
    HeartbeatOptions heartbeatOptions;
    InitHeartbeatOptions(&conf, &heartbeatOptions);
    heartbeatOptions.copysetNodeManager = copysetNodeManager_;
    heartbeatOptions.fs = fs;
    heartbeatOptions.chunkserverId = metadata.id();
    heartbeatOptions.chunkserverToken = metadata.token();
    LOG_IF(FATAL, heartbeat_.Init(heartbeatOptions) != 0)
        << "Failed to init Heartbeat manager.";

    // 监控部分模块的metric指标
    metric->MonitorTrash(trash_.get());
    metric->MonitorChunkFilePool(chunkfilePool.get());
<<<<<<< HEAD
    metric->UpdateConfigMetric(&conf);
=======
    metric->ExposeConfigMetric(&conf);
>>>>>>> 6459c204

    // ========================添加rpc服务===============================//
    // TODO(lixiaocui): rpc中各接口添加上延迟metric
    brpc::Server server;

    // copyset service
    CopysetServiceImpl copysetService(copysetNodeManager_);
    int ret = server.AddService(&copysetService,
                        brpc::SERVER_DOESNT_OWN_SERVICE);
    CHECK(0 == ret) << "Fail to add CopysetService";

    // inflight throttle
    int maxInflight;
    LOG_IF(FATAL,
           !conf.GetIntValue("copyset.max_inflight_requests",
                             &maxInflight));
    std::shared_ptr<InflightThrottle> inflightThrottle
        = std::make_shared<InflightThrottle>(maxInflight);
    CHECK(nullptr != inflightThrottle) << "new inflight throttle failed";

    // chunk service
    ChunkServiceOptions chunkServiceOptions;
    chunkServiceOptions.copysetNodeManager = copysetNodeManager_;
    chunkServiceOptions.cloneManager = &cloneManager_;
    chunkServiceOptions.inflightThrottle = inflightThrottle;
    ChunkServiceImpl chunkService(chunkServiceOptions);
    ret = server.AddService(&chunkService,
                        brpc::SERVER_DOESNT_OWN_SERVICE);
    CHECK(0 == ret) << "Fail to add ChunkService";

    // braftclient service
    BRaftCliServiceImpl braftCliService;
    ret = server.AddService(&braftCliService,
                        brpc::SERVER_DOESNT_OWN_SERVICE);
    CHECK(0 == ret) << "Fail to add BRaftCliService";

    // braftclient service
    BRaftCliServiceImpl2 braftCliService2;
    ret = server.AddService(&braftCliService2,
                        brpc::SERVER_DOESNT_OWN_SERVICE);
    CHECK(0 == ret) << "Fail to add BRaftCliService2";

    // raft service
    braft::RaftServiceImpl raftService(endPoint);
    ret = server.AddService(&raftService,
        brpc::SERVER_DOESNT_OWN_SERVICE);
    CHECK(0 == ret) << "Fail to add RaftService";

    // raft stat service
    braft::RaftStatImpl raftStatService;
    ret = server.AddService(&raftStatService,
        brpc::SERVER_DOESNT_OWN_SERVICE);
    CHECK(0 == ret) << "Fail to add RaftStatService";

    // braft file service
    scoped_refptr<braft::SnapshotAttachment> attach(
        new RaftSnapshotAttachment(fs));
    braft::file_service_set_snapshot_attachment(&attach);
    ret = server.AddService(braft::file_service(),
        brpc::SERVER_DOESNT_OWN_SERVICE);
    CHECK(0 == ret) << "Fail to add FileService";

    // chunkserver service
    ChunkServerServiceImpl chunkserverService(copysetNodeManager_);
    ret = server.AddService(&chunkserverService,
        brpc::SERVER_DOESNT_OWN_SERVICE);
    CHECK(0 == ret) << "Fail to add ChunkServerService";

    // 启动rpc service
    LOG(INFO) << "RPC server is going to serve on: "
              << copysetNodeOptions.ip << ":" << copysetNodeOptions.port;
    if (server.Start(endPoint, NULL) != 0) {
        LOG(ERROR) << "Fail to start RPC Server";
        return -1;
    }

    // =======================启动各模块==================================//
    LOG(INFO) << "ChunkServer starts.";
    /**
     * 将模块启动放到rpc 服务启动后面，主要是为了解决内存增长的问题
     * 控制并发恢复的copyset数量，copyset恢复需要依赖rpc服务先启动
     * 具体设计考虑见：
     * http://doc.hz.netease.com/pages/viewpage.action?pageId=228843072
     */
    LOG_IF(FATAL, trash_->Run() != 0)
        << "Failed to start trash.";
    LOG_IF(FATAL, cloneManager_.Run() != 0)
        << "Failed to start clone manager.";
    LOG_IF(FATAL, heartbeat_.Run() != 0)
        << "Failed to start heartbeat manager.";
    LOG_IF(FATAL, copysetNodeManager_->Run() != 0)
        << "Failed to start CopysetNodeManager.";

    // =======================等待进程退出==================================//
    server.RunUntilAskedToQuit();

    LOG(INFO) << "ChunkServer is going to quit.";
    LOG_IF(ERROR, heartbeat_.Fini() != 0)
        << "Failed to shutdown heartbeat manager.";
    LOG_IF(ERROR, copysetNodeManager_->Fini() != 0)
        << "Failed to shutdown CopysetNodeManager.";
    LOG_IF(ERROR, cloneManager_.Fini() != 0)
        << "Failed to shutdown clone manager.";
    LOG_IF(ERROR, copyer->Fini() != 0)
        << "Failed to shutdown clone copyer.";
    LOG_IF(ERROR, trash_->Fini() != 0)
        << "Failed to shutdown trash.";
    concurrentapply.Stop();

    google::ShutdownGoogleLogging();
    return 0;
}

void ChunkServer::Stop() {
    brpc::AskToQuit();
}

void ChunkServer::InitChunkFilePoolOptions(
    common::Configuration *conf, ChunkfilePoolOptions *chunkFilePoolOptions) {
    LOG_IF(FATAL, !conf->GetUInt32Value("global.chunk_size",
        &chunkFilePoolOptions->chunkSize));
    LOG_IF(FATAL, !conf->GetUInt32Value("global.meta_page_size",
        &chunkFilePoolOptions->metaPageSize));
    LOG_IF(FATAL, !conf->GetUInt32Value("chunkfilepool.cpmeta_file_size",
        &chunkFilePoolOptions->cpMetaFileSize));
    LOG_IF(FATAL, !conf->GetBoolValue(
        "chunkfilepool.enable_get_chunk_from_pool",
        &chunkFilePoolOptions->getChunkFromPool));

    if (chunkFilePoolOptions->getChunkFromPool == false) {
        std::string chunkFilePoolUri;
        LOG_IF(FATAL, !conf->GetStringValue(
            "chunkfilepool.chunk_file_pool_dir", &chunkFilePoolUri));
        ::memcpy(chunkFilePoolOptions->chunkFilePoolDir,
                 chunkFilePoolUri.c_str(),
                 chunkFilePoolUri.size());
    } else {
        std::string metaUri;
        LOG_IF(FATAL, !conf->GetStringValue(
            "chunkfilepool.meta_path", &metaUri));
        ::memcpy(
            chunkFilePoolOptions->metaPath, metaUri.c_str(), metaUri.size());
    }
}

void ChunkServer::InitCopysetNodeOptions(
    common::Configuration *conf, CopysetNodeOptions *copysetNodeOptions) {
    LOG_IF(FATAL, !conf->GetStringValue("global.ip", &copysetNodeOptions->ip));
    LOG_IF(FATAL, !conf->GetUInt32Value(
        "global.port", &copysetNodeOptions->port));
    if (copysetNodeOptions->port <= 0 || copysetNodeOptions->port >= 65535) {
        LOG(FATAL) << "Invalid server port provided: "
                   << copysetNodeOptions->port;
    }

    LOG_IF(FATAL, !conf->GetIntValue("copyset.election_timeout_ms",
        &copysetNodeOptions->electionTimeoutMs));
    LOG_IF(FATAL, !conf->GetIntValue("copyset.snapshot_interval_s",
        &copysetNodeOptions->snapshotIntervalS));
    LOG_IF(FATAL, !conf->GetIntValue("copyset.catchup_margin",
        &copysetNodeOptions->catchupMargin));
    LOG_IF(FATAL, !conf->GetStringValue("copyset.chunk_data_uri",
        &copysetNodeOptions->chunkDataUri));
    LOG_IF(FATAL, !conf->GetStringValue("copyset.raft_log_uri",
        &copysetNodeOptions->logUri));
    LOG_IF(FATAL, !conf->GetStringValue("copyset.raft_meta_uri",
        &copysetNodeOptions->raftMetaUri));
    LOG_IF(FATAL, !conf->GetStringValue("copyset.raft_snapshot_uri",
        &copysetNodeOptions->raftSnapshotUri));
    LOG_IF(FATAL, !conf->GetStringValue("copyset.recycler_uri",
        &copysetNodeOptions->recyclerUri));
    LOG_IF(FATAL, !conf->GetUInt32Value("global.chunk_size",
        &copysetNodeOptions->maxChunkSize));
    LOG_IF(FATAL, !conf->GetUInt32Value("global.meta_page_size",
        &copysetNodeOptions->pageSize));
    LOG_IF(FATAL, !conf->GetUInt32Value("copyset.load_concurrency",
        &copysetNodeOptions->loadConcurrency));
    LOG_IF(FATAL, !conf->GetUInt32Value("copyset.check_retrytimes",
        &copysetNodeOptions->checkRetryTimes));
    LOG_IF(FATAL, !conf->GetUInt32Value("copyset.finishload_margin",
        &copysetNodeOptions->finishLoadMargin));
    LOG_IF(FATAL, !conf->GetUInt32Value("copyset.check_loadmargin_interval_ms",
        &copysetNodeOptions->checkLoadMarginIntervalMs));
}

void ChunkServer::InitCopyerOptions(
    common::Configuration *conf, CopyerOptions *copyerOptions) {
    LOG_IF(FATAL, !conf->GetStringValue("curve.root_username",
        &copyerOptions->curveUser.owner));
    LOG_IF(FATAL, !conf->GetStringValue("curve.root_password",
        &copyerOptions->curveUser.password));
    LOG_IF(FATAL, !conf->GetStringValue("curve.config_path",
        &copyerOptions->curveConf));
    LOG_IF(FATAL,
        !conf->GetStringValue("s3.config_path", &copyerOptions->s3Conf));
    bool disableCurveClient = false;
    bool disableS3Adapter = false;
    LOG_IF(FATAL, !conf->GetBoolValue("clone.disable_curve_client",
        &disableCurveClient));
    LOG_IF(FATAL, !conf->GetBoolValue("clone.disable_s3_adapter",
        &disableS3Adapter));

    if (disableCurveClient) {
        copyerOptions->curveClient = nullptr;
    } else {
        copyerOptions->curveClient = std::make_shared<FileClient>();
    }

    if (disableS3Adapter) {
        copyerOptions->s3Client = nullptr;
    } else {
        copyerOptions->s3Client = std::make_shared<S3Adapter>();
    }
}

void ChunkServer::InitCloneOptions(
    common::Configuration *conf, CloneOptions *cloneOptions) {
    LOG_IF(FATAL, !conf->GetUInt32Value("clone.thread_num",
        &cloneOptions->threadNum));
    LOG_IF(FATAL, !conf->GetUInt32Value("clone.queue_depth",
        &cloneOptions->queueCapacity));
}

void ChunkServer::InitHeartbeatOptions(
    common::Configuration *conf, HeartbeatOptions *heartbeatOptions) {
    LOG_IF(FATAL, !conf->GetStringValue("chunkserver.stor_uri",
        &heartbeatOptions->storeUri));
    LOG_IF(FATAL, !conf->GetStringValue("global.ip", &heartbeatOptions->ip));
    LOG_IF(FATAL, !conf->GetUInt32Value("global.port",
        &heartbeatOptions->port));
    LOG_IF(FATAL, !conf->GetStringValue("mds.listen.addr",
        &heartbeatOptions->mdsListenAddr));
    LOG_IF(FATAL, !conf->GetUInt32Value("mds.heartbeat_interval",
        &heartbeatOptions->intervalSec));
    LOG_IF(FATAL, !conf->GetUInt32Value("mds.heartbeat_timeout",
        &heartbeatOptions->timeout));
}

void ChunkServer::InitRegisterOptions(
    common::Configuration *conf, RegisterOptions *registerOptions) {
    LOG_IF(FATAL, !conf->GetStringValue("mds.listen.addr",
        &registerOptions->mdsListenAddr));
    LOG_IF(FATAL, !conf->GetStringValue("global.ip",
        &registerOptions->chunkserverIp));
    LOG_IF(FATAL, !conf->GetIntValue("global.port",
        &registerOptions->chunkserverPort));
    LOG_IF(FATAL, !conf->GetStringValue("chunkserver.stor_uri",
        &registerOptions->chunserverStoreUri));
    LOG_IF(FATAL, !conf->GetStringValue("chunkserver.meta_uri",
        &registerOptions->chunkserverMetaUri));
    LOG_IF(FATAL, !conf->GetStringValue("chunkserver.disk_type",
        &registerOptions->chunkserverDiskType));
    LOG_IF(FATAL, !conf->GetIntValue("mds.register_retries",
        &registerOptions->registerRetries));
    LOG_IF(FATAL, !conf->GetIntValue("mds.register_timeout",
        &registerOptions->registerTimeout));
}

void ChunkServer::InitTrashOptions(
    common::Configuration *conf, TrashOptions *trashOptions) {
    LOG_IF(FATAL, !conf->GetStringValue(
        "copyset.recycler_uri", &trashOptions->trashPath));
    LOG_IF(FATAL, !conf->GetIntValue(
        "trash.expire_afterSec", &trashOptions->expiredAfterSec));
    LOG_IF(FATAL, !conf->GetIntValue(
        "trash.scan_periodSec", &trashOptions->scanPeriodSec));
}

void ChunkServer::InitMetricOptions(
    common::Configuration *conf, ChunkServerMetricOptions *metricOptions) {
    LOG_IF(FATAL, !conf->GetUInt32Value(
        "global.port", &metricOptions->port));
    LOG_IF(FATAL, !conf->GetStringValue(
        "global.ip", &metricOptions->ip));
    LOG_IF(FATAL, !conf->GetBoolValue(
        "metric.onoff", &metricOptions->collectMetric));
}

void ChunkServer::LoadConfigFromCmdline(common::Configuration *conf) {
    // 如果命令行有设置, 命令行覆盖配置文件中的字段
    google::CommandLineFlagInfo info;
    if (GetCommandLineFlagInfo("chunkServerIp", &info) && !info.is_default) {
        conf->SetStringValue("global.ip", FLAGS_chunkServerIp);
    } else {
        LOG(FATAL)
        << "chunkServerIp must be set when run chunkserver in command.";
    }

    if (GetCommandLineFlagInfo("chunkServerPort", &info) && !info.is_default) {
        conf->SetIntValue("global.port", FLAGS_chunkServerPort);
    } else {
        LOG(FATAL)
        << "chunkServerPort must be set when run chunkserver in command.";
    }

    if (GetCommandLineFlagInfo("chunkServerStoreUri", &info) &&
        !info.is_default) {
        conf->SetStringValue("chunkserver.stor_uri", FLAGS_chunkServerStoreUri);
    } else {
        LOG(FATAL)
        << "chunkServerStoreUri must be set when run chunkserver in command.";
    }

    if (GetCommandLineFlagInfo("chunkServerMetaUri", &info) &&
        !info.is_default) {
        conf->SetStringValue("chunkserver.meta_uri", FLAGS_chunkServerMetaUri);
    } else {
        LOG(FATAL)
        << "chunkServerMetaUri must be set when run chunkserver in command.";
    }

    if (GetCommandLineFlagInfo("copySetUri", &info) && !info.is_default) {
        conf->SetStringValue("copyset.chunk_data_uri", FLAGS_copySetUri);
        conf->SetStringValue("copyset.raft_log_uri", FLAGS_copySetUri);
        conf->SetStringValue("copyset.raft_snapshot_uri", FLAGS_copySetUri);
        conf->SetStringValue("copyset.raft_meta_uri", FLAGS_copySetUri);
    } else {
        LOG(FATAL)
        << "copySetUri must be set when run chunkserver in command.";
    }

    if (GetCommandLineFlagInfo("recycleUri", &info) &&
        !info.is_default) {
        conf->SetStringValue("copyset.recycler_uri", FLAGS_recycleUri);
    } else {
        LOG(FATAL)
        << "recycleUri must be set when run chunkserver in command.";
    }

    if (GetCommandLineFlagInfo("chunkFilePoolDir", &info) &&
        !info.is_default) {
        conf->SetStringValue(
            "chunkfilepool.chunk_file_pool_dir", FLAGS_chunkFilePoolDir);
    } else {
        LOG(FATAL)
        << "chunkFilePoolDir must be set when run chunkserver in command.";
    }

    if (GetCommandLineFlagInfo("chunkFilePoolMetaPath", &info) &&
        !info.is_default) {
        conf->SetStringValue(
            "chunkfilepool.meta_path", FLAGS_chunkFilePoolMetaPath);
    } else {
        LOG(FATAL)
        << "chunkFilePoolMetaPath must be set when run chunkserver in command.";
    }

    if (GetCommandLineFlagInfo("mdsListenAddr", &info) && !info.is_default) {
        conf->SetStringValue("mds.listen.addr", FLAGS_mdsListenAddr);
    }

    // 设置日志存放文件夹
    if (FLAGS_log_dir.empty()) {
        if (!conf->GetStringValue("chunkserver.common.logDir", &FLAGS_log_dir)) {  // NOLINT
            LOG(WARNING) << "no chunkserver.common.logDir in " << FLAGS_conf
                         << ", will log to /tmp";
        }
    }

<<<<<<< HEAD
    if (GetCommandLineFlagInfo("mdsListenAddr", &info) && !info.is_default) {
        conf->SetStringValue("mds.listen.addr", FLAGS_mdsListenAddr);
    }

=======
>>>>>>> 6459c204
    if (GetCommandLineFlagInfo("enableChunkfilepool", &info) &&
        !info.is_default) {
        conf->SetBoolValue("chunkfilepool.enable_get_chunk_from_pool",
            FLAGS_enableChunkfilepool);
    }

    if (GetCommandLineFlagInfo("copysetLoadConcurrency", &info) &&
        !info.is_default) {
        conf->SetIntValue("copyset.load_concurrency",
            FLAGS_copysetLoadConcurrency);
    }
}

int ChunkServer::GetChunkServerMetaFromLocal(
    const std::string &storeUri,
    const std::string &metaUri,
    const std::shared_ptr<LocalFileSystem> &fs,
    ChunkServerMetadata *metadata) {
    std::string proto = UriParser::GetProtocolFromUri(storeUri);
    if (proto != "local") {
        LOG(ERROR) << "Datastore protocal " << proto << " is not supported yet";
        return -1;
    }
    // 从配置文件中获取chunkserver元数据的文件路径
    proto = UriParser::GetProtocolFromUri(metaUri);
    if (proto != "local") {
        LOG(ERROR) << "Chunkserver meta protocal "
                   << proto << " is not supported yet";
        return -1;
    }
    // 元数据文件已经存在
    if (fs->FileExists(UriParser::GetPathFromUri(metaUri).c_str())) {
        // 获取文件内容
        if (ReadChunkServerMeta(fs, metaUri, metadata) != 0) {
            LOG(ERROR) << "Fail to read persisted chunkserver meta data";
            return -1;
        }

        LOG(INFO) << "Found persisted chunkserver data, skipping registration,"
                  << " chunkserver id: " << metadata->id()
                  << ", token: " << metadata->token();
        return 0;
    }
    return -1;
}

int ChunkServer::ReadChunkServerMeta(const std::shared_ptr<LocalFileSystem> &fs,
    const std::string &metaUri, ChunkServerMetadata *metadata) {
    int fd;
    std::string metaFile = UriParser::GetPathFromUri(metaUri);

    fd = fs->Open(metaFile.c_str(), O_RDONLY);
    if (fd < 0) {
        LOG(ERROR) << "Failed to open Chunkserver metadata file " << metaFile;
        return -1;
    }

    #define METAFILE_MAX_SIZE  4096
    uint32_t size;
    char json[METAFILE_MAX_SIZE] = {0};

    size = fs->Read(fd, json, 0, METAFILE_MAX_SIZE);
    if (size < 0) {
        LOG(ERROR) << "Failed to read Chunkserver metadata file";
        return -1;
    } else if (size >= METAFILE_MAX_SIZE) {
        LOG(ERROR) << "Chunkserver metadata file is too large: " << size;
        return -1;
    }
    if (fs->Close(fd)) {
        LOG(ERROR) << "Failed to close chunkserver metadata file";
        return -1;
    }

    if (!ChunkServerMetaHelper::DecodeChunkServerMeta(json, metadata)) {
        LOG(ERROR) << "Failed to decode chunkserver meta: " << json;
        return -1;
    }

    return 0;
}

}  // namespace chunkserver
}  // namespace curve
<|MERGE_RESOLUTION|>--- conflicted
+++ resolved
@@ -23,10 +23,7 @@
 #include "src/chunkserver/braft_cli_service2.h"
 #include "src/chunkserver/chunkserver_helper.h"
 #include "src/chunkserver/uri_paser.h"
-<<<<<<< HEAD
-=======
 #include "src/chunkserver/raftsnapshot_attachment.h"
->>>>>>> 6459c204
 #include "src/common/curve_version.h"
 
 using ::curve::fs::LocalFileSystem;
@@ -216,11 +213,7 @@
     // 监控部分模块的metric指标
     metric->MonitorTrash(trash_.get());
     metric->MonitorChunkFilePool(chunkfilePool.get());
-<<<<<<< HEAD
-    metric->UpdateConfigMetric(&conf);
-=======
     metric->ExposeConfigMetric(&conf);
->>>>>>> 6459c204
 
     // ========================添加rpc服务===============================//
     // TODO(lixiaocui): rpc中各接口添加上延迟metric
@@ -580,13 +573,6 @@
         }
     }
 
-<<<<<<< HEAD
-    if (GetCommandLineFlagInfo("mdsListenAddr", &info) && !info.is_default) {
-        conf->SetStringValue("mds.listen.addr", FLAGS_mdsListenAddr);
-    }
-
-=======
->>>>>>> 6459c204
     if (GetCommandLineFlagInfo("enableChunkfilepool", &info) &&
         !info.is_default) {
         conf->SetBoolValue("chunkfilepool.enable_get_chunk_from_pool",
