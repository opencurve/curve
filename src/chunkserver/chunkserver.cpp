/*
 * Project: curve
 * Created Date: Thur May 9th 2019
 * Author: lixiaocui
 * Copyright (c) 2018 netease
 */

#include <glog/logging.h>

#include <butil/endpoint.h>
#include <braft/file_service.h>
#include <braft/builtin_service_impl.h>
#include <braft/raft_service.h>

#include <memory>

#include "src/chunkserver/chunkserver.h"
#include "src/chunkserver/chunkserver_metrics.h"
#include "src/chunkserver/copyset_service.h"
#include "src/chunkserver/chunk_service.h"
#include "src/chunkserver/braft_cli_service.h"
#include "src/chunkserver/braft_cli_service2.h"
#include "src/chunkserver/chunkserver_helper.h"
#include "src/chunkserver/uri_paser.h"
<<<<<<< HEAD
#include "src/chunkserver/raftsnapshot_attachment.h"
=======
#include "src/common/curve_version.h"
>>>>>>> 90243028

using ::curve::fs::LocalFileSystem;
using ::curve::fs::LocalFileSystemOption;
using ::curve::fs::LocalFsFactory;
using ::curve::fs::FileSystemType;

DEFINE_string(conf, "ChunkServer.conf", "Path of configuration file");
DEFINE_string(chunkServerIp, "127.0.0.1", "chunkserver ip");
DEFINE_int32(chunkServerPort, 8200, "chunkserver port");
DEFINE_string(chunkServerStoreUri, "local://./0/", "chunkserver store uri");
DEFINE_string(chunkServerMetaUri,
    "local://./0/chunkserver.dat", "chunnkserver meata uri");
DEFINE_string(copySetUri, "local://./0/copysets", "copyset data uri");
DEFINE_string(recycleUri, "local://./0/recycler" , "recycle uri");
DEFINE_string(chunkFilePoolDir, "./0/", "chunk file pool location");
DEFINE_string(chunkFilePoolMetaPath,
    "./chunkfilepool.meta", "chunk file pool meta path");
DEFINE_string(logPath, "./0/chunkserver.log-", "log file path");
DEFINE_string(mdsListenAddr, "127.0.0.1:6666", "mds listen addr");
DEFINE_bool(enableChunkfilepool, true, "enable chunkfilepool");
DEFINE_uint32(copysetLoadConcurrency, 5, "copyset load concurrency");

namespace curve {
namespace chunkserver {

int ChunkServer::Run(int argc, char** argv) {
    gflags::ParseCommandLineFlags(&argc, &argv, true);

    // ==========================加载配置项===============================//
    LOG(INFO) << "Loading Configuration.";
    common::Configuration conf;
    conf.SetConfigPath(FLAGS_conf.c_str());

    // 在从配置文件获取
    LOG_IF(FATAL, !conf.LoadConfig())
        << "load chunkserver configuration fail, conf path = "
        << conf.GetConfigPath();
    // 命令行可以覆盖配置文件中的参数
    LoadConfigFromCmdline(&conf);

    // 初始化日志模块
    google::InitGoogleLogging(argv[0]);

    // 打印参数
    conf.PrintConfig();
    curve::common::ExposeCurveVersion();

    // ============================初始化各模块==========================//
    LOG(INFO) << "Initializing ChunkServer modules";

    // 优先初始化 metric 收集模块
    ChunkServerMetricOptions metricOptions;
    InitMetricOptions(&conf, &metricOptions);
    ChunkServerMetric* metric = ChunkServerMetric::GetInstance();
    LOG_IF(FATAL, metric->Init(metricOptions) != 0)
        << "Failed to init chunkserver metric.";

    // 初始化并发持久模块
    ConcurrentApplyModule concurrentapply;
    int size;
    LOG_IF(FATAL, !conf.GetIntValue("concurrentapply.size", &size));
    int qdepth;
    LOG_IF(FATAL, !conf.GetIntValue("concurrentapply.queuedepth", &qdepth));
    LOG_IF(FATAL, false == concurrentapply.Init(size, qdepth))
        << "Failed to initialize concurrentapply module!";

    // 初始化本地文件系统
    std::shared_ptr<LocalFileSystem> fs(
        LocalFsFactory::CreateFs(FileSystemType::EXT4, ""));
    LocalFileSystemOption lfsOption;
    LOG_IF(FATAL, !conf.GetBoolValue(
        "fs.enable_renameat2", &lfsOption.enableRenameat2));
    LOG_IF(FATAL, 0 != fs->Init(lfsOption))
        << "Failed to initialize local filesystem module!";

    // 初始化chunk文件池
    ChunkfilePoolOptions chunkFilePoolOptions;
    InitChunkFilePoolOptions(&conf, &chunkFilePoolOptions);
    std::shared_ptr<ChunkfilePool> chunkfilePool =
        std::make_shared<ChunkfilePool>(fs);
    LOG_IF(FATAL, false == chunkfilePool->Initialize(chunkFilePoolOptions))
        << "Failed to init chunk file pool";

    // 远端拷贝管理模块选项
    CopyerOptions copyerOptions;
    InitCopyerOptions(&conf, &copyerOptions);
    auto copyer = std::make_shared<OriginCopyer>();
    LOG_IF(FATAL, copyer->Init(copyerOptions) != 0)
        << "Failed to initialize clone copyer.";

    // 克隆管理模块初始化
    CloneOptions cloneOptions;
    InitCloneOptions(&conf, &cloneOptions);
    uint32_t sliceSize;
    LOG_IF(FATAL, !conf.GetUInt32Value("clone.slice_size", &sliceSize));
    cloneOptions.core = std::make_shared<CloneCore>(sliceSize, copyer);
    LOG_IF(FATAL, cloneManager_.Init(cloneOptions) != 0)
        << "Failed to initialize clone manager.";

    // 初始化注册模块
    RegisterOptions registerOptions;
    InitRegisterOptions(&conf, &registerOptions);
    registerOptions.fs = fs;
    Register registerMDS(registerOptions);
    ChunkServerMetadata metadata;
    // 从本地获取meta
    std::string metaPath = UriParser::GetPathFromUri(
        registerOptions.chunkserverMetaUri).c_str();
    if (fs->FileExists(metaPath)) {
        LOG_IF(FATAL, GetChunkServerMetaFromLocal(
                            registerOptions.chunserverStoreUri,
                            registerOptions.chunkserverMetaUri,
                            registerOptions.fs, &metadata) != 0)
            << "Failed to register to MDS.";
    } else {
        // 如果本地获取不到，向mds注册
        LOG(INFO) << "meta file "
                  << metaPath << " do not exist, register to mds";
        LOG_IF(FATAL, registerMDS.RegisterToMDS(&metadata) != 0)
            << "Failed to register to MDS.";
    }

    // trash模块初始化
    TrashOptions trashOptions;
    InitTrashOptions(&conf, &trashOptions);
    trashOptions.localFileSystem = fs;
    trashOptions.chunkfilePool = chunkfilePool;
    trash_ = std::make_shared<Trash>();
    LOG_IF(FATAL, trash_->Init(trashOptions) != 0)
        << "Failed to init Trash";

    // 初始化复制组管理模块
    CopysetNodeOptions copysetNodeOptions;
    InitCopysetNodeOptions(&conf, &copysetNodeOptions);
    copysetNodeOptions.concurrentapply = &concurrentapply;
    copysetNodeOptions.chunkfilePool = chunkfilePool;
    copysetNodeOptions.localFileSystem = fs;
    copysetNodeOptions.trash = trash_;

    // install snapshot的带宽限制
    int snapshotThroughputBytes;
    LOG_IF(FATAL,
           !conf.GetIntValue("chunkserver.snapshot_throttle_throughput_bytes",
                             &snapshotThroughputBytes));
    /**
     * checkCycles是为了更精细的进行带宽控制，以snapshotThroughputBytes=100MB，
     * checkCycles=10为例，它可以保证每1/10秒的带宽是10MB，且不累积，例如第1个
     * 1/10秒的带宽是10MB，但是就过期了，在第2个1/10秒依然只能用10MB的带宽，而
     * 不是20MB的带宽
     */
    int checkCycles;
    LOG_IF(FATAL,
           !conf.GetIntValue("chunkserver.snapshot_throttle_check_cycles",
                             &checkCycles));
    scoped_refptr<SnapshotThrottle> snapshotThrottle
        = new ThroughputSnapshotThrottle(snapshotThroughputBytes, checkCycles);
    snapshotThrottle_ = snapshotThrottle;
    copysetNodeOptions.snapshotThrottle = &snapshotThrottle_;

    butil::ip_t ip;
    if (butil::str2ip(copysetNodeOptions.ip.c_str(), &ip) < 0) {
        LOG(FATAL) << "Invalid server IP provided: " << copysetNodeOptions.ip;
        return -1;
    }
    butil::EndPoint endPoint = butil::EndPoint(ip, copysetNodeOptions.port);
    if (!braft::NodeManager::GetInstance()->server_exists(endPoint)) {
        braft::NodeManager::GetInstance()->add_address(endPoint);
    }
    copysetNodeManager_ = &CopysetNodeManager::GetInstance();
    LOG_IF(FATAL, copysetNodeManager_->Init(copysetNodeOptions) != 0)
        << "Failed to initialize CopysetNodeManager.";

    // 心跳模块初始化
    HeartbeatOptions heartbeatOptions;
    InitHeartbeatOptions(&conf, &heartbeatOptions);
    heartbeatOptions.copysetNodeManager = copysetNodeManager_;
    heartbeatOptions.fs = fs;
    heartbeatOptions.chunkserverId = metadata.id();
    heartbeatOptions.chunkserverToken = metadata.token();
    LOG_IF(FATAL, heartbeat_.Init(heartbeatOptions) != 0)
        << "Failed to init Heartbeat manager.";

    // 监控部分模块的metric指标
    metric->MonitorTrash(trash_.get());
    metric->MonitorChunkFilePool(chunkfilePool.get());
    metric->ExposeConfigMetric(&conf);

    // ========================添加rpc服务===============================//
    // TODO(lixiaocui): rpc中各接口添加上延迟metric
    brpc::Server server;

    // copyset service
    CopysetServiceImpl copysetService(copysetNodeManager_);
    int ret = server.AddService(&copysetService,
                        brpc::SERVER_DOESNT_OWN_SERVICE);
    CHECK(0 == ret) << "Fail to add CopysetService";

    // inflight throttle
    int maxInflight;
    LOG_IF(FATAL,
           !conf.GetIntValue("copyset.max_inflight_requests",
                             &maxInflight));
    std::shared_ptr<InflightThrottle> inflightThrottle
        = std::make_shared<InflightThrottle>(maxInflight);
    CHECK(nullptr != inflightThrottle) << "new inflight throttle failed";

    // chunk service
    ChunkServiceOptions chunkServiceOptions;
    chunkServiceOptions.copysetNodeManager = copysetNodeManager_;
    chunkServiceOptions.cloneManager = &cloneManager_;
    chunkServiceOptions.inflightThrottle = inflightThrottle;
    ChunkServiceImpl chunkService(chunkServiceOptions);
    ret = server.AddService(&chunkService,
                        brpc::SERVER_DOESNT_OWN_SERVICE);
    CHECK(0 == ret) << "Fail to add ChunkService";

    // braftclient service
    BRaftCliServiceImpl braftCliService;
    ret = server.AddService(&braftCliService,
                        brpc::SERVER_DOESNT_OWN_SERVICE);
    CHECK(0 == ret) << "Fail to add BRaftCliService";

    // braftclient service
    BRaftCliServiceImpl2 braftCliService2;
    ret = server.AddService(&braftCliService2,
                        brpc::SERVER_DOESNT_OWN_SERVICE);
    CHECK(0 == ret) << "Fail to add BRaftCliService2";

    // raft service
    braft::RaftServiceImpl raftService(endPoint);
    ret = server.AddService(&raftService,
        brpc::SERVER_DOESNT_OWN_SERVICE);
    CHECK(0 == ret) << "Fail to add RaftService";

    // raft stat service
    braft::RaftStatImpl raftStatService;
    ret = server.AddService(&raftStatService,
        brpc::SERVER_DOESNT_OWN_SERVICE);
    CHECK(0 == ret) << "Fail to add RaftStatService";

    // braft file service
    scoped_refptr<braft::SnapshotAttachment> attach(
        new RaftSnapshotAttachment(fs));
    braft::file_service_set_snapshot_attachment(&attach);
    ret = server.AddService(braft::file_service(),
        brpc::SERVER_DOESNT_OWN_SERVICE);
    CHECK(0 == ret) << "Fail to add FileService";


    // 启动rpc service
    LOG(INFO) << "RPC server is going to serve on: "
              << copysetNodeOptions.ip << ":" << copysetNodeOptions.port;
    if (server.Start(endPoint, NULL) != 0) {
        LOG(ERROR) << "Fail to start RPC Server";
        return -1;
    }

<<<<<<< HEAD
=======
    // =======================启动各模块==================================//
    LOG(INFO) << "ChunkServer starts.";
    /**
     * 将模块启动放到rpc 服务启动后面，主要是为了解决内存增长的问题
     * 控制并发恢复的copyset数量，copyset恢复需要依赖rpc服务先启动
     * 具体设计考虑见：
     * http://doc.hz.netease.com/pages/viewpage.action?pageId=228843072
     */
    LOG_IF(FATAL, trash_->Run() != 0)
        << "Failed to start trash.";
    LOG_IF(FATAL, cloneManager_.Run() != 0)
        << "Failed to start clone manager.";
    LOG_IF(FATAL, heartbeat_.Run() != 0)
        << "Failed to start heartbeat manager.";
    LOG_IF(FATAL, copysetNodeManager_->Run() != 0)
        << "Failed to start CopysetNodeManager.";

    // =======================等待进程退出==================================//
>>>>>>> 90243028
    server.RunUntilAskedToQuit();

    LOG(INFO) << "ChunkServer is going to quit.";
    LOG_IF(ERROR, heartbeat_.Fini() != 0)
        << "Failed to shutdown heartbeat manager.";
    LOG_IF(ERROR, copysetNodeManager_->Fini() != 0)
        << "Failed to shutdown CopysetNodeManager.";
    LOG_IF(ERROR, cloneManager_.Fini() != 0)
        << "Failed to shutdown clone manager.";
    LOG_IF(ERROR, copyer->Fini() != 0)
        << "Failed to shutdown clone copyer.";
    LOG_IF(ERROR, trash_->Fini() != 0)
        << "Failed to shutdown trash.";
    concurrentapply.Stop();

    google::ShutdownGoogleLogging();
    return 0;
}

void ChunkServer::Stop() {
    brpc::AskToQuit();
}

void ChunkServer::InitChunkFilePoolOptions(
    common::Configuration *conf, ChunkfilePoolOptions *chunkFilePoolOptions) {
    LOG_IF(FATAL, !conf->GetUInt32Value("global.chunk_size",
        &chunkFilePoolOptions->chunkSize));
    LOG_IF(FATAL, !conf->GetUInt32Value("global.meta_page_size",
        &chunkFilePoolOptions->metaPageSize));
    LOG_IF(FATAL, !conf->GetUInt32Value("chunkfilepool.cpmeta_file_size",
        &chunkFilePoolOptions->cpMetaFileSize));
    LOG_IF(FATAL, !conf->GetBoolValue(
        "chunkfilepool.enable_get_chunk_from_pool",
        &chunkFilePoolOptions->getChunkFromPool));

    if (chunkFilePoolOptions->getChunkFromPool == false) {
        std::string chunkFilePoolUri;
        LOG_IF(FATAL, !conf->GetStringValue(
            "chunkfilepool.chunk_file_pool_dir", &chunkFilePoolUri));
        ::memcpy(chunkFilePoolOptions->chunkFilePoolDir,
                 chunkFilePoolUri.c_str(),
                 chunkFilePoolUri.size());
    } else {
        std::string metaUri;
        LOG_IF(FATAL, !conf->GetStringValue(
            "chunkfilepool.meta_path", &metaUri));
        ::memcpy(
            chunkFilePoolOptions->metaPath, metaUri.c_str(), metaUri.size());
    }
}

void ChunkServer::InitCopysetNodeOptions(
    common::Configuration *conf, CopysetNodeOptions *copysetNodeOptions) {
    LOG_IF(FATAL, !conf->GetStringValue("global.ip", &copysetNodeOptions->ip));
    LOG_IF(FATAL, !conf->GetUInt32Value(
        "global.port", &copysetNodeOptions->port));
    if (copysetNodeOptions->port <= 0 || copysetNodeOptions->port >= 65535) {
        LOG(FATAL) << "Invalid server port provided: "
                   << copysetNodeOptions->port;
    }

    LOG_IF(FATAL, !conf->GetIntValue("copyset.election_timeout_ms",
        &copysetNodeOptions->electionTimeoutMs));
    LOG_IF(FATAL, !conf->GetIntValue("copyset.snapshot_interval_s",
        &copysetNodeOptions->snapshotIntervalS));
    LOG_IF(FATAL, !conf->GetIntValue("copyset.catchup_margin",
        &copysetNodeOptions->catchupMargin));
    LOG_IF(FATAL, !conf->GetStringValue("copyset.chunk_data_uri",
        &copysetNodeOptions->chunkDataUri));
    LOG_IF(FATAL, !conf->GetStringValue("copyset.raft_log_uri",
        &copysetNodeOptions->logUri));
    LOG_IF(FATAL, !conf->GetStringValue("copyset.raft_meta_uri",
        &copysetNodeOptions->raftMetaUri));
    LOG_IF(FATAL, !conf->GetStringValue("copyset.raft_snapshot_uri",
        &copysetNodeOptions->raftSnapshotUri));
    LOG_IF(FATAL, !conf->GetStringValue("copyset.recycler_uri",
        &copysetNodeOptions->recyclerUri));
    LOG_IF(FATAL, !conf->GetUInt32Value("global.chunk_size",
        &copysetNodeOptions->maxChunkSize));
    LOG_IF(FATAL, !conf->GetUInt32Value("global.meta_page_size",
        &copysetNodeOptions->pageSize));
    LOG_IF(FATAL, !conf->GetUInt32Value("copyset.load_concurrency",
        &copysetNodeOptions->loadConcurrency));
    LOG_IF(FATAL, !conf->GetUInt32Value("copyset.check_retrytimes",
        &copysetNodeOptions->checkRetryTimes));
    LOG_IF(FATAL, !conf->GetUInt32Value("copyset.finishload_margin",
        &copysetNodeOptions->finishLoadMargin));
    LOG_IF(FATAL, !conf->GetUInt32Value("copyset.check_loadmargin_interval_ms",
        &copysetNodeOptions->checkLoadMarginIntervalMs));
}

void ChunkServer::InitCopyerOptions(
    common::Configuration *conf, CopyerOptions *copyerOptions) {
    LOG_IF(FATAL, !conf->GetStringValue("curve.root_username",
        &copyerOptions->curveUser.owner));
    LOG_IF(FATAL, !conf->GetStringValue("curve.root_password",
        &copyerOptions->curveUser.password));
    LOG_IF(FATAL, !conf->GetStringValue("curve.config_path",
        &copyerOptions->curveConf));
    LOG_IF(FATAL,
        !conf->GetStringValue("s3.config_path", &copyerOptions->s3Conf));
    bool disableCurveClient = false;
    bool disableS3Adapter = false;
    LOG_IF(FATAL, !conf->GetBoolValue("clone.disable_curve_client",
        &disableCurveClient));
    LOG_IF(FATAL, !conf->GetBoolValue("clone.disable_s3_adapter",
        &disableS3Adapter));

    if (disableCurveClient) {
        copyerOptions->curveClient = nullptr;
    } else {
        copyerOptions->curveClient = std::make_shared<FileClient>();
    }

    if (disableS3Adapter) {
        copyerOptions->s3Client = nullptr;
    } else {
        copyerOptions->s3Client = std::make_shared<S3Adapter>();
    }
}

void ChunkServer::InitCloneOptions(
    common::Configuration *conf, CloneOptions *cloneOptions) {
    LOG_IF(FATAL, !conf->GetUInt32Value("clone.thread_num",
        &cloneOptions->threadNum));
    LOG_IF(FATAL, !conf->GetUInt32Value("clone.queue_depth",
        &cloneOptions->queueCapacity));
}

void ChunkServer::InitHeartbeatOptions(
    common::Configuration *conf, HeartbeatOptions *heartbeatOptions) {
    LOG_IF(FATAL, !conf->GetStringValue("chunkserver.stor_uri",
        &heartbeatOptions->storeUri));
    LOG_IF(FATAL, !conf->GetStringValue("global.ip", &heartbeatOptions->ip));
    LOG_IF(FATAL, !conf->GetUInt32Value("global.port",
        &heartbeatOptions->port));
    LOG_IF(FATAL, !conf->GetStringValue("mds.listen.addr",
        &heartbeatOptions->mdsListenAddr));
    LOG_IF(FATAL, !conf->GetUInt32Value("mds.heartbeat_interval",
        &heartbeatOptions->intervalSec));
    LOG_IF(FATAL, !conf->GetUInt32Value("mds.heartbeat_timeout",
        &heartbeatOptions->timeout));
}

void ChunkServer::InitRegisterOptions(
    common::Configuration *conf, RegisterOptions *registerOptions) {
    LOG_IF(FATAL, !conf->GetStringValue("mds.listen.addr",
        &registerOptions->mdsListenAddr));
    LOG_IF(FATAL, !conf->GetStringValue("global.ip",
        &registerOptions->chunkserverIp));
    LOG_IF(FATAL, !conf->GetIntValue("global.port",
        &registerOptions->chunkserverPort));
    LOG_IF(FATAL, !conf->GetStringValue("chunkserver.stor_uri",
        &registerOptions->chunserverStoreUri));
    LOG_IF(FATAL, !conf->GetStringValue("chunkserver.meta_uri",
        &registerOptions->chunkserverMetaUri));
    LOG_IF(FATAL, !conf->GetStringValue("chunkserver.disk_type",
        &registerOptions->chunkserverDiskType));
    LOG_IF(FATAL, !conf->GetIntValue("mds.register_retries",
        &registerOptions->registerRetries));
    LOG_IF(FATAL, !conf->GetIntValue("mds.register_timeout",
        &registerOptions->registerTimeout));
}

void ChunkServer::InitTrashOptions(
    common::Configuration *conf, TrashOptions *trashOptions) {
    LOG_IF(FATAL, !conf->GetStringValue(
        "copyset.recycler_uri", &trashOptions->trashPath));
    LOG_IF(FATAL, !conf->GetIntValue(
        "trash.expire_afterSec", &trashOptions->expiredAfterSec));
    LOG_IF(FATAL, !conf->GetIntValue(
        "trash.scan_periodSec", &trashOptions->scanPeriodSec));
}

void ChunkServer::InitMetricOptions(
    common::Configuration *conf, ChunkServerMetricOptions *metricOptions) {
    LOG_IF(FATAL, !conf->GetUInt32Value(
        "global.port", &metricOptions->port));
    LOG_IF(FATAL, !conf->GetStringValue(
        "global.ip", &metricOptions->ip));
    LOG_IF(FATAL, !conf->GetBoolValue(
        "metric.onoff", &metricOptions->collectMetric));
}

void ChunkServer::LoadConfigFromCmdline(common::Configuration *conf) {
    // 如果命令行有设置, 命令行覆盖配置文件中的字段
    google::CommandLineFlagInfo info;
    if (GetCommandLineFlagInfo("chunkServerIp", &info) && !info.is_default) {
        conf->SetStringValue("global.ip", FLAGS_chunkServerIp);
    } else {
        LOG(FATAL)
        << "chunkServerIp must be set when run chunkserver in command.";
    }

    if (GetCommandLineFlagInfo("chunkServerPort", &info) && !info.is_default) {
        conf->SetIntValue("global.port", FLAGS_chunkServerPort);
    } else {
        LOG(FATAL)
        << "chunkServerPort must be set when run chunkserver in command.";
    }

    if (GetCommandLineFlagInfo("chunkServerStoreUri", &info) &&
        !info.is_default) {
        conf->SetStringValue("chunkserver.stor_uri", FLAGS_chunkServerStoreUri);
    } else {
        LOG(FATAL)
        << "chunkServerStoreUri must be set when run chunkserver in command.";
    }

    if (GetCommandLineFlagInfo("chunkServerMetaUri", &info) &&
        !info.is_default) {
        conf->SetStringValue("chunkserver.meta_uri", FLAGS_chunkServerMetaUri);
    } else {
        LOG(FATAL)
        << "chunkServerMetaUri must be set when run chunkserver in command.";
    }

    if (GetCommandLineFlagInfo("copySetUri", &info) && !info.is_default) {
        conf->SetStringValue("copyset.chunk_data_uri", FLAGS_copySetUri);
        conf->SetStringValue("copyset.raft_log_uri", FLAGS_copySetUri);
        conf->SetStringValue("copyset.raft_snapshot_uri", FLAGS_copySetUri);
        conf->SetStringValue("copyset.raft_meta_uri", FLAGS_copySetUri);
    } else {
        LOG(FATAL)
        << "copySetUri must be set when run chunkserver in command.";
    }

    if (GetCommandLineFlagInfo("recycleUri", &info) &&
        !info.is_default) {
        conf->SetStringValue("copyset.recycler_uri", FLAGS_recycleUri);
    } else {
        LOG(FATAL)
        << "recycleUri must be set when run chunkserver in command.";
    }

    if (GetCommandLineFlagInfo("chunkFilePoolDir", &info) &&
        !info.is_default) {
        conf->SetStringValue(
            "chunkfilepool.chunk_file_pool_dir", FLAGS_chunkFilePoolDir);
    } else {
        LOG(FATAL)
        << "chunkFilePoolDir must be set when run chunkserver in command.";
    }

    if (GetCommandLineFlagInfo("chunkFilePoolMetaPath", &info) &&
        !info.is_default) {
        conf->SetStringValue(
            "chunkfilepool.meta_path", FLAGS_chunkFilePoolMetaPath);
    } else {
        LOG(FATAL)
        << "chunkFilePoolMetaPath must be set when run chunkserver in command.";
    }

    if (GetCommandLineFlagInfo("mdsListenAddr", &info) && !info.is_default) {
        conf->SetStringValue("mds.listen.addr", FLAGS_mdsListenAddr);
    }

    // 设置日志存放文件夹
    if (FLAGS_log_dir.empty()) {
        if (!conf->GetStringValue("chunkserver.common.logDir", &FLAGS_log_dir)) {  // NOLINT
            LOG(WARNING) << "no chunkserver.common.logDir in " << FLAGS_conf
                         << ", will log to /tmp";
        }
    }

    if (GetCommandLineFlagInfo("enableChunkfilepool", &info) &&
        !info.is_default) {
        conf->SetBoolValue("chunkfilepool.enable_get_chunk_from_pool",
            FLAGS_enableChunkfilepool);
    }

    if (GetCommandLineFlagInfo("copysetLoadConcurrency", &info) &&
        !info.is_default) {
        conf->SetIntValue("copyset.load_concurrency",
            FLAGS_copysetLoadConcurrency);
    }
}

int ChunkServer::GetChunkServerMetaFromLocal(
    const std::string &storeUri,
    const std::string &metaUri,
    const std::shared_ptr<LocalFileSystem> &fs,
    ChunkServerMetadata *metadata) {
    std::string proto = UriParser::GetProtocolFromUri(storeUri);
    if (proto != "local") {
        LOG(ERROR) << "Datastore protocal " << proto << " is not supported yet";
        return -1;
    }
    // 从配置文件中获取chunkserver元数据的文件路径
    proto = UriParser::GetProtocolFromUri(metaUri);
    if (proto != "local") {
        LOG(ERROR) << "Chunkserver meta protocal "
                   << proto << " is not supported yet";
        return -1;
    }
    // 元数据文件已经存在
    if (fs->FileExists(UriParser::GetPathFromUri(metaUri).c_str())) {
        // 获取文件内容
        if (ReadChunkServerMeta(fs, metaUri, metadata) != 0) {
            LOG(ERROR) << "Fail to read persisted chunkserver meta data";
            return -1;
        }

        LOG(INFO) << "Found persisted chunkserver data, skipping registration,"
                  << " chunkserver id: " << metadata->id()
                  << ", token: " << metadata->token();
        return 0;
    }
    return -1;
}

int ChunkServer::ReadChunkServerMeta(const std::shared_ptr<LocalFileSystem> &fs,
    const std::string &metaUri, ChunkServerMetadata *metadata) {
    int fd;
    std::string metaFile = UriParser::GetPathFromUri(metaUri);

    fd = fs->Open(metaFile.c_str(), O_RDONLY);
    if (fd < 0) {
        LOG(ERROR) << "Failed to open Chunkserver metadata file " << metaFile;
        return -1;
    }

    #define METAFILE_MAX_SIZE  4096
    uint32_t size;
    char json[METAFILE_MAX_SIZE] = {0};

    size = fs->Read(fd, json, 0, METAFILE_MAX_SIZE);
    if (size < 0) {
        LOG(ERROR) << "Failed to read Chunkserver metadata file";
        return -1;
    } else if (size >= METAFILE_MAX_SIZE) {
        LOG(ERROR) << "Chunkserver metadata file is too large: " << size;
        return -1;
    }
    if (fs->Close(fd)) {
        LOG(ERROR) << "Failed to close chunkserver metadata file";
        return -1;
    }

    if (!ChunkServerMetaHelper::DecodeChunkServerMeta(json, metadata)) {
        LOG(ERROR) << "Failed to decode chunkserver meta: " << json;
        return -1;
    }

    return 0;
}

}  // namespace chunkserver
}  // namespace curve
<|MERGE_RESOLUTION|>--- conflicted
+++ resolved
@@ -22,11 +22,8 @@
 #include "src/chunkserver/braft_cli_service2.h"
 #include "src/chunkserver/chunkserver_helper.h"
 #include "src/chunkserver/uri_paser.h"
-<<<<<<< HEAD
 #include "src/chunkserver/raftsnapshot_attachment.h"
-=======
 #include "src/common/curve_version.h"
->>>>>>> 90243028
 
 using ::curve::fs::LocalFileSystem;
 using ::curve::fs::LocalFileSystemOption;
@@ -284,8 +281,6 @@
         return -1;
     }
 
-<<<<<<< HEAD
-=======
     // =======================启动各模块==================================//
     LOG(INFO) << "ChunkServer starts.";
     /**
@@ -304,7 +299,6 @@
         << "Failed to start CopysetNodeManager.";
 
     // =======================等待进程退出==================================//
->>>>>>> 90243028
     server.RunUntilAskedToQuit();
 
     LOG(INFO) << "ChunkServer is going to quit.";
