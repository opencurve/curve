--- conflicted
+++ resolved
@@ -41,17 +41,11 @@
 #include "src/chunkserver/raftsnapshot/curve_file_service.h"
 #include "src/chunkserver/raftsnapshot/curve_snapshot_attachment.h"
 #include "src/chunkserver/raftsnapshot/curve_snapshot_storage.h"
-<<<<<<< HEAD
 #include "src/common/bytes_convert.h"
 #include "src/common/concurrent/task_thread_pool.h"
 #include "src/common/curve_version.h"
 #include "src/common/uri_parser.h"
 #include "src/common/log_util.h"
-=======
-#include "src/common/concurrent/task_thread_pool.h"
-#include "src/common/curve_version.h"
-#include "src/common/uri_parser.h"
->>>>>>> 12fbff38
 
 using ::curve::chunkserver::concurrent::ConcurrentApplyModule;
 using ::curve::common::UriParser;
@@ -73,17 +67,12 @@
 DEFINE_string(raftLogUri, "curve://./0/copysets", "raft log uri");
 DEFINE_string(recycleUri, "local://./0/recycler", "recycle uri");
 DEFINE_string(chunkFilePoolDir, "./0/", "chunk file pool location");
-<<<<<<< HEAD
 DEFINE_int32(chunkFilePoolAllocatedPercent, 80,
              "format percent for chunkfillpool.");
 DEFINE_uint32(chunkFormatThreadNum, 1,
               "number of threads while file pool formatting");
 DEFINE_string(chunkFilePoolMetaPath,
               "./chunkfilepool.meta", "chunk file pool meta path");
-=======
-DEFINE_string(chunkFilePoolMetaPath, "./chunkfilepool.meta",
-              "chunk file pool meta path");
->>>>>>> 12fbff38
 DEFINE_string(logPath, "./0/chunkserver.log-", "log file path");
 DEFINE_string(mdsListenAddr, "127.0.0.1:6666", "mds listen addr");
 DEFINE_bool(enableChunkfilepool, true, "enable chunkfilepool");
@@ -93,7 +82,6 @@
 DEFINE_string(walFilePoolMetaPath, "./walfilepool.meta",
               "WAL filepool meta path");
 
-<<<<<<< HEAD
 const char *kProtocalCurve = "curve";
 
 namespace curve
@@ -107,7 +95,7 @@
 
             RegisterCurveSegmentLogStorageOrDie();
 
-            // ==========================Load Configuration Items===============================//
+            // ==========================Load ConfigurationItems===============================//
             LOG(INFO) << "Loading Configuration.";
             common::Configuration conf;
             conf.SetConfigPath(FLAGS_conf.c_str());
@@ -451,8 +439,7 @@
                 }
             }
 
-            // =======================Start each
-            // module==================================//
+            // =======================Start each module==================================//
             LOG(INFO) << "ChunkServer starts.";
             /**
              * Placing module startup after RPC service startup is mainly to address
@@ -469,8 +456,7 @@
             LOG_IF(FATAL, !chunkfilePool->StartCleaning())
                 << "Failed to start file pool clean worker.";
 
-            // =======================Wait for the process to
-            // exit==================================//
+            // =======================Wait for the process to exit==================================//
             while (!brpc::IsAskedToQuit())
             {
                 bthread_usleep(1000000L);
@@ -1155,875 +1141,4 @@
         }
 
     } // namespace chunkserver
-} // namespace curve
-=======
-const char* kProtocalCurve = "curve";
-
-namespace curve {
-namespace chunkserver {
-
-int ChunkServer::Run(int argc, char** argv) {
-    gflags::ParseCommandLineFlags(&argc, &argv, true);
-
-    RegisterCurveSegmentLogStorageOrDie();
-
-    // ============Load Configuration Items============ //
-    LOG(INFO) << "Loading Configuration.";
-    common::Configuration conf;
-    conf.SetConfigPath(FLAGS_conf.c_str());
-
-    // Obtaining from the configuration file
-    LOG_IF(FATAL, !conf.LoadConfig())
-        << "load chunkserver configuration fail, conf path = "
-        << conf.GetConfigPath();
-    // The command line can override parameters in the configuration file
-    LoadConfigFromCmdline(&conf);
-
-    // Initialize Log Module
-    google::InitGoogleLogging(argv[0]);
-
-    // Print parameters
-    conf.PrintConfig();
-    conf.ExposeMetric("chunkserver_config");
-    curve::common::ExposeCurveVersion();
-
-    // ============Initialize each module============ //
-    LOG(INFO) << "Initializing ChunkServer modules";
-
-    // Prioritize initializing the metric collection module
-    ChunkServerMetricOptions metricOptions;
-    InitMetricOptions(&conf, &metricOptions);
-    ChunkServerMetric* metric = ChunkServerMetric::GetInstance();
-    LOG_IF(FATAL, metric->Init(metricOptions) != 0)
-        << "Failed to init chunkserver metric.";
-
-    // Initialize concurrent persistence module
-    ConcurrentApplyModule concurrentapply;
-    ConcurrentApplyOption concurrentApplyOptions;
-    InitConcurrentApplyOptions(&conf, &concurrentApplyOptions);
-    LOG_IF(FATAL, false == concurrentapply.Init(concurrentApplyOptions))
-        << "Failed to initialize concurrentapply module!";
-
-    // Initialize local file system
-    std::shared_ptr<LocalFileSystem> fs(
-        LocalFsFactory::CreateFs(FileSystemType::EXT4, ""));
-    LocalFileSystemOption lfsOption;
-    LOG_IF(FATAL, !conf.GetBoolValue("fs.enable_renameat2",
-                                     &lfsOption.enableRenameat2));
-    LOG_IF(FATAL, 0 != fs->Init(lfsOption))
-        << "Failed to initialize local filesystem module!";
-
-    // Initialize chunk file pool
-    FilePoolOptions chunkFilePoolOptions;
-    InitChunkFilePoolOptions(&conf, &chunkFilePoolOptions);
-    std::shared_ptr<FilePool> chunkfilePool = std::make_shared<FilePool>(fs);
-
-    LOG_IF(FATAL, false == chunkfilePool->Initialize(chunkFilePoolOptions))
-        << "Failed to init chunk file pool";
-
-    // Init Wal file pool
-    std::string raftLogUri;
-    LOG_IF(FATAL, !conf.GetStringValue("copyset.raft_log_uri", &raftLogUri));
-    std::string raftLogProtocol = UriParser::GetProtocolFromUri(raftLogUri);
-    std::shared_ptr<FilePool> walFilePool = nullptr;
-    bool useChunkFilePoolAsWalPool = true;
-    uint32_t useChunkFilePoolAsWalPoolReserve = 15;
-    if (raftLogProtocol == kProtocalCurve) {
-        LOG_IF(FATAL, !conf.GetBoolValue("walfilepool.use_chunk_file_pool",
-                                         &useChunkFilePoolAsWalPool));
-
-        if (!useChunkFilePoolAsWalPool) {
-            FilePoolOptions walFilePoolOptions;
-            InitWalFilePoolOptions(&conf, &walFilePoolOptions);
-            walFilePool = std::make_shared<FilePool>(fs);
-            LOG_IF(FATAL, false == walFilePool->Initialize(walFilePoolOptions))
-                << "Failed to init wal file pool";
-            LOG(INFO) << "initialize walpool success.";
-        } else {
-            walFilePool = chunkfilePool;
-            LOG_IF(FATAL, !conf.GetUInt32Value(
-                              "walfilepool.use_chunk_file_pool_reserve",
-                              &useChunkFilePoolAsWalPoolReserve));
-            LOG(INFO) << "initialize to use chunkfilePool as walpool success.";
-        }
-    }
-
-    // Remote Copy Management Module Options
-    CopyerOptions copyerOptions;
-    InitCopyerOptions(&conf, &copyerOptions);
-    auto copyer = std::make_shared<OriginCopyer>();
-    LOG_IF(FATAL, copyer->Init(copyerOptions) != 0)
-        << "Failed to initialize clone copyer.";
-
-    // Clone Management Module Initialization
-    CloneOptions cloneOptions;
-    InitCloneOptions(&conf, &cloneOptions);
-    uint32_t sliceSize;
-    LOG_IF(FATAL, !conf.GetUInt32Value("clone.slice_size", &sliceSize));
-    bool enablePaste = false;
-    LOG_IF(FATAL, !conf.GetBoolValue("clone.enable_paste", &enablePaste));
-    cloneOptions.core =
-        std::make_shared<CloneCore>(sliceSize, enablePaste, copyer);
-    LOG_IF(FATAL, cloneManager_.Init(cloneOptions) != 0)
-        << "Failed to initialize clone manager.";
-
-    // Initialize registration module
-    RegisterOptions registerOptions;
-    InitRegisterOptions(&conf, &registerOptions);
-    registerOptions.useChunkFilePoolAsWalPoolReserve =
-        useChunkFilePoolAsWalPoolReserve;
-    registerOptions.useChunkFilePoolAsWalPool = useChunkFilePoolAsWalPool;
-    registerOptions.fs = fs;
-    registerOptions.chunkFilepool = chunkfilePool;
-    registerOptions.blockSize = chunkfilePool->GetFilePoolOpt().blockSize;
-    registerOptions.chunkSize = chunkfilePool->GetFilePoolOpt().fileSize;
-    Register registerMDS(registerOptions);
-    ChunkServerMetadata metadata;
-    ChunkServerMetadata localMetadata;
-    // Get Meta from Local
-    std::string metaPath =
-        UriParser::GetPathFromUri(registerOptions.chunkserverMetaUri);
-
-    auto epochMap = std::make_shared<EpochMap>();
-    if (fs->FileExists(metaPath)) {
-        LOG_IF(FATAL, GetChunkServerMetaFromLocal(
-                          registerOptions.chunserverStoreUri,
-                          registerOptions.chunkserverMetaUri,
-                          registerOptions.fs, &localMetadata) != 0)
-            << "Failed to GetChunkServerMetaFromLocal.";
-        LOG_IF(FATAL, registerMDS.RegisterToMDS(&localMetadata, &metadata,
-                                                epochMap) != 0)
-            << "Failed to register to MDS.";
-    } else {
-        // If it cannot be obtained locally, register with MDS
-        LOG(INFO) << "meta file " << metaPath
-                  << " do not exist, register to mds";
-        LOG_IF(FATAL,
-               registerMDS.RegisterToMDS(nullptr, &metadata, epochMap) != 0)
-            << "Failed to register to MDS.";
-    }
-
-    // Trash module initialization
-    TrashOptions trashOptions;
-    InitTrashOptions(&conf, &trashOptions);
-    trashOptions.localFileSystem = fs;
-    trashOptions.chunkFilePool = chunkfilePool;
-    trashOptions.walPool = walFilePool;
-    trash_ = std::make_shared<Trash>();
-    LOG_IF(FATAL, trash_->Init(trashOptions) != 0) << "Failed to init Trash";
-
-    // Initialize replication group management module
-    CopysetNodeOptions copysetNodeOptions;
-    InitCopysetNodeOptions(&conf, &copysetNodeOptions);
-    copysetNodeOptions.concurrentapply = &concurrentapply;
-    copysetNodeOptions.chunkFilePool = chunkfilePool;
-    copysetNodeOptions.walFilePool = walFilePool;
-    copysetNodeOptions.localFileSystem = fs;
-    copysetNodeOptions.trash = trash_;
-    if (nullptr != walFilePool) {
-        FilePoolOptions poolOpt = walFilePool->GetFilePoolOpt();
-        uint32_t maxWalSegmentSize = poolOpt.fileSize + poolOpt.metaPageSize;
-        copysetNodeOptions.maxWalSegmentSize = maxWalSegmentSize;
-
-        if (poolOpt.getFileFromPool) {
-            // overwrite from file pool
-            copysetNodeOptions.maxChunkSize = poolOpt.fileSize;
-            copysetNodeOptions.metaPageSize = poolOpt.metaPageSize;
-            copysetNodeOptions.blockSize = poolOpt.blockSize;
-        }
-    }
-
-    // Bandwidth limitation of install snapshot
-    int snapshotThroughputBytes;
-    LOG_IF(FATAL,
-           !conf.GetIntValue("chunkserver.snapshot_throttle_throughput_bytes",
-                             &snapshotThroughputBytes));
-    /**
-     * CheckCycles is used for finer bandwidth control, with
-     * snapshotThroughputBytes=100MB, Taking checkCycles=10 as an example, it
-     * can ensure a bandwidth of 10MB every 1/10 second without accumulation,
-     * such as the first one The bandwidth of 1/10 second is 10MB, but it
-     * expires. In the second 1/10 second, only 10MB of bandwidth can be used,
-     * and Not a bandwidth of 20MB
-     */
-    int checkCycles;
-    LOG_IF(FATAL,
-           !conf.GetIntValue("chunkserver.snapshot_throttle_check_cycles",
-                             &checkCycles));
-    scoped_refptr<SnapshotThrottle> snapshotThrottle =
-        new ThroughputSnapshotThrottle(snapshotThroughputBytes, checkCycles);
-    snapshotThrottle_ = snapshotThrottle;
-    copysetNodeOptions.snapshotThrottle = &snapshotThrottle_;
-
-    butil::ip_t ip;
-    if (butil::str2ip(copysetNodeOptions.ip.c_str(), &ip) < 0) {
-        LOG(FATAL) << "Invalid server IP provided: " << copysetNodeOptions.ip;
-        return -1;
-    }
-    butil::EndPoint endPoint = butil::EndPoint(ip, copysetNodeOptions.port);
-    // Register curve snapshot storage
-    RegisterCurveSnapshotStorageOrDie();
-    CurveSnapshotStorage::set_server_addr(endPoint);
-    copysetNodeManager_ = &CopysetNodeManager::GetInstance();
-    LOG_IF(FATAL, copysetNodeManager_->Init(copysetNodeOptions) != 0)
-        << "Failed to initialize CopysetNodeManager.";
-
-    // init scan model
-    ScanManagerOptions scanOpts;
-    InitScanOptions(&conf, &scanOpts);
-    scanOpts.copysetNodeManager = copysetNodeManager_;
-    LOG_IF(FATAL, scanManager_.Init(scanOpts) != 0)
-        << "Failed to init scan manager.";
-
-    // Heartbeat module initialization
-    HeartbeatOptions heartbeatOptions;
-    InitHeartbeatOptions(&conf, &heartbeatOptions);
-    heartbeatOptions.copysetNodeManager = copysetNodeManager_;
-    heartbeatOptions.fs = fs;
-    heartbeatOptions.chunkFilePool = chunkfilePool;
-    heartbeatOptions.chunkserverId = metadata.id();
-    heartbeatOptions.chunkserverToken = metadata.token();
-    heartbeatOptions.scanManager = &scanManager_;
-    LOG_IF(FATAL, heartbeat_.Init(heartbeatOptions) != 0)
-        << "Failed to init Heartbeat manager.";
-
-    // Metric indicators for monitoring some modules
-    metric->MonitorTrash(trash_.get());
-    metric->MonitorChunkFilePool(chunkfilePool.get());
-    if (raftLogProtocol == kProtocalCurve && !useChunkFilePoolAsWalPool) {
-        metric->MonitorWalFilePool(walFilePool.get());
-    }
-    metric->ExposeConfigMetric(&conf);
-
-    // ========================Add RPC Service===============================//
-    // TODO(lixiaocui): Add delay metric to each interface in rpc
-    brpc::Server server;
-    brpc::Server externalServer;
-    // We need call braft::add_service to add endPoint to braft::NodeManager
-    braft::add_service(&server, endPoint);
-
-    // copyset service
-    CopysetServiceImpl copysetService(copysetNodeManager_);
-    int ret =
-        server.AddService(&copysetService, brpc::SERVER_DOESNT_OWN_SERVICE);
-    CHECK(0 == ret) << "Fail to add CopysetService";
-
-    // inflight throttle
-    int maxInflight;
-    LOG_IF(FATAL, !conf.GetIntValue("chunkserver.max_inflight_requests",
-                                    &maxInflight));
-    std::shared_ptr<InflightThrottle> inflightThrottle =
-        std::make_shared<InflightThrottle>(maxInflight);
-    CHECK(nullptr != inflightThrottle) << "new inflight throttle failed";
-
-    // chunk service
-    ChunkServiceOptions chunkServiceOptions;
-    chunkServiceOptions.copysetNodeManager = copysetNodeManager_;
-    chunkServiceOptions.cloneManager = &cloneManager_;
-    chunkServiceOptions.inflightThrottle = inflightThrottle;
-
-    ChunkServiceImpl chunkService(chunkServiceOptions, epochMap);
-    ret = server.AddService(&chunkService, brpc::SERVER_DOESNT_OWN_SERVICE);
-    CHECK(0 == ret) << "Fail to add ChunkService";
-
-    // We need to replace braft::CliService with our own implementation
-    auto service = server.FindServiceByName("CliService");
-    ret = server.RemoveService(service);
-    CHECK(0 == ret) << "Fail to remove braft::CliService";
-    BRaftCliServiceImpl braftCliService;
-    ret = server.AddService(&braftCliService, brpc::SERVER_DOESNT_OWN_SERVICE);
-    CHECK(0 == ret) << "Fail to add BRaftCliService";
-
-    // braftclient service
-    BRaftCliServiceImpl2 braftCliService2;
-    ret = server.AddService(&braftCliService2, brpc::SERVER_DOESNT_OWN_SERVICE);
-    CHECK(0 == ret) << "Fail to add BRaftCliService2";
-
-    // We need to replace braft::FileServiceImpl with our own implementation
-    service = server.FindServiceByName("FileService");
-    ret = server.RemoveService(service);
-    CHECK(0 == ret) << "Fail to remove braft::FileService";
-    kCurveFileService.set_snapshot_attachment(new CurveSnapshotAttachment(fs));
-    ret =
-        server.AddService(&kCurveFileService, brpc::SERVER_DOESNT_OWN_SERVICE);
-    CHECK(0 == ret) << "Fail to add CurveFileService";
-
-    // chunkserver service
-    ChunkServerServiceImpl chunkserverService(copysetNodeManager_);
-    ret =
-        server.AddService(&chunkserverService, brpc::SERVER_DOESNT_OWN_SERVICE);
-    CHECK(0 == ret) << "Fail to add ChunkServerService";
-
-    // scan copyset service
-    ScanServiceImpl scanCopysetService(&scanManager_);
-    ret =
-        server.AddService(&scanCopysetService, brpc::SERVER_DOESNT_OWN_SERVICE);
-    CHECK(0 == ret) << "Fail to add ScanCopysetService";
-
-    // Start rpc service
-    LOG(INFO) << "Internal server is going to serve on: "
-              << copysetNodeOptions.ip << ":" << copysetNodeOptions.port;
-    if (server.Start(endPoint, NULL) != 0) {
-        LOG(ERROR) << "Fail to start Internal Server";
-        return -1;
-    }
-    /* Start external server
-        External server is used to provide services to external clients and
-       tools Different from communication between MDS and chunkserver*/
-    if (registerOptions.enableExternalServer) {
-        ret = externalServer.AddService(&copysetService,
-                                        brpc::SERVER_DOESNT_OWN_SERVICE);
-        CHECK(0 == ret) << "Fail to add CopysetService at external server";
-        ret = externalServer.AddService(&chunkService,
-                                        brpc::SERVER_DOESNT_OWN_SERVICE);
-        CHECK(0 == ret) << "Fail to add ChunkService at external server";
-        ret = externalServer.AddService(&braftCliService,
-                                        brpc::SERVER_DOESNT_OWN_SERVICE);
-        CHECK(0 == ret) << "Fail to add BRaftCliService at external server";
-        ret = externalServer.AddService(&braftCliService2,
-                                        brpc::SERVER_DOESNT_OWN_SERVICE);
-        CHECK(0 == ret) << "Fail to add BRaftCliService2 at external server";
-        braft::RaftStatImpl raftStatService;
-        ret = externalServer.AddService(&raftStatService,
-                                        brpc::SERVER_DOESNT_OWN_SERVICE);
-        CHECK(0 == ret) << "Fail to add RaftStatService at external server";
-        std::string externalAddr =
-            registerOptions.chunkserverExternalIp + ":" +
-            std::to_string(registerOptions.chunkserverPort);
-        LOG(INFO) << "External server is going to serve on: " << externalAddr;
-        if (externalServer.Start(externalAddr.c_str(), NULL) != 0) {
-            LOG(ERROR) << "Fail to start External Server";
-            return -1;
-        }
-    }
-
-    // ==========Start each module==========//
-    LOG(INFO) << "ChunkServer starts.";
-    /**
-     * Placing module startup after RPC service startup is mainly to address
-     * memory growth issues Control the number of copysets for concurrent
-     * recovery. Copyset recovery requires the RPC service to be started first
-     */
-    LOG_IF(FATAL, trash_->Run() != 0) << "Failed to start trash.";
-    LOG_IF(FATAL, cloneManager_.Run() != 0) << "Failed to start clone manager.";
-    LOG_IF(FATAL, heartbeat_.Run() != 0)
-        << "Failed to start heartbeat manager.";
-    LOG_IF(FATAL, copysetNodeManager_->Run() != 0)
-        << "Failed to start CopysetNodeManager.";
-    LOG_IF(FATAL, scanManager_.Run() != 0) << "Failed to start scan manager.";
-    LOG_IF(FATAL, !chunkfilePool->StartCleaning())
-        << "Failed to start file pool clean worker.";
-
-    // ==========Wait for the process to exit========== //
-    while (!brpc::IsAskedToQuit()) {
-        bthread_usleep(1000000L);
-    }
-    // scanmanager stop maybe need a little while, so stop it first before stop
-    // service  NOLINT
-    LOG(INFO) << "ChunkServer is going to quit.";
-    LOG_IF(ERROR, scanManager_.Fini() != 0)
-        << "Failed to shutdown scan manager.";
-
-    if (registerOptions.enableExternalServer) {
-        externalServer.Stop(0);
-        externalServer.Join();
-    }
-
-    server.Stop(0);
-    server.Join();
-
-    LOG_IF(ERROR, heartbeat_.Fini() != 0)
-        << "Failed to shutdown heartbeat manager.";
-    LOG_IF(ERROR, copysetNodeManager_->Fini() != 0)
-        << "Failed to shutdown CopysetNodeManager.";
-    LOG_IF(ERROR, cloneManager_.Fini() != 0)
-        << "Failed to shutdown clone manager.";
-    LOG_IF(ERROR, copyer->Fini() != 0) << "Failed to shutdown clone copyer.";
-    LOG_IF(ERROR, trash_->Fini() != 0) << "Failed to shutdown trash.";
-    LOG_IF(ERROR, !chunkfilePool->StopCleaning())
-        << "Failed to shutdown file pool clean worker.";
-    concurrentapply.Stop();
-
-    google::ShutdownGoogleLogging();
-    return 0;
-}
-
-void ChunkServer::Stop() { brpc::AskToQuit(); }
-
-void ChunkServer::InitChunkFilePoolOptions(
-    common::Configuration* conf, FilePoolOptions* chunkFilePoolOptions) {
-    LOG_IF(FATAL, !conf->GetUInt32Value("global.chunk_size",
-                                        &chunkFilePoolOptions->fileSize));
-
-    LOG_IF(FATAL, !conf->GetUInt32Value("global.meta_page_size",
-                                        &chunkFilePoolOptions->metaPageSize))
-        << "Not found `global.meta_page_size` in config file";
-
-    LOG_IF(FATAL, !conf->GetUInt32Value("global.block_size",
-                                        &chunkFilePoolOptions->blockSize))
-        << "Not found `global.block_size` in config file";
-
-    LOG_IF(FATAL, !conf->GetUInt32Value("chunkfilepool.cpmeta_file_size",
-                                        &chunkFilePoolOptions->metaFileSize));
-    LOG_IF(FATAL,
-           !conf->GetBoolValue("chunkfilepool.enable_get_chunk_from_pool",
-                               &chunkFilePoolOptions->getFileFromPool));
-
-    if (chunkFilePoolOptions->getFileFromPool == false) {
-        std::string chunkFilePoolUri;
-        LOG_IF(FATAL, !conf->GetStringValue("chunkfilepool.chunk_file_pool_dir",
-                                            &chunkFilePoolUri));
-        ::memcpy(chunkFilePoolOptions->filePoolDir, chunkFilePoolUri.c_str(),
-                 chunkFilePoolUri.size());
-    } else {
-        std::string metaUri;
-        LOG_IF(FATAL,
-               !conf->GetStringValue("chunkfilepool.meta_path", &metaUri));
-        ::memcpy(chunkFilePoolOptions->metaPath, metaUri.c_str(),
-                 metaUri.size());
-        LOG_IF(FATAL, !conf->GetBoolValue("chunkfilepool.clean.enable",
-                                          &chunkFilePoolOptions->needClean));
-        LOG_IF(FATAL, !conf->GetUInt32Value(
-                          "chunkfilepool.clean.bytes_per_write",  // NOLINT
-                          &chunkFilePoolOptions->bytesPerWrite));
-        LOG_IF(FATAL, !conf->GetUInt32Value("chunkfilepool.clean.throttle_iops",
-                                            &chunkFilePoolOptions->iops4clean));
-
-        if (0 == chunkFilePoolOptions->bytesPerWrite ||
-            chunkFilePoolOptions->bytesPerWrite > 1 * 1024 * 1024 ||
-            0 != chunkFilePoolOptions->bytesPerWrite % 4096) {
-            LOG(FATAL) << "The bytesPerWrite must be in [1, 1048576] "
-                       << "and should be aligned to 4K, "
-                       << "but now is: " << chunkFilePoolOptions->bytesPerWrite;
-        }
-    }
-}
-
-void ChunkServer::InitConcurrentApplyOptions(
-    common::Configuration* conf,
-    ConcurrentApplyOption* concurrentApplyOptions) {
-    LOG_IF(FATAL, !conf->GetIntValue("rconcurrentapply.size",
-                                     &concurrentApplyOptions->rconcurrentsize));
-    LOG_IF(FATAL, !conf->GetIntValue("wconcurrentapply.size",
-                                     &concurrentApplyOptions->wconcurrentsize));
-    LOG_IF(FATAL, !conf->GetIntValue("rconcurrentapply.queuedepth",
-                                     &concurrentApplyOptions->rqueuedepth));
-    LOG_IF(FATAL, !conf->GetIntValue("wconcurrentapply.queuedepth",
-                                     &concurrentApplyOptions->wqueuedepth));
-}
-
-void ChunkServer::InitWalFilePoolOptions(common::Configuration* conf,
-                                         FilePoolOptions* walPoolOptions) {
-    LOG_IF(FATAL, !conf->GetUInt32Value("walfilepool.segment_size",
-                                        &walPoolOptions->fileSize));
-    LOG_IF(FATAL, !conf->GetUInt32Value("walfilepool.metapage_size",
-                                        &walPoolOptions->metaPageSize));
-    LOG_IF(FATAL, !conf->GetUInt32Value("walfilepool.meta_file_size",
-                                        &walPoolOptions->metaFileSize));
-    LOG_IF(FATAL,
-           !conf->GetBoolValue("walfilepool.enable_get_segment_from_pool",
-                               &walPoolOptions->getFileFromPool));
-
-    if (walPoolOptions->getFileFromPool == false) {
-        std::string filePoolUri;
-        LOG_IF(FATAL, !conf->GetStringValue("walfilepool.file_pool_dir",
-                                            &filePoolUri));
-        ::memcpy(walPoolOptions->filePoolDir, filePoolUri.c_str(),
-                 filePoolUri.size());
-    } else {
-        std::string metaUri;
-        LOG_IF(FATAL, !conf->GetStringValue("walfilepool.meta_path", &metaUri));
-        ::memcpy(walPoolOptions->metaPath, metaUri.c_str(), metaUri.size());
-    }
-}
-
-void ChunkServer::InitCopysetNodeOptions(
-    common::Configuration* conf, CopysetNodeOptions* copysetNodeOptions) {
-    LOG_IF(FATAL, !conf->GetStringValue("global.ip", &copysetNodeOptions->ip));
-    LOG_IF(FATAL,
-           !conf->GetUInt32Value("global.port", &copysetNodeOptions->port));
-    if (copysetNodeOptions->port <= 0 || copysetNodeOptions->port >= 65535) {
-        LOG(FATAL) << "Invalid server port provided: "
-                   << copysetNodeOptions->port;
-    }
-
-    LOG_IF(FATAL, !conf->GetIntValue("copyset.election_timeout_ms",
-                                     &copysetNodeOptions->electionTimeoutMs));
-    LOG_IF(FATAL, !conf->GetIntValue("copyset.snapshot_interval_s",
-                                     &copysetNodeOptions->snapshotIntervalS));
-    bool ret = conf->GetBoolValue("copyset.enable_lease_read",
-                                  &copysetNodeOptions->enbaleLeaseRead);
-    LOG_IF(WARNING, ret == false)
-        << "config no copyset.enable_lease_read info, using default value "
-        << copysetNodeOptions->enbaleLeaseRead;
-    LOG_IF(FATAL, !conf->GetIntValue("copyset.catchup_margin",
-                                     &copysetNodeOptions->catchupMargin));
-    LOG_IF(FATAL, !conf->GetStringValue("copyset.chunk_data_uri",
-                                        &copysetNodeOptions->chunkDataUri));
-    LOG_IF(FATAL, !conf->GetStringValue("copyset.raft_log_uri",
-                                        &copysetNodeOptions->logUri));
-    LOG_IF(FATAL, !conf->GetStringValue("copyset.raft_meta_uri",
-                                        &copysetNodeOptions->raftMetaUri));
-    LOG_IF(FATAL, !conf->GetStringValue("copyset.raft_snapshot_uri",
-                                        &copysetNodeOptions->raftSnapshotUri));
-    LOG_IF(FATAL, !conf->GetStringValue("copyset.recycler_uri",
-                                        &copysetNodeOptions->recyclerUri));
-    LOG_IF(FATAL, !conf->GetUInt32Value("global.chunk_size",
-                                        &copysetNodeOptions->maxChunkSize));
-    LOG_IF(FATAL, !conf->GetUInt32Value("global.meta_page_size",
-                                        &copysetNodeOptions->metaPageSize));
-    LOG_IF(FATAL, !conf->GetUInt32Value("global.block_size",
-                                        &copysetNodeOptions->blockSize));
-    LOG_IF(FATAL, !conf->GetUInt32Value("global.location_limit",
-                                        &copysetNodeOptions->locationLimit));
-    LOG_IF(FATAL, !conf->GetUInt32Value("copyset.load_concurrency",
-                                        &copysetNodeOptions->loadConcurrency));
-    LOG_IF(FATAL, !conf->GetUInt32Value("copyset.check_retrytimes",
-                                        &copysetNodeOptions->checkRetryTimes));
-    LOG_IF(FATAL, !conf->GetUInt32Value("copyset.finishload_margin",
-                                        &copysetNodeOptions->finishLoadMargin));
-    LOG_IF(FATAL, !conf->GetUInt32Value(
-                      "copyset.check_loadmargin_interval_ms",
-                      &copysetNodeOptions->checkLoadMarginIntervalMs));
-    LOG_IF(FATAL, !conf->GetUInt32Value("copyset.sync_concurrency",
-                                        &copysetNodeOptions->syncConcurrency));
-
-    LOG_IF(FATAL, !conf->GetBoolValue(
-                      "copyset.enable_odsync_when_open_chunkfile",
-                      &copysetNodeOptions->enableOdsyncWhenOpenChunkFile));
-    if (!copysetNodeOptions->enableOdsyncWhenOpenChunkFile) {
-        LOG_IF(FATAL,
-               !conf->GetUInt64Value("copyset.sync_chunk_limits",
-                                     &copysetNodeOptions->syncChunkLimit));
-        LOG_IF(FATAL,
-               !conf->GetUInt64Value("copyset.sync_threshold",
-                                     &copysetNodeOptions->syncThreshold));
-        LOG_IF(FATAL, !conf->GetUInt32Value(
-                          "copyset.check_syncing_interval_ms",
-                          &copysetNodeOptions->checkSyncingIntervalMs));
-        LOG_IF(FATAL,
-               !conf->GetUInt32Value("copyset.sync_trigger_seconds",
-                                     &copysetNodeOptions->syncTriggerSeconds));
-    }
-}
-
-void ChunkServer::InitCopyerOptions(common::Configuration* conf,
-                                    CopyerOptions* copyerOptions) {
-    LOG_IF(FATAL, !conf->GetStringValue("curve.root_username",
-                                        &copyerOptions->curveUser.owner));
-    LOG_IF(FATAL, !conf->GetStringValue("curve.root_password",
-                                        &copyerOptions->curveUser.password));
-    LOG_IF(FATAL, !conf->GetStringValue("curve.config_path",
-                                        &copyerOptions->curveConf));
-    LOG_IF(FATAL,
-           !conf->GetStringValue("s3.config_path", &copyerOptions->s3Conf));
-    bool disableCurveClient = false;
-    bool disableS3Adapter = false;
-    LOG_IF(FATAL, !conf->GetBoolValue("clone.disable_curve_client",
-                                      &disableCurveClient));
-    LOG_IF(FATAL,
-           !conf->GetBoolValue("clone.disable_s3_adapter", &disableS3Adapter));
-    LOG_IF(FATAL, !conf->GetUInt64Value("curve.curve_file_timeout_s",
-                                        &copyerOptions->curveFileTimeoutSec));
-
-    if (disableCurveClient) {
-        copyerOptions->curveClient = nullptr;
-    } else {
-        copyerOptions->curveClient = std::make_shared<FileClient>();
-    }
-
-    if (disableS3Adapter) {
-        copyerOptions->s3Client = nullptr;
-    } else {
-        copyerOptions->s3Client = std::make_shared<S3Adapter>();
-    }
-}
-
-void ChunkServer::InitCloneOptions(common::Configuration* conf,
-                                   CloneOptions* cloneOptions) {
-    LOG_IF(FATAL,
-           !conf->GetUInt32Value("clone.thread_num", &cloneOptions->threadNum));
-    LOG_IF(FATAL, !conf->GetUInt32Value("clone.queue_depth",
-                                        &cloneOptions->queueCapacity));
-}
-
-void ChunkServer::InitScanOptions(common::Configuration* conf,
-                                  ScanManagerOptions* scanOptions) {
-    LOG_IF(FATAL, !conf->GetUInt32Value("copyset.scan_interval_sec",
-                                        &scanOptions->intervalSec));
-    LOG_IF(FATAL, !conf->GetUInt64Value("copyset.scan_size_byte",
-                                        &scanOptions->scanSize));
-    LOG_IF(FATAL, !conf->GetUInt32Value("global.meta_page_size",
-                                        &scanOptions->chunkMetaPageSize));
-    LOG_IF(FATAL, !conf->GetUInt64Value("copyset.scan_rpc_timeout_ms",
-                                        &scanOptions->timeoutMs));
-    LOG_IF(FATAL, !conf->GetUInt32Value("copyset.scan_rpc_retry_times",
-                                        &scanOptions->retry));
-    LOG_IF(FATAL, !conf->GetUInt64Value("copyset.scan_rpc_retry_interval_us",
-                                        &scanOptions->retryIntervalUs));
-}
-
-void ChunkServer::InitHeartbeatOptions(common::Configuration* conf,
-                                       HeartbeatOptions* heartbeatOptions) {
-    LOG_IF(FATAL, !conf->GetStringValue("chunkserver.stor_uri",
-                                        &heartbeatOptions->storeUri));
-    LOG_IF(FATAL, !conf->GetStringValue("global.ip", &heartbeatOptions->ip));
-    LOG_IF(FATAL,
-           !conf->GetUInt32Value("global.port", &heartbeatOptions->port));
-    LOG_IF(FATAL, !conf->GetStringValue("mds.listen.addr",
-                                        &heartbeatOptions->mdsListenAddr));
-    LOG_IF(FATAL, !conf->GetUInt32Value("mds.heartbeat_interval",
-                                        &heartbeatOptions->intervalSec));
-    LOG_IF(FATAL, !conf->GetUInt32Value("mds.heartbeat_timeout",
-                                        &heartbeatOptions->timeout));
-}
-
-void ChunkServer::InitRegisterOptions(common::Configuration* conf,
-                                      RegisterOptions* registerOptions) {
-    LOG_IF(FATAL, !conf->GetStringValue("mds.listen.addr",
-                                        &registerOptions->mdsListenAddr));
-    LOG_IF(FATAL, !conf->GetStringValue(
-                      "global.ip", &registerOptions->chunkserverInternalIp));
-    LOG_IF(FATAL, !conf->GetBoolValue("global.enable_external_server",
-                                      &registerOptions->enableExternalServer));
-    LOG_IF(FATAL,
-           !conf->GetStringValue("global.external_ip",
-                                 &registerOptions->chunkserverExternalIp));
-    LOG_IF(FATAL, !conf->GetIntValue("global.port",
-                                     &registerOptions->chunkserverPort));
-    LOG_IF(FATAL, !conf->GetStringValue("chunkserver.stor_uri",
-                                        &registerOptions->chunserverStoreUri));
-    LOG_IF(FATAL, !conf->GetStringValue("chunkserver.meta_uri",
-                                        &registerOptions->chunkserverMetaUri));
-    LOG_IF(FATAL, !conf->GetStringValue("chunkserver.disk_type",
-                                        &registerOptions->chunkserverDiskType));
-    LOG_IF(FATAL, !conf->GetIntValue("mds.register_retries",
-                                     &registerOptions->registerRetries));
-    LOG_IF(FATAL, !conf->GetIntValue("mds.register_timeout",
-                                     &registerOptions->registerTimeout));
-}
-
-void ChunkServer::InitTrashOptions(common::Configuration* conf,
-                                   TrashOptions* trashOptions) {
-    LOG_IF(FATAL, !conf->GetStringValue("copyset.recycler_uri",
-                                        &trashOptions->trashPath));
-    LOG_IF(FATAL, !conf->GetIntValue("trash.expire_afterSec",
-                                     &trashOptions->expiredAfterSec));
-    LOG_IF(FATAL, !conf->GetIntValue("trash.scan_periodSec",
-                                     &trashOptions->scanPeriodSec));
-}
-
-void ChunkServer::InitMetricOptions(common::Configuration* conf,
-                                    ChunkServerMetricOptions* metricOptions) {
-    LOG_IF(FATAL, !conf->GetUInt32Value("global.port", &metricOptions->port));
-    LOG_IF(FATAL, !conf->GetStringValue("global.ip", &metricOptions->ip));
-    LOG_IF(FATAL,
-           !conf->GetBoolValue("metric.onoff", &metricOptions->collectMetric));
-}
-
-void ChunkServer::LoadConfigFromCmdline(common::Configuration* conf) {
-    // If there are settings on the command line, the command line overwrites
-    // the fields in the configuration file
-    google::CommandLineFlagInfo info;
-    if (GetCommandLineFlagInfo("chunkServerIp", &info) && !info.is_default) {
-        conf->SetStringValue("global.ip", FLAGS_chunkServerIp);
-    } else {
-        LOG(FATAL)
-            << "chunkServerIp must be set when run chunkserver in command.";
-    }
-    if (GetCommandLineFlagInfo("enableExternalServer", &info) &&
-        !info.is_default) {
-        conf->SetBoolValue("global.enable_external_server",
-                           FLAGS_enableExternalServer);
-    }
-    if (GetCommandLineFlagInfo("chunkServerExternalIp", &info) &&
-        !info.is_default) {
-        conf->SetStringValue("global.external_ip", FLAGS_chunkServerExternalIp);
-    }
-
-    if (GetCommandLineFlagInfo("chunkServerPort", &info) && !info.is_default) {
-        conf->SetIntValue("global.port", FLAGS_chunkServerPort);
-    } else {
-        LOG(FATAL)
-            << "chunkServerPort must be set when run chunkserver in command.";
-    }
-
-    if (GetCommandLineFlagInfo("chunkServerStoreUri", &info) &&
-        !info.is_default) {
-        conf->SetStringValue("chunkserver.stor_uri", FLAGS_chunkServerStoreUri);
-    } else {
-        LOG(FATAL) << "chunkServerStoreUri must be set when run chunkserver in "
-                      "command.";
-    }
-
-    if (GetCommandLineFlagInfo("chunkServerMetaUri", &info) &&
-        !info.is_default) {
-        conf->SetStringValue("chunkserver.meta_uri", FLAGS_chunkServerMetaUri);
-    } else {
-        LOG(FATAL) << "chunkServerMetaUri must be set when run chunkserver in "
-                      "command.";
-    }
-
-    if (GetCommandLineFlagInfo("copySetUri", &info) && !info.is_default) {
-        conf->SetStringValue("copyset.chunk_data_uri", FLAGS_copySetUri);
-        conf->SetStringValue("copyset.raft_log_uri", FLAGS_copySetUri);
-        conf->SetStringValue("copyset.raft_snapshot_uri", FLAGS_copySetUri);
-        conf->SetStringValue("copyset.raft_meta_uri", FLAGS_copySetUri);
-    } else {
-        LOG(FATAL) << "copySetUri must be set when run chunkserver in command.";
-    }
-    if (GetCommandLineFlagInfo("raftSnapshotUri", &info) && !info.is_default) {
-        conf->SetStringValue("copyset.raft_snapshot_uri",
-                             FLAGS_raftSnapshotUri);
-    } else {
-        LOG(FATAL)
-            << "raftSnapshotUri must be set when run chunkserver in command.";
-    }
-    if (GetCommandLineFlagInfo("raftLogUri", &info) && !info.is_default) {
-        conf->SetStringValue("copyset.raft_log_uri", FLAGS_raftLogUri);
-    } else {
-        LOG(FATAL) << "raftLogUri must be set when run chunkserver in command.";
-    }
-
-    if (GetCommandLineFlagInfo("recycleUri", &info) && !info.is_default) {
-        conf->SetStringValue("copyset.recycler_uri", FLAGS_recycleUri);
-    } else {
-        LOG(FATAL) << "recycleUri must be set when run chunkserver in command.";
-    }
-
-    if (GetCommandLineFlagInfo("chunkFilePoolDir", &info) && !info.is_default) {
-        conf->SetStringValue("chunkfilepool.chunk_file_pool_dir",
-                             FLAGS_chunkFilePoolDir);
-    } else {
-        LOG(FATAL)
-            << "chunkFilePoolDir must be set when run chunkserver in command.";
-    }
-
-    if (GetCommandLineFlagInfo("chunkFilePoolMetaPath", &info) &&
-        !info.is_default) {
-        conf->SetStringValue("chunkfilepool.meta_path",
-                             FLAGS_chunkFilePoolMetaPath);
-    } else {
-        LOG(FATAL) << "chunkFilePoolMetaPath must be set when run chunkserver "
-                      "in command.";
-    }
-
-    if (GetCommandLineFlagInfo("walFilePoolDir", &info) && !info.is_default) {
-        conf->SetStringValue("walfilepool.file_pool_dir", FLAGS_walFilePoolDir);
-    } else {
-        LOG(FATAL)
-            << "walFilePoolDir must be set when run chunkserver in command.";
-    }
-
-    if (GetCommandLineFlagInfo("walFilePoolMetaPath", &info) &&
-        !info.is_default) {
-        conf->SetStringValue("walfilepool.meta_path",
-                             FLAGS_walFilePoolMetaPath);
-    } else {
-        LOG(FATAL) << "walFilePoolMetaPath must be set when run chunkserver in "
-                      "command.";
-    }
-
-    if (GetCommandLineFlagInfo("mdsListenAddr", &info) && !info.is_default) {
-        conf->SetStringValue("mds.listen.addr", FLAGS_mdsListenAddr);
-    }
-
-    // Set log storage folder
-    if (FLAGS_log_dir.empty()) {
-        if (!conf->GetStringValue("chunkserver.common.logDir",
-                                  &FLAGS_log_dir)) {  // NOLINT
-            LOG(WARNING) << "no chunkserver.common.logDir in " << FLAGS_conf
-                         << ", will log to /tmp";
-        }
-    }
-
-    if (GetCommandLineFlagInfo("enableChunkfilepool", &info) &&
-        !info.is_default) {
-        conf->SetBoolValue("chunkfilepool.enable_get_chunk_from_pool",
-                           FLAGS_enableChunkfilepool);
-    }
-
-    if (GetCommandLineFlagInfo("enableWalfilepool", &info) &&
-        !info.is_default) {
-        conf->SetBoolValue("walfilepool.enable_get_segment_from_pool",
-                           FLAGS_enableWalfilepool);
-    }
-
-    if (GetCommandLineFlagInfo("copysetLoadConcurrency", &info) &&
-        !info.is_default) {
-        conf->SetIntValue("copyset.load_concurrency",
-                          FLAGS_copysetLoadConcurrency);
-    }
-}
-
-int ChunkServer::GetChunkServerMetaFromLocal(
-    const std::string& storeUri, const std::string& metaUri,
-    const std::shared_ptr<LocalFileSystem>& fs, ChunkServerMetadata* metadata) {
-    std::string proto = UriParser::GetProtocolFromUri(storeUri);
-    if (proto != "local") {
-        LOG(ERROR) << "Datastore protocal " << proto << " is not supported yet";
-        return -1;
-    }
-    // Obtain the file path for chunkserver metadata from the configuration file
-    proto = UriParser::GetProtocolFromUri(metaUri);
-    if (proto != "local") {
-        LOG(ERROR) << "Chunkserver meta protocal " << proto
-                   << " is not supported yet";
-        return -1;
-    }
-    // The metadata file already exists
-    if (fs->FileExists(UriParser::GetPathFromUri(metaUri).c_str())) {
-        // Get File Content
-        if (ReadChunkServerMeta(fs, metaUri, metadata) != 0) {
-            LOG(ERROR) << "Fail to read persisted chunkserver meta data";
-            return -1;
-        }
-
-        LOG(INFO) << "Found persisted chunkserver data, skipping registration,"
-                  << " chunkserver id: " << metadata->id()
-                  << ", token: " << metadata->token();
-        return 0;
-    }
-    return -1;
-}
-
-int ChunkServer::ReadChunkServerMeta(const std::shared_ptr<LocalFileSystem>& fs,
-                                     const std::string& metaUri,
-                                     ChunkServerMetadata* metadata) {
-    int fd;
-    std::string metaFile = UriParser::GetPathFromUri(metaUri);
-
-    fd = fs->Open(metaFile.c_str(), O_RDONLY);
-    if (fd < 0) {
-        LOG(ERROR) << "Failed to open Chunkserver metadata file " << metaFile;
-        return -1;
-    }
-
-#define METAFILE_MAX_SIZE 4096
-    int size;
-    char json[METAFILE_MAX_SIZE] = {0};
-
-    size = fs->Read(fd, json, 0, METAFILE_MAX_SIZE);
-    if (size < 0) {
-        LOG(ERROR) << "Failed to read Chunkserver metadata file";
-        return -1;
-    } else if (size >= METAFILE_MAX_SIZE) {
-        LOG(ERROR) << "Chunkserver metadata file is too large: " << size;
-        return -1;
-    }
-    if (fs->Close(fd)) {
-        LOG(ERROR) << "Failed to close chunkserver metadata file";
-        return -1;
-    }
-
-    if (!ChunkServerMetaHelper::DecodeChunkServerMeta(json, metadata)) {
-        LOG(ERROR) << "Failed to decode chunkserver meta: " << json;
-        return -1;
-    }
-
-    return 0;
-}
-
-}  // namespace chunkserver
-}  // namespace curve
->>>>>>> 12fbff38
+} // namespace curve