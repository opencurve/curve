/*
 * Project: curve
 * Created Date: Thu Mar 21 2019
 * Author: xuchaojie
 * Copyright (c) 2018 netease
 */

#ifndef SRC_SNAPSHOTCLONESERVER_CLONE_CLONE_TASK_H_
#define SRC_SNAPSHOTCLONESERVER_CLONE_CLONE_TASK_H_

#include <string>
#include <memory>

#include "src/snapshotcloneserver/clone/clone_core.h"
#include "src/snapshotcloneserver/common/define.h"
#include "src/snapshotcloneserver/common/task.h"
#include "src/snapshotcloneserver/common/task_info.h"
#include "src/snapshotcloneserver/common/snapshotclone_metric.h"
#include "src/snapshotcloneserver/common/curvefs_client.h"
#include "src/snapshotcloneserver/clone/clone_closure.h"

namespace curve {
namespace snapshotcloneserver {

class CloneTaskInfo : public TaskInfo {
 public:
    CloneTaskInfo(const CloneInfo &cloneInfo,
        std::shared_ptr<CloneInfoMetric> metric,
        std::shared_ptr<CloneClosure> closure)
        : TaskInfo(),
          cloneInfo_(cloneInfo),
          metric_(metric),
          closure_(closure) {}

    CloneInfo& GetCloneInfo() {
        return cloneInfo_;
    }

    TaskIdType GetTaskId() const {
        return cloneInfo_.GetTaskId();
    }

    void UpdateMetric() {
        metric_->Update(this);
    }

    std::shared_ptr<CloneClosure> GetClosure() {
        return closure_;
    }

 private:
    CloneInfo cloneInfo_;
    std::shared_ptr<CloneInfoMetric> metric_;
    std::shared_ptr<CloneClosure> closure_;
};



class CloneTaskBase : public Task {
 public:
    CloneTaskBase(const TaskIdType &taskId,
        std::shared_ptr<CloneTaskInfo> taskInfo,
        std::shared_ptr<CloneCore> core)
        : Task(taskId),
          taskInfo_(taskInfo),
          core_(core) {}

    std::shared_ptr<CloneTaskInfo> GetTaskInfo() const {
        return taskInfo_;
    }

 protected:
    std::shared_ptr<CloneTaskInfo> taskInfo_;
    std::shared_ptr<CloneCore> core_;
};

class CloneTask : public CloneTaskBase {
 public:
    CloneTask(const TaskIdType &taskId,
        std::shared_ptr<CloneTaskInfo> taskInfo,
        std::shared_ptr<CloneCore> core)
        : CloneTaskBase(taskId, taskInfo, core) {}

    void Run() override {
        core_->HandleCloneOrRecoverTask(taskInfo_);
    }
};


class CloneCleanTask : public CloneTaskBase {
 public:
    CloneCleanTask(const TaskIdType &taskId,
        std::shared_ptr<CloneTaskInfo> taskInfo,
        std::shared_ptr<CloneCore> core)
        : CloneTaskBase(taskId, taskInfo, core) {}

    void Run() override {
        core_->HandleCleanCloneOrRecoverTask(taskInfo_);
    }
};

struct SnapCloneCommonClosure : public SnapCloneClosure {
    explicit SnapCloneCommonClosure(std::shared_ptr<TaskTracker> tracker)
        : tracker_(tracker) {}
    void Run() {
        std::unique_ptr<SnapCloneCommonClosure> self_guard(this);
        tracker_->HandleResponse(GetRetCode());
    }
    std::shared_ptr<TaskTracker> tracker_;
};

struct CreateCloneChunkContext {
    // 数据源
    std::string location;
    // chunkid 信息
    ChunkIDInfo cidInfo;
    // seqNum
    uint64_t sn;
    // correctSn
    uint64_t csn;
    // chunk size
    uint64_t chunkSize;
    // 返回值
    int retCode;
    // taskid
    TaskIdType taskid;
    // 异步请求开始时间
    uint64_t startTime;
    // 异步请求重试总时间
    uint64_t clientAsyncMethodRetryTimeSec;
};

using CreateCloneChunkContextPtr = std::shared_ptr<CreateCloneChunkContext>;

struct CreateCloneChunkClosure : public SnapCloneClosure {
    CreateCloneChunkClosure(
        std::shared_ptr<CreateCloneChunkTaskTracker> tracker,
        CreateCloneChunkContextPtr context)
        : tracker_(tracker),
          context_(context) {}
    void Run() {
        std::unique_ptr<CreateCloneChunkClosure> self_guard(this);
        context_->retCode = GetRetCode();
        if (context_->retCode < 0) {
            LOG(WARNING) << "CreateCloneChunkClosure return fail"
                       << ", ret = " << context_->retCode
                       << ", location = " << context_->location
                       << ", logicalPoolId = " << context_->cidInfo.lpid_
                       << ", copysetId = " << context_->cidInfo.cpid_
                       << ", chunkId = " << context_->cidInfo.cid_
                       << ", seqNum = " << context_->sn
                       << ", csn = " << context_->csn
                       << ", taskid = " << context_->taskid;
        }
        tracker_->PushResultContext(context_);
        tracker_->HandleResponse(context_->retCode);
    }
    std::shared_ptr<CreateCloneChunkTaskTracker> tracker_;
    CreateCloneChunkContextPtr context_;
};

struct RecoverChunkContext {
    // chunkid 信息
    ChunkIDInfo cidInfo;
    // chunk的分片index
    uint64_t partIndex;
    // 总的chunk分片数
    uint64_t totalPartNum;
    // 分片大小
    uint64_t partSize;
    // 返回值
    int retCode;
    // taskid
    TaskIdType taskid;
<<<<<<< HEAD
=======
    // 异步请求开始时间
    uint64_t startTime;
    // 异步请求重试总时间
    uint64_t clientAsyncMethodRetryTimeSec;
>>>>>>> dcc30cd0
};

using RecoverChunkContextPtr = std::shared_ptr<RecoverChunkContext>;

struct RecoverChunkClosure : public SnapCloneClosure {
    RecoverChunkClosure(std::shared_ptr<RecoverChunkTaskTracker> tracker,
        RecoverChunkContextPtr context)
        : tracker_(tracker),
          context_(context) {}
    void Run() {
        std::unique_ptr<RecoverChunkClosure> self_guard(this);
        context_->retCode = GetRetCode();
        if (context_->retCode < 0) {
<<<<<<< HEAD
            LOG(ERROR) << "RecoverChunkClosure return fail"
=======
            LOG(WARNING) << "RecoverChunkClosure return fail"
>>>>>>> dcc30cd0
                       << ", ret = " << context_->retCode
                       << ", logicalPoolId = "
                       << context_->cidInfo.lpid_
                       << ", copysetId = " << context_->cidInfo.cpid_
                       << ", chunkId = " << context_->cidInfo.cid_
                       << ", partIndex = " << context_->partIndex
                       << ", partSize = " << context_->partSize
                       << ", taskid = " << context_->taskid;
        }
        tracker_->PushResultContext(context_);
        tracker_->HandleResponse(context_->retCode);
    }
    std::shared_ptr<RecoverChunkTaskTracker> tracker_;
    RecoverChunkContextPtr context_;
};

}  // namespace snapshotcloneserver
}  // namespace curve

#endif  // SRC_SNAPSHOTCLONESERVER_CLONE_CLONE_TASK_H_<|MERGE_RESOLUTION|>--- conflicted
+++ resolved
@@ -172,13 +172,10 @@
     int retCode;
     // taskid
     TaskIdType taskid;
-<<<<<<< HEAD
-=======
     // 异步请求开始时间
     uint64_t startTime;
     // 异步请求重试总时间
     uint64_t clientAsyncMethodRetryTimeSec;
->>>>>>> dcc30cd0
 };
 
 using RecoverChunkContextPtr = std::shared_ptr<RecoverChunkContext>;
@@ -192,19 +189,15 @@
         std::unique_ptr<RecoverChunkClosure> self_guard(this);
         context_->retCode = GetRetCode();
         if (context_->retCode < 0) {
-<<<<<<< HEAD
-            LOG(ERROR) << "RecoverChunkClosure return fail"
-=======
             LOG(WARNING) << "RecoverChunkClosure return fail"
->>>>>>> dcc30cd0
-                       << ", ret = " << context_->retCode
-                       << ", logicalPoolId = "
-                       << context_->cidInfo.lpid_
-                       << ", copysetId = " << context_->cidInfo.cpid_
-                       << ", chunkId = " << context_->cidInfo.cid_
-                       << ", partIndex = " << context_->partIndex
-                       << ", partSize = " << context_->partSize
-                       << ", taskid = " << context_->taskid;
+                         << ", ret = " << context_->retCode
+                         << ", logicalPoolId = "
+                         << context_->cidInfo.lpid_
+                         << ", copysetId = " << context_->cidInfo.cpid_
+                         << ", chunkId = " << context_->cidInfo.cid_
+                         << ", partIndex = " << context_->partIndex
+                         << ", partSize = " << context_->partSize
+                         << ", taskid = " << context_->taskid;
         }
         tracker_->PushResultContext(context_);
         tracker_->HandleResponse(context_->retCode);
