/*
 * Project: curve
 * Created Date: Tue Mar 26 2019
 * Author: xuchaojie
 * Copyright (c) 2018 netease
 */

#include "src/snapshotcloneserver/clone/clone_core.h"

#include <memory>
#include <string>
#include <vector>
#include <list>

#include "src/snapshotcloneserver/clone/clone_task.h"
#include "src/common/location_operator.h"
#include "src/common/uuid.h"
#include "src/common/concurrent/name_lock.h"

using ::curve::common::UUIDGenerator;
using ::curve::common::LocationOperator;
using ::curve::common::NameLockGuard;

namespace curve {
namespace snapshotcloneserver {

int CloneCoreImpl::Init() {
    int ret = client_->Mkdir(cloneTempDir_, mdsRootUser_);
    if (ret != LIBCURVE_ERROR::OK &&
        ret != -LIBCURVE_ERROR::EXISTS) {
        LOG(ERROR) << "Mkdir fail, ret = " << ret
                   << ", dirpath = " << cloneTempDir_;
        return kErrCodeServerInitFail;
    }
    return kErrCodeSuccess;
}

int CloneCoreImpl::CloneOrRecoverPre(const UUID &source,
    const std::string &user,
    const std::string &destination,
    bool lazyFlag,
    CloneTaskType taskType,
    CloneInfo *cloneInfo) {
    // 目标文件已存在不能clone, 不存在不能recover
    FInfo destFInfo;
    int ret = client_->GetFileInfo(destination, mdsRootUser_, &destFInfo);
    switch (ret) {
        case LIBCURVE_ERROR::OK:
            if (CloneTaskType::kClone == taskType) {
                LOG(ERROR) << "Clone dest file must not exist"
                           << ", source = " << source
                           << ", user = " << user
                           << ", destination = " << destination;
                return kErrCodeFileExist;
            }
            break;
        case -LIBCURVE_ERROR::NOTEXIST:
            if (CloneTaskType::kRecover == taskType) {
                LOG(ERROR) << "Recover dest file must exist"
                           << ", source = " << source
                           << ", user = " << user
                           << ", destination = " << destination;
                return kErrCodeFileNotExist;
            }
            break;
        default:
            LOG(ERROR) << "GetFileInfo encounter an error"
                       << ", ret = " << ret
                       << ", source = " << source
                       << ", user = " << user;
            return kErrCodeInternalError;
    }

    //是否为快照
    SnapshotInfo snapInfo;
    CloneFileType fileType;

    {
        NameLockGuard lockSnapGuard(snapshotRef_->GetSnapshotLock(), source);
        ret = metaStore_->GetSnapshotInfo(source, &snapInfo);
        if (0 == ret) {
            if (snapInfo.GetStatus() != Status::done) {
                LOG(ERROR) << "Can not clone by snapshot has status:"
                           << static_cast<int>(snapInfo.GetStatus());
                return kErrCodeInvalidSnapshot;
            }
            if (snapInfo.GetUser() != user) {
                LOG(ERROR) << "Clone snapshot by invalid user"
                           << ", source = " << source
                           << ", user = " << user
                           << ", destination = " << destination
                           << ", snapshot.user = " << snapInfo.GetUser();
                return kErrCodeInvalidUser;
            }
            fileType = CloneFileType::kSnapshot;
            snapshotRef_->IncrementSnapshotRef(source);
        }
    }
    if (ret < 0) {
        FInfo fInfo;
        ret = client_->GetFileInfo(source, mdsRootUser_, &fInfo);
        switch (ret) {
            case LIBCURVE_ERROR::OK:
                fileType = CloneFileType::kFile;
                break;
            case -LIBCURVE_ERROR::NOTEXIST:
            case -LIBCURVE_ERROR::PARAM_ERROR:
                LOG(ERROR) << "Clone source file not exist"
                           << ", source = " << source
                           << ", user = " << user
                           << ", destination = " << destination;
                return kErrCodeFileNotExist;
            default:
                LOG(ERROR) << "GetFileInfo encounter an error"
                           << ", ret = " << ret
                           << ", source = " << source
                           << ", user = " << user;
                return kErrCodeInternalError;
        }
        if (fInfo.filestatus != FileStatus::Created &&
            fInfo.filestatus != FileStatus::Cloned &&
            fInfo.filestatus != FileStatus::BeingCloned) {
            LOG(ERROR) << "Can not clone when file status = "
                       << static_cast<int>(fInfo.filestatus);
            return kErrCodeFileStatusInvalid;
        }

        // TODO(镜像克隆的用户认证待完善)
    }

    UUID uuid = UUIDGenerator().GenerateUUID();
    CloneInfo info(uuid, user, taskType,
        source, destination, fileType, lazyFlag);
    if (CloneTaskType::kClone == taskType) {
        info.SetStatus(CloneStatus::cloning);
    } else {
        info.SetStatus(CloneStatus::recovering);
    }
    // 这里必须先AddCloneInfo， 因为如果先SetCloneFileStatus，然后AddCloneInfo，
    // 如果AddCloneInfo失败又意外重启，将没人知道SetCloneFileStatus调用过，造成
    // 镜像无法删除
    ret = metaStore_->AddCloneInfo(info);
    if (ret < 0) {
        LOG(ERROR) << "AddCloneInfo error"
                   << ", ret = " << ret
                   << ", taskId = " << uuid
                   << ", user = " << user
                   << ", source = " << source
                   << ", destination = " << destination;
        if (CloneFileType::kSnapshot == fileType) {
            snapshotRef_->DecrementSnapshotRef(source);
        }
        return ret;
    }
    if (CloneFileType::kFile == fileType) {
        NameLockGuard lockGuard(cloneRef_->GetLock(), source);
        ret = client_->SetCloneFileStatus(source,
            FileStatus::BeingCloned,
            mdsRootUser_);
        if (ret < 0) {
            // 这里不处理SetCloneFileStatus的错误，
            // 因为SetCloneFileStatus失败的所有结果都是可接受的，
            // 相比于处理SetCloneFileStatus失败的情况更直接:
            // 比如调用DeleteCloneInfo删除任务，
            // 一旦DeleteCloneInfo失败，给用户返回error之后，
            // 重启服务将造成Clone继续进行,
            // 跟用户结果返回的结果不一致，造成用户的困惑
            LOG(WARNING) << "SetCloneFileStatus encounter an error"
                         << ", ret = " << ret
                         << ", source = " << source
                         << ", user = " << user;
        }
        cloneRef_->IncrementRef(source);
    }

    *cloneInfo = info;
    return kErrCodeSuccess;
}

constexpr uint32_t kProgressCreateCloneFile = 1;
constexpr uint32_t kProgressCreateCloneMeta = 2;
constexpr uint32_t kProgressCreateCloneChunk = 5;
constexpr uint32_t kProgressRecoverChunkBegin = kProgressCreateCloneChunk;
constexpr uint32_t kProgressRecoverChunkEnd = 95;
constexpr uint32_t kProgressCloneComplete = 100;

void CloneCoreImpl::HandleCloneOrRecoverTask(
    std::shared_ptr<CloneTaskInfo> task) {
    brpc::ClosureGuard doneGuard(task->GetClosure().get());
    int ret = kErrCodeSuccess;
    FInfo newFileInfo;
    CloneSegmentMap segInfos;
    if (IsSnapshot(task)) {
        ret = BuildFileInfoFromSnapshot(task, &newFileInfo, &segInfos);
        if (ret < 0) {
            HandleCloneError(task, ret);
            return;
        }
    } else {
        ret = BuildFileInfoFromFile(task, &newFileInfo, &segInfos);
        if (ret < 0) {
            HandleCloneError(task, ret);
            return;
        }
    }

    // 在kCreateCloneMeta以后的步骤还需更新CloneChunkInfo信息中的chunkIdInfo
    if (NeedUpdateCloneMeta(task)) {
        ret = CreateOrUpdateCloneMeta(task, &newFileInfo, &segInfos);
        if (ret < 0) {
            HandleCloneError(task, ret);
            return;
        }
    }

    // 非lazy直接返回rpc
    if (!IsLazy(task)) {
        task->GetClosure()->SetErrCode(ret);
        task->GetClosure()->Run();
        doneGuard.release();
    }

    CloneStep step = task->GetCloneInfo().GetNextStep();
    while (step != CloneStep::kEnd) {
        switch (step) {
            case CloneStep::kCreateCloneFile:
                ret = CreateCloneFile(task, newFileInfo);
                if (ret < 0) {
                    HandleCloneError(task, ret);
                    return;
                }
                task->SetProgress(kProgressCreateCloneFile);
                break;
            case CloneStep::kCreateCloneMeta:
                ret = CreateCloneMeta(task, &newFileInfo, &segInfos);
                if (ret < 0) {
                    HandleCloneError(task, ret);
                    return;
                }
                task->SetProgress(kProgressCreateCloneMeta);
                break;
            case CloneStep::kCreateCloneChunk:
                ret = CreateCloneChunk(task, newFileInfo, segInfos);
                if (ret < 0) {
                    HandleCloneError(task, ret);
                    return;
                }
                task->SetProgress(kProgressCreateCloneChunk);
                break;
            case CloneStep::kCompleteCloneMeta:
                ret = CompleteCloneMeta(task, newFileInfo, segInfos);
                if (ret < 0) {
                    HandleCloneError(task, ret);
                    return;
                }
                break;
            case CloneStep::kRecoverChunk:
                ret = RecoverChunk(task, newFileInfo, segInfos);
                if (ret < 0) {
                    HandleCloneError(task, ret);
                    return;
                }
                break;
            case CloneStep::kChangeOwner:
                ret = ChangeOwner(task, newFileInfo);
                if (ret < 0) {
                    HandleCloneError(task, ret);
                    return;
                }
                break;
            case CloneStep::kRenameCloneFile:
                ret = RenameCloneFile(task, newFileInfo);
                if (ret < 0) {
                    HandleCloneError(task, ret);
                    return;
                }
                if (IsLazy(task)) {
                    task->GetClosure()->SetErrCode(ret);
                    task->GetClosure()->Run();
                    doneGuard.release();
                }
                break;
            case CloneStep::kCompleteCloneFile:
                ret = CompleteCloneFile(task, newFileInfo, segInfos);
                if (ret < 0) {
                    HandleCloneError(task, ret);
                    return;
                }
                break;
            default:
                LOG(ERROR) << "can not reach here"
                           << ", taskid = " << task->GetTaskId();
                HandleCloneError(task, ret);
                return;
        }
        task->UpdateMetric();
        step = task->GetCloneInfo().GetNextStep();
    }
    HandleCloneSuccess(task);
}

int CloneCoreImpl::BuildFileInfoFromSnapshot(
    std::shared_ptr<CloneTaskInfo> task,
    FInfo *newFileInfo,
    CloneSegmentMap *segInfos) {
    segInfos->clear();
    UUID source = task->GetCloneInfo().GetSrc();

    SnapshotInfo snapInfo;
    int ret = metaStore_->GetSnapshotInfo(source, &snapInfo);
    if (ret < 0) {
        LOG(ERROR) << "GetSnapshotInfo error"
                   << ", source = " << source
                   << ", taskid = " << task->GetTaskId();
        return ret;
    }
    newFileInfo->chunksize = snapInfo.GetChunkSize();
    newFileInfo->segmentsize = snapInfo.GetSegmentSize();
    newFileInfo->length = snapInfo.GetFileLength();
    if (IsRecover(task)) {
        FInfo fInfo;
        std::string destination = task->GetCloneInfo().GetDest();
        std::string user = task->GetCloneInfo().GetUser();
        ret = client_->GetFileInfo(destination, mdsRootUser_, &fInfo);
        if (ret != LIBCURVE_ERROR::OK) {
            LOG(ERROR) << "GetFileInfo fail"
                       << ", ret = " << ret
                       << ", destination = " << destination
                       << ", user = " << user
                       << ", taskid = " << task->GetTaskId();
            return kErrCodeInternalError;
        }
        // 从快照恢复的destinationId为目标文件的id
        task->GetCloneInfo().SetDestId(fInfo.id);
        // 从快照恢复seqnum+1
        newFileInfo->seqnum = fInfo.seqnum + 1;
    } else {
        newFileInfo->seqnum = kInitializeSeqNum;
    }
    newFileInfo->owner = task->GetCloneInfo().GetUser();

    ChunkIndexDataName indexName(snapInfo.GetFileName(),
         snapInfo.GetSeqNum());
    ChunkIndexData snapMeta;
    ret = dataStore_->GetChunkIndexData(indexName, &snapMeta);
    if (ret < 0) {
         LOG(ERROR) << "GetChunkIndexData error"
                    << ", fileName = " << snapInfo.GetFileName()
                    << ", seqNum = " << snapInfo.GetSeqNum()
                    << ", taskid = " << task->GetTaskId();
         return ret;
    }

    uint64_t segmentSize = snapInfo.GetSegmentSize();
    uint64_t chunkSize = snapInfo.GetChunkSize();
    uint64_t chunkPerSegment = segmentSize / chunkSize;

    std::vector<ChunkIndexType> chunkIndexs =
        snapMeta.GetAllChunkIndex();
    for (auto &chunkIndex : chunkIndexs) {
        ChunkDataName chunkDataName;
        snapMeta.GetChunkDataName(chunkIndex, &chunkDataName);
        uint64_t segmentIndex = chunkIndex / chunkPerSegment;
        CloneChunkInfo info;
        info.location = chunkDataName.ToDataChunkKey();
        if (IsRecover(task)) {
            info.seqNum = chunkDataName.chunkSeqNum_;
        } else {
            info.seqNum = kInitializeSeqNum;
        }

        auto it = segInfos->find(segmentIndex);
        if (it == segInfos->end()) {
            CloneSegmentInfo segInfo;
            segInfo.emplace(chunkIndex % chunkPerSegment, info);
            segInfos->emplace(segmentIndex, segInfo);
        } else {
            it->second.emplace(chunkIndex % chunkPerSegment, info);
        }
    }
    return kErrCodeSuccess;
}

int CloneCoreImpl::BuildFileInfoFromFile(
    std::shared_ptr<CloneTaskInfo> task,
    FInfo *newFileInfo,
    CloneSegmentMap *segInfos) {
    segInfos->clear();
    UUID source = task->GetCloneInfo().GetSrc();
    std::string user = task->GetCloneInfo().GetUser();

    FInfo fInfo;
    int ret = client_->GetFileInfo(source, mdsRootUser_, &fInfo);
    if (ret != LIBCURVE_ERROR::OK) {
        LOG(ERROR) << "GetFileInfo fail"
                   << ", ret = " << ret
                   << ", source = " << source
                   << ", user = " << user
                   << ", taskid = " << task->GetTaskId();
        return kErrCodeInternalError;
    }
    // GetOrAllocateSegment依赖fullPathName
    fInfo.fullPathName = source;

    newFileInfo->chunksize = fInfo.chunksize;
    newFileInfo->segmentsize = fInfo.segmentsize;
    newFileInfo->length = fInfo.length;
    newFileInfo->seqnum = kInitializeSeqNum;
    newFileInfo->owner = task->GetCloneInfo().GetUser();

    uint64_t fileLength = fInfo.length;
    uint64_t segmentSize = fInfo.segmentsize;
    uint64_t chunkSize = fInfo.chunksize;

    if (0 == segmentSize) {
        LOG(ERROR) << "GetFileInfo return invalid fileInfo, segmentSize == 0"
                   << ", taskid = " << task->GetTaskId();
        return kErrCodeInternalError;
    }
    if (fileLength%segmentSize != 0) {
        LOG(ERROR) << "GetFileInfo return invalid fileInfo, "
                   << "fileLength is not align to SegmentSize"
                   << ", taskid = " << task->GetTaskId();
        return kErrCodeInternalError;
    }

    for (uint64_t i = 0; i< fileLength/segmentSize; i++) {
        uint64_t offset = i * segmentSize;
        SegmentInfo segInfoOut;
        ret = client_->GetOrAllocateSegmentInfo(
                false, offset, &fInfo, mdsRootUser_, &segInfoOut);
        if (ret != LIBCURVE_ERROR::OK &&
            ret != -LIBCURVE_ERROR::NOT_ALLOCATE) {
            LOG(ERROR) << "GetOrAllocateSegmentInfo fail"
                       << ", ret = " << ret
                       << ", filename = " << source
                       << ", user = " << user
                       << ", offset = " << offset
                       << ", allocateIfNotExist = " << "false"
                       << ", taskid = " << task->GetTaskId();
            return kErrCodeInternalError;
        }
        if (segInfoOut.chunkvec.size() != 0) {
            CloneSegmentInfo segInfo;
            for (std::vector<ChunkIDInfo>::size_type j = 0;
                    j < segInfoOut.chunkvec.size(); j++) {
                CloneChunkInfo info;
                info.location = std::to_string(offset + j * chunkSize);
                info.seqNum = kInitializeSeqNum;
                segInfo.emplace(j, info);
            }
            segInfos->emplace(i, segInfo);
        }
    }
    return kErrCodeSuccess;
}


int CloneCoreImpl::CreateCloneFile(
    std::shared_ptr<CloneTaskInfo> task,
    const FInfo &fInfo) {
    std::string fileName =
        cloneTempDir_ + "/" + task->GetCloneInfo().GetTaskId();
    std::string user = fInfo.owner;
    uint64_t fileLength = fInfo.length;
    uint64_t seqNum = fInfo.seqnum;
    uint32_t chunkSize = fInfo.chunksize;

    FInfo fInfoOut;
    int ret = client_->CreateCloneFile(fileName,
        mdsRootUser_, fileLength, seqNum, chunkSize, &fInfoOut);
    if (ret == LIBCURVE_ERROR::OK) {
        // nothing
    } else if (ret == -LIBCURVE_ERROR::EXISTS) {
        ret = client_->GetFileInfo(fileName,
            mdsRootUser_, &fInfoOut);
        if (ret != LIBCURVE_ERROR::OK) {
            LOG(ERROR) << "GetFileInfo fail"
                       << ", ret = " << ret
                       << ", fileName = " << fileName
                       << ", taskid = " << task->GetTaskId();
            return kErrCodeInternalError;
        }
    } else {
        LOG(ERROR) << "CreateCloneFile file"
                   << ", ret = " << ret
                   << ", destination = " << fileName
                   << ", user = " << user
                   << ", fileLength = " << fileLength
                   << ", seqNum = " << seqNum
                   << ", chunkSize = " << chunkSize
                   << ", return fileId = " << fInfoOut.id
                   << ", taskid = " << task->GetTaskId();
        return kErrCodeInternalError;
    }
    task->GetCloneInfo().SetOriginId(fInfoOut.id);
    if (IsClone(task)) {
        // 克隆情况下destinationId = originId;
        task->GetCloneInfo().SetDestId(fInfoOut.id);
    }
    task->GetCloneInfo().SetTime(fInfoOut.ctime);
    task->GetCloneInfo().SetNextStep(CloneStep::kCreateCloneMeta);
    ret = metaStore_->UpdateCloneInfo(task->GetCloneInfo());
    if (ret < 0) {
        LOG(ERROR) << "UpdateCloneInfo after CreateCloneFile error."
                   << " ret = " << ret
                   << ", taskid = " << task->GetTaskId();
        return ret;
    }
    return kErrCodeSuccess;
}

int CloneCoreImpl::CreateCloneMeta(
    std::shared_ptr<CloneTaskInfo> task,
    FInfo *fInfo,
    CloneSegmentMap *segInfos) {
    int ret = CreateOrUpdateCloneMeta(task, fInfo, segInfos);
    if (ret < 0) {
        return ret;
    }
    task->GetCloneInfo().SetNextStep(CloneStep::kCreateCloneChunk);
    ret = metaStore_->UpdateCloneInfo(task->GetCloneInfo());
    if (ret < 0) {
        LOG(ERROR) << "UpdateCloneInfo after CreateCloneMeta error."
                   << " ret = " << ret
                   << ", taskid = " << task->GetTaskId();
        return ret;
    }
    return kErrCodeSuccess;
}

int CloneCoreImpl::CreateCloneChunk(
    std::shared_ptr<CloneTaskInfo> task,
    const FInfo &fInfo,
    const CloneSegmentMap &segInfos) {
    int ret = kErrCodeSuccess;
    uint32_t chunkSize = fInfo.chunksize;
    uint32_t correctSn = 0;
    // 克隆时correctSn为0，恢复时为新产生的文件版本
    if (IsClone(task)) {
        correctSn = 0;
    } else {
        correctSn = fInfo.seqnum;
    }
    auto tracker = std::make_shared<CreateCloneChunkTaskTracker>();
    for (auto & cloneSegmentInfo : segInfos) {
        for (auto & cloneChunkInfo : cloneSegmentInfo.second) {
            std::string location;
            if (IsSnapshot(task)) {
                location = LocationOperator::GenerateS3Location(
                    cloneChunkInfo.second.location);
            } else {
                location = LocationOperator::GenerateCurveLocation(
                    task->GetCloneInfo().GetSrc(),
                    std::stoull(cloneChunkInfo.second.location));
            }
            ChunkIDInfo cidInfo = cloneChunkInfo.second.chunkIdInfo;

            auto context = std::make_shared<CreateCloneChunkContext>();
            context->location = location;
            context->cidInfo = cidInfo;
            context->sn = cloneChunkInfo.second.seqNum;
            context->csn = correctSn;
            context->chunkSize = chunkSize;
            context->taskid = task->GetTaskId();
            context->startTime = TimeUtility::GetTimeofDaySec();
            context->clientAsyncMethodRetryTimeSec =
                clientAsyncMethodRetryTimeSec_;

            ret = StartAsyncCreateCloneChunk(task, tracker, context);
            if (ret < 0) {
                return kErrCodeInternalError;
            }

            if (tracker->GetTaskNum() >= createCloneChunkConcurrency_) {
                tracker->WaitSome(1);
            }
            std::list<CreateCloneChunkContextPtr> results =
                tracker->PopResultContexts();
            for (auto context : results) {
                if (context->retCode != LIBCURVE_ERROR::OK) {
                    uint64_t nowTime = TimeUtility::GetTimeofDaySec();
                    if (nowTime - context->startTime <
                        context->clientAsyncMethodRetryTimeSec) {
                        // retry
                        std::this_thread::sleep_for(
                            std::chrono::milliseconds(
                                clientAsyncMethodRetryIntervalMs_));
                        ret = StartAsyncCreateCloneChunk(
                            task, tracker, context);
                        if (ret < 0) {
                            return kErrCodeInternalError;
                        }
                    } else {
                        LOG(ERROR) << "CreateCloneChunk tracker GetResult fail"
                                   << ", ret = " << ret
                                   << ", taskid = " << task->GetTaskId();
                        return kErrCodeInternalError;
                    }
                }
            }
        }
    }
    // 最后剩余数量不足的任务
    do {
        tracker->WaitSome(1);
        std::list<CreateCloneChunkContextPtr> results =
            tracker->PopResultContexts();
        if (0 == results.size()) {
            // 已经完成，没有新的结果了
            break;
        }
        for (auto context : results) {
            if (context->retCode != LIBCURVE_ERROR::OK) {
                uint64_t nowTime = TimeUtility::GetTimeofDaySec();
                if (nowTime - context->startTime <
                    context->clientAsyncMethodRetryTimeSec) {
                    // retry
                    std::this_thread::sleep_for(
                        std::chrono::milliseconds(
                            clientAsyncMethodRetryIntervalMs_));
                    ret = StartAsyncCreateCloneChunk(
                        task, tracker, context);
                    if (ret < 0) {
                        return kErrCodeInternalError;
                    }
                } else {
                    LOG(ERROR) << "CreateCloneChunk tracker GetResult fail"
                               << ", ret = " << ret
                               << ", taskid = " << task->GetTaskId();
                    return kErrCodeInternalError;
                }
            }
        }
    } while (true);

    task->GetCloneInfo().SetNextStep(CloneStep::kCompleteCloneMeta);
    ret = metaStore_->UpdateCloneInfo(task->GetCloneInfo());
    if (ret < 0) {
        LOG(ERROR) << "UpdateCloneInfo after CreateCloneChunk error."
                   << " ret = " << ret
                   << ", taskid = " << task->GetTaskId();
        return kErrCodeInternalError;
    }
    return kErrCodeSuccess;
}

int CloneCoreImpl::StartAsyncCreateCloneChunk(
    std::shared_ptr<CloneTaskInfo> task,
    std::shared_ptr<CreateCloneChunkTaskTracker> tracker,
    std::shared_ptr<CreateCloneChunkContext> context) {
    CreateCloneChunkClosure *cb =
        new CreateCloneChunkClosure(tracker, context);
    tracker->AddOneTrace();
    LOG(INFO) << "Doing CreateCloneChunk"
              << ", location = " << context->location
              << ", logicalPoolId = " << context->cidInfo.lpid_
              << ", copysetId = " << context->cidInfo.cpid_
              << ", chunkId = " << context->cidInfo.cid_
              << ", seqNum = " << context->sn
              << ", csn = " << context->csn
              << ", taskid = " << task->GetTaskId();
    int ret = client_->CreateCloneChunk(context->location,
        context->cidInfo,
        context->sn,
        context->csn,
        context->chunkSize,
        cb);

    if (ret != LIBCURVE_ERROR::OK) {
        LOG(ERROR) << "CreateCloneChunk fail"
                   << ", ret = " << ret
                   << ", location = " << context->location
                   << ", logicalPoolId = " << context->cidInfo.lpid_
                   << ", copysetId = " << context->cidInfo.cpid_
                   << ", chunkId = " << context->cidInfo.cid_
                   << ", seqNum = " << context->sn
                   << ", csn = " << context->csn
                   << ", taskid = " << task->GetTaskId();
        return ret;
    }
    return kErrCodeSuccess;
}

int CloneCoreImpl::CompleteCloneMeta(
    std::shared_ptr<CloneTaskInfo> task,
    const FInfo &fInfo,
    const CloneSegmentMap &segInfos) {
    std::string origin =
        cloneTempDir_ + "/" + task->GetCloneInfo().GetTaskId();
    std::string user = task->GetCloneInfo().GetUser();
    int ret = client_->CompleteCloneMeta(origin, mdsRootUser_);
    if (ret != LIBCURVE_ERROR::OK) {
        LOG(ERROR) << "CompleteCloneMeta fail"
                   << ", ret = " << ret
                   << ", filename = " << origin
                   << ", user = " << user
                   << ", taskid = " << task->GetTaskId();
        return kErrCodeInternalError;
    }
    if (IsLazy(task)) {
        task->GetCloneInfo().SetNextStep(
            CloneStep::kChangeOwner);
    } else {
        task->GetCloneInfo().SetNextStep(
            CloneStep::kRecoverChunk);
    }
    ret = metaStore_->UpdateCloneInfo(task->GetCloneInfo());
    if (ret < 0) {
        LOG(ERROR) << "UpdateCloneInfo after CompleteCloneMeta error."
                   << " ret = " << ret
                   << ", taskid = " << task->GetTaskId();
        return ret;
    }
    return kErrCodeSuccess;
}

int CloneCoreImpl::RecoverChunk(
    std::shared_ptr<CloneTaskInfo> task,
    const FInfo &fInfo,
    const CloneSegmentMap &segInfos) {
    int ret = kErrCodeSuccess;
    uint32_t chunkSize = fInfo.chunksize;

    uint32_t totalProgress =
        kProgressRecoverChunkEnd - kProgressRecoverChunkBegin;
    uint32_t segNum = segInfos.size();
    double progressPerData = static_cast<double>(totalProgress) / segNum;
    uint32_t index = 0;

    if (0 == cloneChunkSplitSize_ ||
        chunkSize % cloneChunkSplitSize_ != 0) {
        LOG(ERROR) << "chunk is not align to cloneChunkSplitSize"
                   << ", taskid = " << task->GetTaskId();
        return kErrCodeChunkSizeNotAligned;
    }

    auto tracker = std::make_shared<RecoverChunkTaskTracker>();
    uint64_t workingChunkNum = 0;
    // 为避免发往同一个chunk碰撞，异步请求不同的chunk
    for (auto & cloneSegmentInfo : segInfos) {
        for (auto & cloneChunkInfo : cloneSegmentInfo.second) {
            // 当前并发工作的chunk数已大于要求的并发数时，先消化一部分
            while (workingChunkNum >= recoverChunkConcurrency_) {
                uint64_t completeChunkNum = 0;
                ret = ContinueAsyncRecoverChunkPartAndWaitSomeChunkEnd(task,
                    tracker,
                    &completeChunkNum);
                if (ret < 0) {
                    return kErrCodeInternalError;
                }
                workingChunkNum -= completeChunkNum;
            }
            // 加入新的工作的chunk
            workingChunkNum++;
            auto context = std::make_shared<RecoverChunkContext>();
            context->cidInfo = cloneChunkInfo.second.chunkIdInfo;
            context->totalPartNum = chunkSize / cloneChunkSplitSize_;
            context->partIndex = 0;
            context->partSize = cloneChunkSplitSize_;
            context->taskid = task->GetTaskId();
<<<<<<< HEAD
=======
            context->startTime = TimeUtility::GetTimeofDaySec();
            context->clientAsyncMethodRetryTimeSec =
                clientAsyncMethodRetryTimeSec_;
>>>>>>> dcc30cd0

            LOG(INFO) << "RecoverChunk start"
                       << ", logicalPoolId = "
                       << context->cidInfo.lpid_
                       << ", copysetId = " << context->cidInfo.cpid_
                       << ", chunkId = " << context->cidInfo.cid_
                       << ", len = " << context->partSize
                       << ", taskid = " << task->GetTaskId();

            ret = StartAsyncRecoverChunkPart(task, tracker, context);
            if (ret < 0) {
                return kErrCodeInternalError;
            }
        }
        task->SetProgress(static_cast<uint32_t>(
            kProgressRecoverChunkBegin + index * progressPerData));
        task->UpdateMetric();
        index++;
    }

    while (workingChunkNum > 0) {
        uint64_t completeChunkNum = 0;
        ret = ContinueAsyncRecoverChunkPartAndWaitSomeChunkEnd(task,
            tracker,
            &completeChunkNum);
        if (ret < 0) {
            return kErrCodeInternalError;
        }
        workingChunkNum -= completeChunkNum;
    }

    task->GetCloneInfo().SetNextStep(CloneStep::kCompleteCloneFile);
    ret = metaStore_->UpdateCloneInfo(task->GetCloneInfo());
    if (ret < 0) {
        LOG(ERROR) << "UpdateCloneInfo after RecoverChunk error."
                   << " ret = " << ret
                   << ", taskid = " << task->GetTaskId();
        return kErrCodeInternalError;
    }
    return kErrCodeSuccess;
}

int CloneCoreImpl::StartAsyncRecoverChunkPart(
    std::shared_ptr<CloneTaskInfo> task,
    std::shared_ptr<RecoverChunkTaskTracker> tracker,
    std::shared_ptr<RecoverChunkContext> context) {
    RecoverChunkClosure *cb = new RecoverChunkClosure(tracker, context);
    tracker->AddOneTrace();
    uint64_t offset = context->partIndex * context->partSize;
    LOG_EVERY_SECOND(INFO) << "Doing RecoverChunk"
               << ", logicalPoolId = "
               << context->cidInfo.lpid_
               << ", copysetId = " << context->cidInfo.cpid_
               << ", chunkId = " << context->cidInfo.cid_
               << ", offset = " << offset
               << ", len = " << context->partSize
               << ", taskid = " << task->GetTaskId();
    int ret = client_->RecoverChunk(context->cidInfo,
        offset,
        context->partSize,
        cb);
    if (ret != LIBCURVE_ERROR::OK) {
        LOG(ERROR) << "RecoverChunk fail"
                   << ", ret = " << ret
                   << ", logicalPoolId = "
                   << context->cidInfo.lpid_
                   << ", copysetId = " << context->cidInfo.cpid_
                   << ", chunkId = " << context->cidInfo.cid_
                   << ", offset = " << offset
                   << ", len = " << context->partSize
                   << ", taskid = " << task->GetTaskId();
        return ret;
    }
    return kErrCodeSuccess;
}

int CloneCoreImpl::ContinueAsyncRecoverChunkPartAndWaitSomeChunkEnd(
    std::shared_ptr<CloneTaskInfo> task,
    std::shared_ptr<RecoverChunkTaskTracker> tracker,
    uint64_t *completeChunkNum) {
    *completeChunkNum = 0;
    tracker->WaitSome(1);
    std::list<RecoverChunkContextPtr> results =
        tracker->PopResultContexts();
    for (auto context : results) {
        if (context->retCode != LIBCURVE_ERROR::OK) {
            uint64_t nowTime = TimeUtility::GetTimeofDaySec();
            if (nowTime - context->startTime <
                context->clientAsyncMethodRetryTimeSec) {
                // retry
                std::this_thread::sleep_for(
                    std::chrono::milliseconds(
                        clientAsyncMethodRetryIntervalMs_));
                int ret = StartAsyncRecoverChunkPart(task, tracker, context);
                if (ret < 0) {
                    return ret;
                }
            } else {
                LOG(ERROR) << "RecoverChunk tracker GetResult fail"
                           << ", ret = " << context->retCode
                           << ", taskid = " << task->GetTaskId();
                return context->retCode;
            }
        } else {
            // 启动一个新的分片，index++，并重置开始时间
            context->partIndex++;
            context->startTime = TimeUtility::GetTimeofDaySec();
            if (context->partIndex < context->totalPartNum) {
                int ret = StartAsyncRecoverChunkPart(task, tracker, context);
                if (ret < 0) {
                    return ret;
                }
            } else {
                LOG(INFO) << "RecoverChunk Complete"
                           << ", logicalPoolId = "
                           << context->cidInfo.lpid_
                           << ", copysetId = " << context->cidInfo.cpid_
                           << ", chunkId = " << context->cidInfo.cid_
                           << ", len = " << context->partSize
                           << ", taskid = " << task->GetTaskId();
                (*completeChunkNum)++;
            }
        }
    }
    return kErrCodeSuccess;
}

int CloneCoreImpl::ChangeOwner(
    std::shared_ptr<CloneTaskInfo> task,
    const FInfo &fInfo) {
    std::string user = task->GetCloneInfo().GetUser();
    std::string origin =
        cloneTempDir_ + "/" + task->GetCloneInfo().GetTaskId();

    int ret = client_->ChangeOwner(origin, user);
    if (ret != LIBCURVE_ERROR::OK) {
        LOG(ERROR) << "ChangeOwner fail, ret = " << ret
                   << ", fileName = " << origin
                   << ", newOwner = " << user
                   << ", taskid = " << task->GetTaskId();
        return kErrCodeInternalError;
    }

    task->GetCloneInfo().SetNextStep(CloneStep::kRenameCloneFile);
    ret = metaStore_->UpdateCloneInfo(task->GetCloneInfo());
    if (ret < 0) {
        LOG(ERROR) << "UpdateCloneInfo after ChangeOwner error."
                   << " ret = " << ret
                   << ", taskid = " << task->GetTaskId();
        return kErrCodeInternalError;
    }
    return kErrCodeSuccess;
}

int CloneCoreImpl::RenameCloneFile(
    std::shared_ptr<CloneTaskInfo> task,
    const FInfo &fInfo) {
    std::string user = fInfo.owner;
    uint64_t originId = task->GetCloneInfo().GetOriginId();
    uint64_t destinationId = task->GetCloneInfo().GetDestId();
    std::string origin =
        cloneTempDir_ + "/" + task->GetCloneInfo().GetTaskId();
    std::string destination = task->GetCloneInfo().GetDest();

    // 判断原始文件存不存在
    FInfo oriFInfo;
    int ret = client_->GetFileInfo(origin, mdsRootUser_, &oriFInfo);

    if (LIBCURVE_ERROR::OK == ret) {
        if (oriFInfo.id != originId) {
            LOG(ERROR) << "Origin File is missing, when rename clone file, "
                       << "exist file id = " << oriFInfo.id
                       << ", originId = " << originId
                       << ", taskid = " << task->GetTaskId();
            return kErrCodeInternalError;
        }
        ret = client_->RenameCloneFile(mdsRootUser_,
            originId,
            destinationId,
            origin,
            destination);
        if (ret != LIBCURVE_ERROR::OK) {
            LOG(ERROR) << "RenameCloneFile fail"
                       << ", ret = " << ret
                       << ", user = " << user
                       << ", originId = " << originId
                       << ", origin = " << origin
                       << ", destination = " << destination
                       << ", taskid = " << task->GetTaskId();
            return kErrCodeInternalError;
        }
    } else if (-LIBCURVE_ERROR::NOTEXIST == ret) {
        // 有可能是已经rename过了
        FInfo destFInfo;
        ret = client_->GetFileInfo(destination, mdsRootUser_, &destFInfo);
        if (ret != LIBCURVE_ERROR::OK) {
            LOG(ERROR) << "Origin File is missing, when rename clone file,"
                       << "GetFileInfo fail, ret = " << ret
                       << ", destination filename = " << destination
                       << ", taskid = " << task->GetTaskId();
            return kErrCodeInternalError;
        }
        if (destFInfo.id != originId) {
            LOG(ERROR) << "Origin File is missing, when rename clone file, "
                       << "originId = " << originId
                       << ", taskid = " << task->GetTaskId();
            return kErrCodeInternalError;
        }
    } else {
            LOG(ERROR) << "GetFileInfo fail, ret = " << ret
                       << ", origin filename = " << origin
                       << ", taskid = " << task->GetTaskId();
            return ret;
    }

    if (IsLazy(task)) {
        task->GetCloneInfo().SetNextStep(CloneStep::kRecoverChunk);
    } else {
        task->GetCloneInfo().SetNextStep(CloneStep::kEnd);
    }
    ret = metaStore_->UpdateCloneInfo(task->GetCloneInfo());
    if (ret < 0) {
        LOG(ERROR) << "UpdateCloneInfo after RenameCloneFile error."
                   << " ret = " << ret
                   << ", taskid = " << task->GetTaskId();
        return ret;
    }
    return kErrCodeSuccess;
}

int CloneCoreImpl::CompleteCloneFile(
    std::shared_ptr<CloneTaskInfo> task,
    const FInfo &fInfo,
    const CloneSegmentMap &segInfos) {
    std::string fileName;
    if (IsLazy(task)) {
        fileName = task->GetCloneInfo().GetDest();
    } else {
        fileName =
            cloneTempDir_ + "/" + task->GetCloneInfo().GetTaskId();
    }
    std::string user = task->GetCloneInfo().GetUser();
    int ret = client_->CompleteCloneFile(fileName, mdsRootUser_);
    if (ret != LIBCURVE_ERROR::OK) {
        LOG(ERROR) << "CompleteCloneFile fail"
                   << ", ret = " << ret
                   << ", fileName = " << fileName
                   << ", user = " << user
                   << ", taskid = " << task->GetTaskId();
        return kErrCodeInternalError;
    }
    if (IsLazy(task)) {
        task->GetCloneInfo().SetNextStep(CloneStep::kEnd);
    } else {
        task->GetCloneInfo().SetNextStep(CloneStep::kChangeOwner);
    }
    ret = metaStore_->UpdateCloneInfo(task->GetCloneInfo());
    if (ret < 0) {
        LOG(ERROR) << "UpdateCloneInfo after CompleteCloneFile error."
                   << " ret = " << ret
                   << ", taskid = " << task->GetTaskId();
        return ret;
    }
    return kErrCodeSuccess;
}

void CloneCoreImpl::HandleCloneSuccess(std::shared_ptr<CloneTaskInfo> task) {
    int ret = kErrCodeSuccess;
    if (IsSnapshot(task)) {
        snapshotRef_->DecrementSnapshotRef(task->GetCloneInfo().GetSrc());
    } else {
        std::string source = task->GetCloneInfo().GetSrc();
        cloneRef_->DecrementRef(source);
        NameLockGuard lockGuard(cloneRef_->GetLock(), source);
        if (cloneRef_->GetRef(source) == 0) {
            int ret = client_->SetCloneFileStatus(source,
                    FileStatus::Created, mdsRootUser_);
            if (ret < 0) {
                task->GetCloneInfo().SetStatus(CloneStatus::error);
                int ret2 = metaStore_->UpdateCloneInfo(task->GetCloneInfo());
                if (ret2 < 0) {
                    LOG(ERROR) << "UpdateCloneInfo Task error Fail!"
                               << " ret = " << ret2
                               << ", uuid = " << task->GetTaskId();
                }
                LOG(ERROR) << "Task Fail cause by SetCloneFileStatus fail"
                           << ", ret = " << ret
                           << ", taskid = " << task->GetCloneInfo().GetTaskId()
                           << ", source = " << task->GetCloneInfo().GetSrc()
                           << ", dest = " << task->GetCloneInfo().GetDest()
                           << ", IsLazy = " << task->GetCloneInfo().GetIsLazy()
                           << ", step = "
                           << static_cast<int>(
                                   task->GetCloneInfo().GetNextStep());
                task->Finish();
                return;
            }
        }
    }
    task->GetCloneInfo().SetStatus(CloneStatus::done);
    ret = metaStore_->UpdateCloneInfo(task->GetCloneInfo());
    if (ret < 0) {
        LOG(ERROR) << "UpdateCloneInfo Task Success Fail!"
                   << " ret = " << ret
                   << ", uuid = " << task->GetTaskId();
    }
    task->SetProgress(kProgressCloneComplete);

    LOG(INFO) << "Task Success"
              << ", taskid = " << task->GetCloneInfo().GetTaskId()
              << ", source = " << task->GetCloneInfo().GetSrc()
              << ", dest = " << task->GetCloneInfo().GetDest()
              << ", IsLazy = " << task->GetCloneInfo().GetIsLazy();
    task->Finish();
    return;
}

void CloneCoreImpl::HandleCloneError(std::shared_ptr<CloneTaskInfo> task,
    int retCode) {
    int ret = kErrCodeSuccess;
    if (NeedRetry(task)) {
        HandleCloneToRetry(task);
        return;
    }

    task->GetClosure()->SetErrCode(retCode);
    if (IsSnapshot(task)) {
        snapshotRef_->DecrementSnapshotRef(task->GetCloneInfo().GetSrc());
    } else {
        std::string source = task->GetCloneInfo().GetSrc();
        cloneRef_->DecrementRef(source);
        NameLockGuard lockGuard(cloneRef_->GetLock(), source);
        if (cloneRef_->GetRef(source) == 0) {
            ret = client_->SetCloneFileStatus(source,
                    FileStatus::Created, mdsRootUser_);
            if (ret < 0) {
                LOG(ERROR) << "SetCloneFileStatus fail, ret = " << ret
                           << ", taskid = " << task->GetTaskId();
            }
        }
    }
    task->GetCloneInfo().SetStatus(CloneStatus::error);
    ret = metaStore_->UpdateCloneInfo(task->GetCloneInfo());
    if (ret < 0) {
        LOG(ERROR) << "UpdateCloneInfo Task error Fail!"
                   << " ret = " << ret
                   << ", uuid = " << task->GetTaskId();
    }
    LOG(ERROR) << "Task Fail"
               << ", taskid = " << task->GetCloneInfo().GetTaskId()
               << ", source = " << task->GetCloneInfo().GetSrc()
               << ", dest = " << task->GetCloneInfo().GetDest()
               << ", IsLazy = " << task->GetCloneInfo().GetIsLazy()
               << ", step = "
               << static_cast<int>(
                       task->GetCloneInfo().GetNextStep());
    task->Finish();
    return;
}

void CloneCoreImpl::HandleCloneToRetry(std::shared_ptr<CloneTaskInfo> task) {
    task->GetCloneInfo().SetStatus(CloneStatus::retrying);
    int ret = metaStore_->UpdateCloneInfo(task->GetCloneInfo());
    if (ret < 0) {
        LOG(ERROR) << "UpdateCloneInfo Task retrying Fail!"
                   << " ret = " << ret
                   << ", uuid = " << task->GetTaskId();
    }
    LOG(WARNING) << "Task Fail, Retrying"
               << ", taskid = " << task->GetCloneInfo().GetTaskId()
               << ", source = " << task->GetCloneInfo().GetSrc()
               << ", dest = " << task->GetCloneInfo().GetDest()
               << ", IsLazy = " << task->GetCloneInfo().GetIsLazy()
               << ", step = "
               << static_cast<int>(
                       task->GetCloneInfo().GetNextStep());
    task->Finish();
    return;
}

void CloneCoreImpl::HandleCleanSuccess(std::shared_ptr<CloneTaskInfo> task) {
    TaskIdType taskId = task->GetCloneInfo().GetTaskId();
    int ret = metaStore_->DeleteCloneInfo(taskId);
    if (ret < 0) {
        LOG(ERROR) << "DeleteCloneInfo failed"
                   << ", ret = " << ret
                   << ", taskId = " << taskId;
    } else {
        LOG(INFO) << "Clean Task Success"
                  << ", taskid = " << task->GetCloneInfo().GetTaskId()
                  << ", source = " << task->GetCloneInfo().GetSrc()
                  << ", dest = " << task->GetCloneInfo().GetDest()
                  << ", IsLazy = " << task->GetCloneInfo().GetIsLazy();
    }
    task->SetProgress(kProgressCloneComplete);
    task->GetCloneInfo().SetStatus(CloneStatus::done);

    task->Finish();
    return;
}

void CloneCoreImpl::HandleCleanError(std::shared_ptr<CloneTaskInfo> task) {
    task->GetCloneInfo().SetStatus(CloneStatus::error);
    int ret = metaStore_->UpdateCloneInfo(task->GetCloneInfo());
    if (ret < 0) {
        LOG(ERROR) << "UpdateCloneInfo Task error Fail!"
                   << " ret = " << ret
                   << ", uuid = " << task->GetTaskId();
    }
    LOG(ERROR) << "Clean Task Fail"
               << ", taskid = " << task->GetCloneInfo().GetTaskId()
               << ", source = " << task->GetCloneInfo().GetSrc()
               << ", dest = " << task->GetCloneInfo().GetDest()
               << ", IsLazy = " << task->GetCloneInfo().GetIsLazy()
               << ", step = "
               << static_cast<int>(
                       task->GetCloneInfo().GetNextStep());
    task->Finish();
    return;
}

int CloneCoreImpl::GetCloneInfoList(std::vector<CloneInfo> *taskList) {
    metaStore_->GetCloneInfoList(taskList);
    return kErrCodeSuccess;
}

int CloneCoreImpl::GetCloneInfo(TaskIdType taskId, CloneInfo *cloneInfo) {
    return metaStore_->GetCloneInfo(taskId, cloneInfo);
}

int CloneCoreImpl::GetCloneInfoByFileName(
    const std::string &fileName, CloneInfo *cloneInfo) {
    return metaStore_->GetCloneInfoByFileName(fileName, cloneInfo);
}

inline bool CloneCoreImpl::IsLazy(std::shared_ptr<CloneTaskInfo> task) {
    return task->GetCloneInfo().GetIsLazy();
}

inline bool CloneCoreImpl::IsSnapshot(std::shared_ptr<CloneTaskInfo> task) {
    return CloneFileType::kSnapshot == task->GetCloneInfo().GetFileType();
}

inline bool CloneCoreImpl::IsFile(std::shared_ptr<CloneTaskInfo> task) {
    return CloneFileType::kFile == task->GetCloneInfo().GetFileType();
}

inline bool CloneCoreImpl::IsRecover(std::shared_ptr<CloneTaskInfo> task) {
    return CloneTaskType::kRecover == task->GetCloneInfo().GetTaskType();
}

inline bool CloneCoreImpl::IsClone(std::shared_ptr<CloneTaskInfo> task) {
    return CloneTaskType::kClone == task->GetCloneInfo().GetTaskType();
}

bool CloneCoreImpl::NeedUpdateCloneMeta(
    std::shared_ptr<CloneTaskInfo> task) {
    bool ret = true;
    CloneStep step = task->GetCloneInfo().GetNextStep();
    if (CloneStep::kCreateCloneFile == step ||
        CloneStep::kCreateCloneMeta == step ||
        CloneStep::kEnd == step) {
        ret = false;
    }
    return ret;
}

bool CloneCoreImpl::NeedRetry(std::shared_ptr<CloneTaskInfo> task) {
    if (IsLazy(task)) {
        CloneStep step = task->GetCloneInfo().GetNextStep();
        if (CloneStep::kRecoverChunk == step ||
            CloneStep::kCompleteCloneFile == step ||
            CloneStep::kEnd == step) {
            return true;
        }
    }
    return false;
}

int CloneCoreImpl::CreateOrUpdateCloneMeta(
    std::shared_ptr<CloneTaskInfo> task,
    FInfo *fInfo,
    CloneSegmentMap *segInfos) {
    std::string newFileName =
        cloneTempDir_ + "/" + task->GetCloneInfo().GetTaskId();
    std::string user = fInfo->owner;
    FInfo fInfoOut;
    int ret = client_->GetFileInfo(newFileName, mdsRootUser_, &fInfoOut);
    if (LIBCURVE_ERROR::OK == ret) {
        // nothing
    } else if (-LIBCURVE_ERROR::NOTEXIST == ret) {
        // 可能已经rename过了
        newFileName = task->GetCloneInfo().GetDest();
        ret = client_->GetFileInfo(newFileName, mdsRootUser_, &fInfoOut);
        if (ret != LIBCURVE_ERROR::OK) {
            LOG(ERROR) << "File is missing, "
                       << "when CreateOrUpdateCloneMeta, "
                       << "GetFileInfo fail, ret = " << ret
                       << ", filename = " << newFileName
                       << ", taskid = " << task->GetTaskId();
            return kErrCodeInternalError;
        }
        // 如果是已经rename过，那么id应该一致
        uint64_t originId = task->GetCloneInfo().GetOriginId();
        if (fInfoOut.id != originId) {
            LOG(ERROR) << "File is missing, "
                       << "when CreateOrUpdateCloneMeta, "
                       << "originId = " << originId
                       << ", filename = " << newFileName
                       << ", taskid = " << task->GetTaskId();
            return kErrCodeInternalError;
        }
    } else {
        LOG(ERROR) << "GetFileInfo fail"
                   << ", ret = " << ret
                   << ", filename = " << newFileName
                   << ", user = " << user
                   << ", taskid = " << task->GetTaskId();
        return kErrCodeInternalError;
    }
    // 更新fInfo
    *fInfo = fInfoOut;
    // GetOrAllocateSegment 依赖fullPathName，需要在此处更新
    fInfo->fullPathName = newFileName;

    uint32_t segmentSize = fInfo->segmentsize;
    for (auto &segInfo : *segInfos) {
        SegmentInfo segInfoOut;
        uint64_t offset = segInfo.first * segmentSize;
        ret = client_->GetOrAllocateSegmentInfo(
            true, offset, fInfo, mdsRootUser_, &segInfoOut);
        if (ret != LIBCURVE_ERROR::OK) {
            LOG(ERROR) << "GetOrAllocateSegmentInfo fail"
                       << ", newFileName = " << newFileName
                       << ", user = " << user
                       << ", offset = " << offset
                       << ", allocateIfNotExist = " << "true"
                       << ", taskid = " << task->GetTaskId();
            return kErrCodeInternalError;
        }

        for (auto &cloneChunkInfo : segInfo.second) {
            if (cloneChunkInfo.first > segInfoOut.chunkvec.size()) {
                LOG(ERROR) << "can not find chunkIndexInSeg = "
                           << cloneChunkInfo.first
                           << ", segmentIndex = " << segInfo.first
                           << ", logicalPoolId = "
                           << cloneChunkInfo.second.chunkIdInfo.lpid_
                           << ", copysetId = "
                           << cloneChunkInfo.second.chunkIdInfo.cpid_
                           << ", chunkId = "
                           << cloneChunkInfo.second.chunkIdInfo.cid_
                           << ", taskid = " << task->GetTaskId();
                return kErrCodeInternalError;
            }
            cloneChunkInfo.second.chunkIdInfo =
                segInfoOut.chunkvec[cloneChunkInfo.first];
        }
    }
    return kErrCodeSuccess;
}

int CloneCoreImpl::CleanCloneOrRecoverTaskPre(const std::string &user,
    const TaskIdType &taskId,
    CloneInfo *cloneInfo) {
    int ret = metaStore_->GetCloneInfo(taskId, cloneInfo);
    if (ret < 0) {
        // 不存在时直接返回成功，使接口幂等
        return kErrCodeSuccess;
    }
    if (cloneInfo->GetUser() != user) {
        LOG(ERROR) << "CleanCloneOrRecoverTaskPre by Invalid user";
        return kErrCodeInvalidUser;
    }
    switch (cloneInfo->GetStatus()) {
        case CloneStatus::done:
            cloneInfo->SetStatus(CloneStatus::cleaning);
            break;
        case CloneStatus::error:
            cloneInfo->SetStatus(CloneStatus::errorCleaning);
            break;
        case CloneStatus::cleaning:
        case CloneStatus::errorCleaning:
            return kErrCodeTaskExist;
            break;
        default:
            LOG(ERROR) << "Can not clean clone/recover task unfinished.";
            return kErrCodeCannotCleanCloneUnfinished;
            break;
    }

    ret = metaStore_->UpdateCloneInfo(*cloneInfo);
    if (ret < 0) {
        LOG(ERROR) << "UpdateCloneInfo fail"
                   << ", ret = " << ret
                   << ", taskId = " << taskId;
        return ret;
    }
    return kErrCodeSuccess;
}

void CloneCoreImpl::HandleCleanCloneOrRecoverTask(
    std::shared_ptr<CloneTaskInfo> task) {
    // 只有错误的clone/recover任务才清理临时文件
    if (CloneStatus::errorCleaning == task->GetCloneInfo().GetStatus()) {
        // 错误情况下可能未清除镜像被克隆标志
        if (IsFile(task)) {
            //重新发送
            std::string source = task->GetCloneInfo().GetSrc();
            NameLockGuard lockGuard(cloneRef_->GetLock(), source);
            if (cloneRef_->GetRef(source) == 0) {
                int ret = client_->SetCloneFileStatus(source,
                        FileStatus::Created, mdsRootUser_);
                if (ret < 0) {
                    LOG(ERROR) << "SetCloneFileStatus fail, ret = " << ret
                               << ", taskid = " << task->GetTaskId();
                    HandleCleanError(task);
                    return;
                }
            }
        }
        std::string tempFileName =
            cloneTempDir_ + "/" + task->GetCloneInfo().GetTaskId();
        uint64_t fileId = task->GetCloneInfo().GetOriginId();
        std::string user =
            task->GetCloneInfo().GetUser();
        int ret = client_->DeleteFile(tempFileName, mdsRootUser_, fileId);
        if (ret != LIBCURVE_ERROR::OK &&
            ret != -LIBCURVE_ERROR::NOTEXIST) {
            LOG(ERROR) << "DeleteFile failed"
                       << ", ret = " << ret
                       << ", fileName = " << tempFileName
                       << ", user = " << user
                       << ", fileId = " << fileId
                       << ", taskid = " << task->GetTaskId();
            HandleCleanError(task);
            return;
        }
    }
    HandleCleanSuccess(task);
    return;
}

}  // namespace snapshotcloneserver
}  // namespace curve
<|MERGE_RESOLUTION|>--- conflicted
+++ resolved
@@ -759,12 +759,9 @@
             context->partIndex = 0;
             context->partSize = cloneChunkSplitSize_;
             context->taskid = task->GetTaskId();
-<<<<<<< HEAD
-=======
             context->startTime = TimeUtility::GetTimeofDaySec();
             context->clientAsyncMethodRetryTimeSec =
                 clientAsyncMethodRetryTimeSec_;
->>>>>>> dcc30cd0
 
             LOG(INFO) << "RecoverChunk start"
                        << ", logicalPoolId = "
