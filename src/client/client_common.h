/*
 * Project: curve
 * File Created: Tuesday, 18th September 2018 3:24:40 pm
 * Author: tongguangxun
 * Copyright (c) 2018 NetEase
 */

#ifndef SRC_CLIENT_CLIENT_COMMON_H_
#define SRC_CLIENT_CLIENT_COMMON_H_

#include <butil/endpoint.h>
#include <butil/status.h>

#include <unistd.h>
#include <string>
#include <atomic>
#include <vector>

#include "src/client/libcurve_define.h"

namespace curve {
namespace client {
using ChunkID       = uint64_t;
using CopysetID     = uint32_t;
using LogicPoolID   = uint32_t;
using ChunkServerID = uint32_t;
using ChunkIndex    = uint32_t;

using EndPoint  = butil::EndPoint;
using Status    = butil::Status;

using IOManagerID = uint64_t;

// 操作类型
enum class OpType {
    READ = 0,
    WRITE,
    READ_SNAP,
    DELETE_SNAP,
    CREATE_CLONE,
    RECOVER_CHUNK,
    GET_CHUNK_INFO,
    UNKNOWN
};

/**
 * 与nameserver.proto中的FileStatus一一对应
 */
enum class FileStatus {
    Created = 0,
    Deleting,
    Cloning,
    CloneMetaInstalled,
    Cloned,
    BeingCloned,
};

typedef struct ChunkIDInfo {
    ChunkID         cid_;
    CopysetID       cpid_;
    LogicPoolID     lpid_;
    ChunkIDInfo() {
        cid_  = 0;
        lpid_ = 0;
        cpid_ = 0;
    }

    ChunkIDInfo(ChunkID cid, LogicPoolID lpid, CopysetID cpid) {
        cid_  = cid;
        lpid_ = lpid;
        cpid_ = cpid;
    }

    ChunkIDInfo(const ChunkIDInfo& chunkinfo) {
        cid_  = chunkinfo.cid_;
        lpid_ = chunkinfo.lpid_;
        cpid_ = chunkinfo.cpid_;
    }

    ChunkIDInfo& operator=(const ChunkIDInfo& chunkinfo) {
        cid_  = chunkinfo.cid_;
        lpid_ = chunkinfo.lpid_;
        cpid_ = chunkinfo.cpid_;
        return *this;
    }

    bool Valid() {
        return lpid_ > 0 && cpid_ > 0;
    }
} ChunkIDInfo_t;

// 保存每个chunk对应的版本信息
typedef struct ChunkInfoDetail {
    std::vector<uint64_t> chunkSn;
} ChunkInfoDetail_t;

typedef struct LeaseSession {
    std::string sessionID;
    uint32_t leaseTime;
    uint64_t createTime;
} LeaseSession_t;

// 保存logicalpool中segment对应的copysetid信息
typedef struct LogicalPoolCopysetIDInfo {
    LogicPoolID lpid;
    std::vector<CopysetID> cpidVec;

    LogicalPoolCopysetIDInfo() {
        lpid = 0;
        cpidVec.clear();
    }
} LogicalPoolCopysetIDInfo_t;

// 保存每个segment的基本信息
typedef struct SegmentInfo {
    uint32_t segmentsize;
    uint32_t chunksize;
    uint64_t startoffset;
    std::vector<ChunkIDInfo> chunkvec;
    LogicalPoolCopysetIDInfo lpcpIDInfo;
} SegmentInfo_t;

<<<<<<< HEAD

=======
>>>>>>> 37de73c3
// 存储用户信息
typedef struct UserInfo {
    // 当前执行的owner信息
    std::string owner;
    // 当owner=root的时候，需要提供password作为计算signature的key
    std::string password;

    UserInfo() {
        owner = "";
        password = "";
    }

    UserInfo(std::string own, std::string pwd) {
        owner = own;
        password = pwd;
    }

    bool Valid() const {
        return owner != "";
    }
} UserInfo_t;

typedef struct FInfo {
    uint64_t        id;
    uint64_t        parentid;
    FileType        filetype;
    uint32_t        chunksize;
    uint32_t        segmentsize;
    uint64_t        length;
    uint64_t        ctime;
    uint64_t        seqnum;
    // userinfo是当前操作这个文件的用户信息
    UserInfo_t      userinfo;
<<<<<<< HEAD
=======
    // owner是当前文件所属信息
>>>>>>> 37de73c3
    std::string     owner;
    std::string     filename;
    std::string     fullPathName;
    FileStatus      filestatus;

    FInfo() {
        id = 0;
        ctime = 0;
        seqnum = 0;
        length = 0;
        chunksize = 4 * 1024 * 1024;
        segmentsize = 1 * 1024 * 1024 * 1024ul;
    }
} FInfo_t;

// ChunkServerAddr 代表一个copyset group里的一个chunkserver节点
// 与braft中的PeerID对应
struct ChunkServerAddr {
    // 节点的地址信息
    EndPoint addr_;

    ChunkServerAddr() = default;
    explicit ChunkServerAddr(butil::EndPoint addr) : addr_(addr) {}
    ChunkServerAddr(const ChunkServerAddr& csaddr) : addr_(csaddr.addr_) {}

    bool IsEmpty() const {
        return (addr_.ip == butil::IP_ANY && addr_.port == 0);
    }

    // 重置当前地址信息
    void Reset() {
        addr_.ip = butil::IP_ANY;
        addr_.port = 0;
    }

    // 从字符串中将地址信息解析出来
    int Parse(const std::string& str) {
        int idx;
        char ip_str[64];
        if (2 > sscanf(str.c_str(), "%[^:]%*[:]%d%*[:]%d", ip_str,
                       &addr_.port, &idx)) {
            Reset();
            return -1;
        }
        if (0 != butil::str2ip(ip_str, &addr_.ip)) {
            Reset();
            return -1;
        }
        return 0;
    }

    // 将该节点地址信息转化为字符串形式
    // 在get leader调用中可以将该值直接传入request
    std::string ToString() const {
        char str[128];
        snprintf(str, sizeof(str), "%s:%d",
                 butil::endpoint2str(addr_).c_str(), 0);
        return std::string(str);
    }

    bool operator==(const ChunkServerAddr& other) {
        return addr_ == other.addr_;
    }
};

const char* OpTypeToString(OpType optype);
struct ClusterContext {
    std::string clusterId;
};

}   // namespace client
}   // namespace curve

#endif  // SRC_CLIENT_CLIENT_COMMON_H_<|MERGE_RESOLUTION|>--- conflicted
+++ resolved
@@ -120,10 +120,6 @@
     LogicalPoolCopysetIDInfo lpcpIDInfo;
 } SegmentInfo_t;
 
-<<<<<<< HEAD
-
-=======
->>>>>>> 37de73c3
 // 存储用户信息
 typedef struct UserInfo {
     // 当前执行的owner信息
@@ -157,10 +153,7 @@
     uint64_t        seqnum;
     // userinfo是当前操作这个文件的用户信息
     UserInfo_t      userinfo;
-<<<<<<< HEAD
-=======
     // owner是当前文件所属信息
->>>>>>> 37de73c3
     std::string     owner;
     std::string     filename;
     std::string     fullPathName;
