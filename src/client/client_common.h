/*
 * Project: curve
 * File Created: Tuesday, 18th September 2018 3:24:40 pm
 * Author: tongguangxun
 * Copyright (c) 2018 NetEase
 */

#ifndef SRC_CLIENT_CLIENT_COMMON_H_
#define SRC_CLIENT_CLIENT_COMMON_H_

#include <butil/endpoint.h>
#include <butil/status.h>
#include <brpc/closure_guard.h>

#include <unistd.h>
#include <string>
#include <atomic>
#include <vector>

#include "include/client/libcurve.h"

namespace curve {
namespace client {
using ChunkID       = uint64_t;
using CopysetID     = uint32_t;
using LogicPoolID   = uint32_t;
using ChunkServerID = uint32_t;
using ChunkIndex    = uint32_t;

using EndPoint  = butil::EndPoint;
using Status    = butil::Status;

using IOManagerID = uint64_t;

// 操作类型
enum class OpType {
    READ = 0,
    WRITE,
    READ_SNAP,
    DELETE_SNAP,
    CREATE_CLONE,
    RECOVER_CHUNK,
    GET_CHUNK_INFO,
    UNKNOWN
};

/**
 * 与nameserver.proto中的FileStatus一一对应
 */
enum class FileStatus {
    Created = 0,
    Deleting,
    Cloning,
    CloneMetaInstalled,
    Cloned,
    BeingCloned,
};

typedef struct ChunkIDInfo {
    ChunkID         cid_;
    CopysetID       cpid_;
    LogicPoolID     lpid_;
    ChunkIDInfo() {
        cid_  = 0;
        lpid_ = 0;
        cpid_ = 0;
    }

    ChunkIDInfo(ChunkID cid, LogicPoolID lpid, CopysetID cpid) {
        cid_  = cid;
        lpid_ = lpid;
        cpid_ = cpid;
    }

    ChunkIDInfo(const ChunkIDInfo& chunkinfo) {
        cid_  = chunkinfo.cid_;
        lpid_ = chunkinfo.lpid_;
        cpid_ = chunkinfo.cpid_;
    }

    ChunkIDInfo& operator=(const ChunkIDInfo& chunkinfo) {
        cid_  = chunkinfo.cid_;
        lpid_ = chunkinfo.lpid_;
        cpid_ = chunkinfo.cpid_;
        return *this;
    }

    bool Valid() {
        return lpid_ > 0 && cpid_ > 0;
    }
} ChunkIDInfo_t;

// 保存每个chunk对应的版本信息
typedef struct ChunkInfoDetail {
    std::vector<uint64_t> chunkSn;
} ChunkInfoDetail_t;

typedef struct LeaseSession {
    std::string sessionID;
    uint32_t leaseTime;
    uint64_t createTime;
} LeaseSession_t;

// 保存logicalpool中segment对应的copysetid信息
typedef struct LogicalPoolCopysetIDInfo {
    LogicPoolID lpid;
    std::vector<CopysetID> cpidVec;

    LogicalPoolCopysetIDInfo() {
        lpid = 0;
        cpidVec.clear();
    }
} LogicalPoolCopysetIDInfo_t;

// 保存每个segment的基本信息
typedef struct SegmentInfo {
    uint32_t segmentsize;
    uint32_t chunksize;
    uint64_t startoffset;
    std::vector<ChunkIDInfo> chunkvec;
    LogicalPoolCopysetIDInfo lpcpIDInfo;
} SegmentInfo_t;

typedef struct FInfo {
    uint64_t        id;
    uint64_t        parentid;
    FileType        filetype;
    uint32_t        chunksize;
    uint32_t        segmentsize;
    uint64_t        length;
    uint64_t        ctime;
    uint64_t        seqnum;
    // userinfo是当前操作这个文件的用户信息
    UserInfo_t      userinfo;
    // owner是当前文件所属信息
    std::string     owner;
    std::string     filename;
    std::string     fullPathName;
    FileStatus      filestatus;

    FInfo() {
        id = 0;
        ctime = 0;
        seqnum = 0;
        length = 0;
        chunksize = 4 * 1024 * 1024;
        segmentsize = 1 * 1024 * 1024 * 1024ul;
    }
} FInfo_t;

// ChunkServerAddr 代表一个copyset group里的一个chunkserver节点
// 与braft中的PeerID对应
struct ChunkServerAddr {
    // 节点的地址信息
    EndPoint addr_;

    ChunkServerAddr() = default;
    explicit ChunkServerAddr(butil::EndPoint addr) : addr_(addr) {}
    ChunkServerAddr(const ChunkServerAddr& csaddr) : addr_(csaddr.addr_) {}

    bool IsEmpty() const {
        return (addr_.ip == butil::IP_ANY && addr_.port == 0);
    }

    // 重置当前地址信息
    void Reset() {
        addr_.ip = butil::IP_ANY;
        addr_.port = 0;
    }

    // 从字符串中将地址信息解析出来
    int Parse(const std::string& str) {
        int idx;
        char ip_str[64];
        if (3 != sscanf(str.c_str(), "%[^:]%*[:]%d%*[:]%d", ip_str,
                       &addr_.port, &idx)) {
            Reset();
            return -1;
        }
        int ret = butil::str2ip(ip_str, &addr_.ip);
        if (0 != ret) {
            Reset();
            return -1;
        }
        return 0;
    }

    // 将该节点地址信息转化为字符串形式
    // 在get leader调用中可以将该值直接传入request
    std::string ToString() const {
        char str[128];
        snprintf(str, sizeof(str), "%s:%d",
                 butil::endpoint2str(addr_).c_str(), 0);
        return std::string(str);
    }

    bool operator==(const ChunkServerAddr& other) {
        return addr_ == other.addr_;
    }
};

const char* OpTypeToString(OpType optype);
<<<<<<< HEAD

=======
>>>>>>> 6459c204
struct ClusterContext {
    std::string clusterId;
};

<<<<<<< HEAD
=======
class SnapCloneClosure : public google::protobuf::Closure {
 public:
    SnapCloneClosure():ret(-LIBCURVE_ERROR::FAILED) {}

    void SetRetCode(int retCode) {ret = retCode;}
    int GetRetCode() {return ret;}

 private:
    int ret;
};

>>>>>>> 6459c204
}   // namespace client
}   // namespace curve

#endif  // SRC_CLIENT_CLIENT_COMMON_H_<|MERGE_RESOLUTION|>--- conflicted
+++ resolved
@@ -200,16 +200,10 @@
 };
 
 const char* OpTypeToString(OpType optype);
-<<<<<<< HEAD
-
-=======
->>>>>>> 6459c204
 struct ClusterContext {
     std::string clusterId;
 };
 
-<<<<<<< HEAD
-=======
 class SnapCloneClosure : public google::protobuf::Closure {
  public:
     SnapCloneClosure():ret(-LIBCURVE_ERROR::FAILED) {}
@@ -221,7 +215,6 @@
     int ret;
 };
 
->>>>>>> 6459c204
 }   // namespace client
 }   // namespace curve
 
