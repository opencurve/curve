--- conflicted
+++ resolved
@@ -69,8 +69,6 @@
     }
 }
 
-<<<<<<< HEAD
-=======
 inline bool StringToUl(const std::string &value, uint32_t *out) {
     try {
         *out = std::stoul(value);
@@ -86,7 +84,6 @@
     }
 }
 
->>>>>>> 994f2e56
 inline bool StringToUll(const std::string &value, uint64_t *out) {
     try {
         *out = std::stoull(value);
