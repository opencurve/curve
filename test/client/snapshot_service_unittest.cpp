--- conflicted
+++ resolved
@@ -324,22 +324,6 @@
     ASSERT_EQ(sinfo.filetype, curve::mds::FileType::INODE_PAGEFILE);
 
     std::vector<uint64_t> seqvec;
-<<<<<<< HEAD
-    std::map<uint64_t, curve::client::FInfo_t> fivec;
-    seqvec.push_back(seq);
-    ASSERT_EQ(LIBCURVE_ERROR::OK,
-                cl.ListSnapShot(filename, emptyuserinfo, &seqvec, &fivec));
-/*
-    ASSERT_EQ(fivec[0]->id, 1);
-    ASSERT_EQ(fivec[0]->filename, filename.c_str());
-    ASSERT_EQ(fivec[0]->parentid, 0);
-    ASSERT_EQ(fivec[0]->chunksize, 4 * 1024 * 1024);
-    ASSERT_EQ(fivec[0]->ctime, 12345678);
-    ASSERT_EQ(fivec[0]->seqnum, 0);
-    ASSERT_EQ(fivec[0]->segmentsize, 1 * 1024 * 1024 * 1024ul);
-    ASSERT_EQ(fivec[0]->filetype, curve::mds::FileType::INODE_PAGEFILE);
-*/
-=======
     std::map<uint64_t, curve::client::FInfo_t> fimap;
     seqvec.push_back(1);
     seqvec.push_back(seq);
@@ -399,7 +383,6 @@
                                                 emptyuserinfo,
                                                 seq, &sinfo_seq));
 
->>>>>>> 1fdc81e6
     // rpc fail
     curvefsservice.CleanRetryTimes();
     ::curve::mds::ListSnapShotFileInfoResponse* listresponse1 =
@@ -517,11 +500,8 @@
     opt.ioOpt.ioSplitOpt.fileIOSplitMaxSizeKB = 64;
     opt.ioOpt.reqSchdulerOpt.ioSenderOpt = opt.ioOpt.ioSenderOpt;
     opt.loginfo.logLevel = 0;
-<<<<<<< HEAD
-=======
 
     SnapCloneClosureTest scc, scc2;
->>>>>>> 1fdc81e6
 
     SnapshotClient cl;
     ASSERT_TRUE(!cl.Init(opt));
@@ -558,13 +538,8 @@
     ASSERT_EQ(buf[len - 1], 'c');
 
     mocksch->EnableScheduleFailed();
-<<<<<<< HEAD
-    ASSERT_EQ(-LIBCURVE_ERROR::FAILED,
-    ioctxmana->ReadSnapChunk(ChunkIDInfo(cid, 2, 3), 0, 0, len, buf));
-=======
     ASSERT_EQ(0,
     ioctxmana->ReadSnapChunk(ChunkIDInfo(cid, 2, 3), 0, 0, len, buf, &scc2));
->>>>>>> 1fdc81e6
 
     cl.UnInit();
 }
@@ -662,11 +637,8 @@
     opt.ioOpt.ioSplitOpt.fileIOSplitMaxSizeKB = 64;
     opt.ioOpt.reqSchdulerOpt.ioSenderOpt = opt.ioOpt.ioSenderOpt;
     opt.loginfo.logLevel = 0;
-<<<<<<< HEAD
-=======
 
     SnapCloneClosureTest scc, scc2;
->>>>>>> 1fdc81e6
 
     SnapshotClient cl;
     ASSERT_TRUE(!cl.Init(opt));
@@ -690,10 +662,6 @@
     mocksch->EnableScheduleFailed();
     ASSERT_EQ(0,
     ioctxmana->RecoverChunk(ChunkIDInfo(cid, 2, 3), 1, 4*1024*1024, &scc2));
-
-    mocksch->EnableScheduleFailed();
-    ASSERT_EQ(-LIBCURVE_ERROR::FAILED,
-    ioctxmana->RecoverChunk(ChunkIDInfo(cid, 2, 3), 1, 4*1024*1024));
 
     cl.UnInit();
 }
@@ -711,11 +679,8 @@
     opt.ioOpt.ioSplitOpt.fileIOSplitMaxSizeKB = 64;
     opt.ioOpt.reqSchdulerOpt.ioSenderOpt = opt.ioOpt.ioSenderOpt;
     opt.loginfo.logLevel = 0;
-<<<<<<< HEAD
-=======
 
     SnapCloneClosureTest scc, scc2;
->>>>>>> 1fdc81e6
 
     SnapshotClient cl;
     ASSERT_TRUE(!cl.Init(opt));
@@ -742,11 +707,6 @@
     ioctxmana->CreateCloneChunk("destination", ChunkIDInfo(cid, 2, 3),
                                 1, 2, 1024, &scc2));
 
-    mocksch->EnableScheduleFailed();
-    ASSERT_EQ(-LIBCURVE_ERROR::FAILED,
-    ioctxmana->CreateCloneChunk("destination", ChunkIDInfo(cid, 2, 3),
-                                1, 2, 1024));
-
     cl.UnInit();
 }
 
