--- conflicted
+++ resolved
@@ -712,11 +712,7 @@
         }
     }
 
-<<<<<<< HEAD
-    mds.EnableNetUnstable(8000);
-=======
     mds.EnableNetUnstable(10000);
->>>>>>> 18d3415b
 
     // 写2次，读2次，每次请求重试3次
     // 因为在chunkserver端设置了延迟，导致每次请求都会超时
