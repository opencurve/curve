--- conflicted
+++ resolved
@@ -276,11 +276,7 @@
     writeaioctx.length = 8 * 1024;
     writeaioctx.cb = writecallbacktest;
 
-<<<<<<< HEAD
-    // ASSERT_EQ(-1, fc.AioWrite(fd, &writeaioctx));
-=======
     ASSERT_EQ(-1, fc.AioWrite(fd, &writeaioctx));
->>>>>>> 72014a25
 
     writeflag = false;
     ASSERT_EQ(0, fc.AioWrite(fd2, &writeaioctx));
@@ -824,7 +820,6 @@
         }
     }
 
-<<<<<<< HEAD
     fileinstance_.UnInitialize();
     mdsclient_.UnInitialize();
     mds.UnInitialize();
@@ -903,8 +898,6 @@
     ASSERT_EQ(length, fileinstance_.Write(buffer, offset, length));
     ASSERT_EQ(length, fileinstance_.Read(buffer, offset, length));
 
-    // 正常情况下只有第一次会去get leader
-    ASSERT_EQ(1, cliservice->GetInvokeTimes());
     // metacache中被写过的copyset leadermaychange都处于正常状态
     ChunkIDInfo_t chunkinfo1;
     MetaCacheErrorType rc = mc->GetChunkInfoByIndex(0, &chunkinfo1);
@@ -939,120 +932,6 @@
     ASSERT_GE(elapsedMs, 52 * 1000);
     ASSERT_LE(elapsedMs, 55 * 1000);
 
-=======
->>>>>>> 72014a25
-    fileinstance_.UnInitialize();
-    mdsclient_.UnInitialize();
-    mds.UnInitialize();
-    delete[] buffer;
-}
-
-TEST(TestLibcurveInterface, ResumeTimeoutBackoff) {
-    std::string filename = "/1_userinfo_";
-
-    UserInfo_t userinfo;
-    MDSClient mdsclient_;
-    FileServiceOption_t fopt;
-    FileInstance    fileinstance_;
-
-    FLAGS_chunkserver_list =
-         "127.0.0.1:9151:0,127.0.0.1:9152:0,127.0.0.1:9153:0";
-
-    userinfo.owner = "userinfo";
-    userinfo.password = "ResumeTimeoutBackoff";
-    fopt.metaServerOpt.metaaddrvec.push_back("127.0.0.1:9104");
-    fopt.metaServerOpt.mdsRPCTimeoutMs = 500;
-    fopt.loginfo.logLevel = 0;
-    fopt.ioOpt.ioSplitOpt.fileIOSplitMaxSizeKB = 64;
-    fopt.ioOpt.ioSenderOpt.chunkserverEnableAppliedIndexRead = 1;
-    fopt.ioOpt.ioSenderOpt.failRequestOpt.chunkserverRPCTimeoutMS = 1000;
-    fopt.ioOpt.ioSenderOpt.failRequestOpt.chunkserverMaxRPCTimeoutMS = 8000;
-    fopt.ioOpt.ioSenderOpt.failRequestOpt.chunkserverOPMaxRetry = 11;
-    fopt.ioOpt.ioSenderOpt.failRequestOpt.chunkserverOPRetryIntervalUS = 500;
-    fopt.ioOpt.metaCacheOpt.metacacheGetLeaderRetry = 3;
-    fopt.ioOpt.metaCacheOpt.metacacheRPCRetryIntervalUS = 500;
-    fopt.ioOpt.reqSchdulerOpt.scheduleQueueCapacity = 4096;
-    fopt.ioOpt.reqSchdulerOpt.scheduleThreadpoolSize = 2;
-    fopt.ioOpt.reqSchdulerOpt.ioSenderOpt = fopt.ioOpt.ioSenderOpt;
-    fopt.leaseOpt.mdsRefreshTimesPerLease = 4;
-    fopt.ioOpt.reqSchdulerOpt.ioSenderOpt.failRequestOpt.chunkserverUnstableOption.maxStableChunkServerTimeoutTimes = 10;  // NOLINT
-
-    mdsclient_.Initialize(fopt.metaServerOpt);
-    fileinstance_.Initialize(
-        "/ResumeTimeoutBackoff", &mdsclient_, userinfo, fopt);
-
-    // 设置leaderid
-    EndPoint ep;
-    butil::str2endpoint("127.0.0.1", 9151, &ep);
-    PeerId pd(ep);
-
-    // init mds service
-    FakeMDS mds(filename);
-    mds.Initialize();
-    mds.StartCliService(pd);
-    mds.StartService();
-    mds.CreateCopysetNode(true);
-
-    std::this_thread::sleep_for(std::chrono::milliseconds(1000));
-    int fd = fileinstance_.Open(filename.c_str(), userinfo);
-
-    MetaCache* mc = fileinstance_.GetIOManager4File()->GetMetaCache();
-
-    ASSERT_NE(fd, -1);
-
-    CliServiceFake* cliservice = mds.GetCliService();
-    std::vector<FakeChunkService*> chunkservice = mds.GetFakeChunkService();
-
-    char* buffer = new char[8 * 1024];
-    uint64_t offset = 0;
-    uint64_t length = 8 * 1024;
-
-    memset(buffer, 'i', 1024);
-    memset(buffer + 1024, 'j', 1024);
-    memset(buffer + 2 * 1024, 'k', 1024);
-    memset(buffer + 3 * 1024, 'l', 1024);
-    memset(buffer + 4 * 1024, 'm', 1024);
-    memset(buffer + 5 * 1024, 'n', 1024);
-    memset(buffer + 6 * 1024, 'o', 1024);
-    memset(buffer + 7 * 1024, 'p', 1024);
-
-    ASSERT_EQ(length, fileinstance_.Write(buffer, offset, length));
-    ASSERT_EQ(length, fileinstance_.Read(buffer, offset, length));
-
-    // metacache中被写过的copyset leadermaychange都处于正常状态
-    ChunkIDInfo_t chunkinfo1;
-    MetaCacheErrorType rc = mc->GetChunkInfoByIndex(0, &chunkinfo1);
-    ASSERT_EQ(rc, MetaCacheErrorType::OK);
-    for (int i = 0; i < FLAGS_copyset_num; i++) {
-        CopysetInfo_t ci = mc->GetCopysetinfo(FLAGS_logic_pool_id, i);
-        if (i == chunkinfo1.cpid_) {
-            ASSERT_NE(-1, ci.GetCurrentLeaderIndex());
-            ASSERT_FALSE(ci.LeaderMayChange());
-        } else {
-            ASSERT_EQ(-1, ci.GetCurrentLeaderIndex());
-            ASSERT_FALSE(ci.LeaderMayChange());
-        }
-    }
-
-    mds.EnableNetUnstable(10000);
-
-    // 写2次, 每次请求重试11次
-    // 因为在chunkserver端设置了延迟，导致每次请求都会超时
-    // 第一个请求重试11次，会把chunkserver标记为unstable
-    ASSERT_EQ(-2, fileinstance_.Write(buffer, 1 * chunk_size, length));
-
-    // 第二个写请求，由于其对应的copyset leader may change
-    // 第1次请求超时时间为1s
-    // 后面4次重试由于leader may change所以超时时间也是1s
-    // 第5-11次请求由于重试次数超过minRetryTimesForceTimeoutBackoff
-    // 所以超时时间都进入指数退避，为8s * 6 = 48s
-    // 所以第二次写请求，总共耗时53s，并写入失败
-    auto start = TimeUtility::GetTimeofDayMs();
-    ASSERT_EQ(-2, fileinstance_.Write(buffer, 1 * chunk_size, length));
-    auto elapsedMs = TimeUtility::GetTimeofDayMs() - start;
-    ASSERT_GE(elapsedMs, 52 * 1000);
-    ASSERT_LE(elapsedMs, 55 * 1000);
-
     fileinstance_.UnInitialize();
     mdsclient_.UnInitialize();
     mds.UnInitialize();
