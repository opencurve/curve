/*
 * Project: curve
 * Created Date: 18-10-7
 * Author: wudemiao
 * Copyright(c) 2018 netease
 */

#ifndef TEST_CLIENT_MOCK_FILE_CLIENT_H_
#define TEST_CLIENT_MOCK_FILE_CLIENT_H_

#include <gtest/gtest.h>
#include <gmock/gmock.h>
#include <string>

#include "src/client/libcurve_file.h"

namespace curve {
namespace client {

class MockFileClient : public FileClient {
 public:
    MockFileClient() : FileClient() {}
    ~MockFileClient() = default;

    MOCK_METHOD1(Init, int(const std::string&));
<<<<<<< HEAD
    MOCK_METHOD3(Open, int(const std::string&,
                           const UserInfo_t&,
                           std::string*));
=======
    MOCK_METHOD2(Open4ReadOnly, int(const std::string&, const UserInfo_t&));
>>>>>>> 1fdc81e6
    MOCK_METHOD4(Read, int(int, char*, off_t, size_t));
    MOCK_METHOD4(Write, int(int, const char*, off_t, size_t));
    MOCK_METHOD2(AioRead, int(int, CurveAioContext*));
    MOCK_METHOD2(AioWrite, int(int, CurveAioContext*));
    MOCK_METHOD3(StatFile, int(const std::string&,
                               const UserInfo_t&,
                               FileStatInfo*));
    MOCK_METHOD1(Close, int(int));
    MOCK_METHOD0(UnInit, void());
};

}   // namespace client
}   // namespace curve

#endif  // TEST_CLIENT_MOCK_FILE_CLIENT_H_<|MERGE_RESOLUTION|>--- conflicted
+++ resolved
@@ -23,13 +23,7 @@
     ~MockFileClient() = default;
 
     MOCK_METHOD1(Init, int(const std::string&));
-<<<<<<< HEAD
-    MOCK_METHOD3(Open, int(const std::string&,
-                           const UserInfo_t&,
-                           std::string*));
-=======
     MOCK_METHOD2(Open4ReadOnly, int(const std::string&, const UserInfo_t&));
->>>>>>> 1fdc81e6
     MOCK_METHOD4(Read, int(int, char*, off_t, size_t));
     MOCK_METHOD4(Write, int(int, const char*, off_t, size_t));
     MOCK_METHOD2(AioRead, int(int, CurveAioContext*));
