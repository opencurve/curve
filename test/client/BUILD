--- conflicted
+++ resolved
@@ -381,7 +381,39 @@
         "mds_client_test.cpp"],
     copts = COPTS,
     visibility = ["//visibility:public"],
-<<<<<<< HEAD
+    deps = [
+        "//external:braft",
+        "//external:brpc",
+        "//external:gflags",
+        "//external:glog",
+        "//external:leveldb",
+        "//external:protobuf",
+        "//include/client:include_client",
+        "//proto:chunkserver-cc-protos",
+        "//proto:nameserver2_cc_proto",
+        "//proto:topology_cc_proto",
+        "//src/client:curve_client",
+        "//src/common:curve_common",
+        "//src/common/concurrent:curve_concurrent",
+        "@com_google_googletest//:gtest",
+        "@com_google_googletest//:gtest_main",
+        "//test/client/mock:curve_client_mock"
+    ],
+)
+
+cc_test(
+    name = "client_splitor_test",
+    srcs = [
+        "splitor_test.cpp"
+    ],
+    copts = COPTS,
+    defines = ["UNIT_TEST", "FIU_ENABLE"],
+    linkopts = ["-lfiu"],
+    deps = [
+        "//include/client:include_client",
+        "//src/client:curve_client",
+        "@com_google_googletest//:gtest",
+    ]
 )
 
 config_setting(
@@ -392,39 +424,4 @@
 config_setting(
     name = "x86_build",
     values = {"cpu": "x86_64"},
-=======
-    deps = [
-        "//external:braft",
-        "//external:brpc",
-        "//external:gflags",
-        "//external:glog",
-        "//external:leveldb",
-        "//external:protobuf",
-        "//include/client:include_client",
-        "//proto:chunkserver-cc-protos",
-        "//proto:nameserver2_cc_proto",
-        "//proto:topology_cc_proto",
-        "//src/client:curve_client",
-        "//src/common:curve_common",
-        "//src/common/concurrent:curve_concurrent",
-        "@com_google_googletest//:gtest",
-        "@com_google_googletest//:gtest_main",
-        "//test/client/mock:curve_client_mock"
-    ],
-)
-
-cc_test(
-    name = "client_splitor_test",
-    srcs = [
-        "splitor_test.cpp"
-    ],
-    copts = COPTS,
-    defines = ["UNIT_TEST", "FIU_ENABLE"],
-    linkopts = ["-lfiu"],
-    deps = [
-        "//include/client:include_client",
-        "//src/client:curve_client",
-        "@com_google_googletest//:gtest",
-    ]
->>>>>>> 035c4345
 )