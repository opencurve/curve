--- conflicted
+++ resolved
@@ -35,11 +35,8 @@
 using ::curve::mds::topology::GetChunkServerListInCopySetsRequest;
 using ::curve::mds::topology::ChunkServerRegistRequest;
 using ::curve::mds::topology::ChunkServerRegistResponse;
-<<<<<<< HEAD
-=======
 using ::curve::mds::topology::GetClusterInfoRequest;
 using ::curve::mds::topology::GetClusterInfoResponse;
->>>>>>> 18d3415b
 using ::curve::mds::topology::GetChunkServerInfoRequest;
 using ::curve::mds::topology::GetChunkServerInfoResponse;
 using ::curve::mds::topology::ListChunkServerRequest;
@@ -50,13 +47,10 @@
 using ::curve::mds::topology::ListPoolZoneResponse;
 using ::curve::mds::topology::ListZoneServerRequest;
 using ::curve::mds::topology::ListZoneServerResponse;
-<<<<<<< HEAD
-=======
 using ::curve::mds::topology::GetCopySetsInChunkServerRequest;
 using ::curve::mds::topology::GetCopySetsInChunkServerResponse;
 using ::curve::mds::topology::ListLogicalPoolRequest;
 using ::curve::mds::topology::ListLogicalPoolResponse;
->>>>>>> 18d3415b
 
 using HeartbeatRequest  = curve::mds::heartbeat::ChunkServerHeartbeatRequest;
 using HeartbeatResponse = curve::mds::heartbeat::ChunkServerHeartbeatResponse;
@@ -694,8 +688,6 @@
         response->set_token(request->hostip());
     }
 
-<<<<<<< HEAD
-=======
     void GetClusterInfo(::google::protobuf::RpcController* controller,
                         const GetClusterInfoRequest* request,
                         GetClusterInfoResponse* response,
@@ -707,7 +699,6 @@
         response->set_clusterid(uuid);
     }
 
->>>>>>> 18d3415b
     void GetChunkServer(::google::protobuf::RpcController* controller,
                        const GetChunkServerInfoRequest* request,
                        GetChunkServerInfoResponse* response,
@@ -783,8 +774,6 @@
         response->CopyFrom(*resp);
     }
 
-<<<<<<< HEAD
-=======
     void GetCopySetsInChunkServer(::google::protobuf::RpcController* controller,
                        const GetCopySetsInChunkServerRequest* request,
                        GetCopySetsInChunkServerResponse* response,
@@ -815,7 +804,6 @@
         response->CopyFrom(*resp);
     }
 
->>>>>>> 18d3415b
     void SetFakeReturn(FakeReturn* fakeret) {
         fakeret_ = fakeret;
     }
@@ -824,11 +812,8 @@
     FakeReturn* fakelistpoolret_;
     FakeReturn* fakelistzoneret_;
     FakeReturn* fakelistserverret_;
-<<<<<<< HEAD
-=======
     FakeReturn* fakegetcopysetincsret_;
     FakeReturn* fakelistlogicalpoolret_;
->>>>>>> 18d3415b
 };
 
 typedef void (*HeartbeatCallback) (
@@ -973,11 +958,7 @@
         return chunkServices_;
     }
 
-<<<<<<< HEAD
-    std::vector<FakeRaftStateService *> GetRaftStateServie() {
-=======
     std::vector<FakeRaftStateService *> GetRaftStateService() {
->>>>>>> 18d3415b
         return raftStateServices_;
     }
 
@@ -985,13 +966,10 @@
         return &faketopologyservice_;
     }
 
-<<<<<<< HEAD
-=======
     void SetOperatorNum(uint64_t opNum) {
         operatorNum_ << opNum;
     }
 
->>>>>>> 18d3415b
  private:
     std::vector<CopysetCreatStruct> copysetnodeVec_;
     brpc::Server* server_;
