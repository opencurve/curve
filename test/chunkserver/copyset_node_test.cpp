/*
 * Project: curve
 * Created Date: 18-11-14
 * Author: wudemiao
 * Copyright (c) 2018 netease
 */

#include <gtest/gtest.h>
#include <unistd.h>
#include <brpc/server.h>
#include <gmock/gmock-more-actions.h>
#include <gmock/gmock-generated-function-mockers.h>

#include <memory>
#include <cstdio>
#include <vector>
#include <string>
#include <cstdlib>

#include "test/fs/mock_local_filesystem.h"
#include "src/chunkserver/copyset_node_manager.h"
#include "src/chunkserver/copyset_node.h"
#include "test/chunkserver/fake_datastore.h"
#include "test/chunkserver/mock_node.h"
#include "src/chunkserver/conf_epoch_file.h"
#include "proto/heartbeat.pb.h"
#include "src/chunkserver/raftsnapshot_filesystem_adaptor.h"
#include "test/chunkserver/mock_raftsnapshot_filesystem_adaptor.h"

namespace curve {
namespace chunkserver {

using ::testing::_;
using ::testing::Invoke;
using ::testing::Return;
using ::testing::AnyNumber;
using ::testing::DoAll;
using ::testing::SetArgPointee;
using ::testing::SetArgReferee;
using ::testing::InSequence;
using ::testing::AtLeast;
using ::testing::SaveArgPointee;

using curve::fs::MockLocalFileSystem;
using curve::fs::FileSystemType;
using curve::fs::MockLocalFileSystem;

const char copysetUri[] = "local://./copyset_node_test";
const int port = 9044;

class FakeSnapshotReader : public braft::SnapshotReader {
 public:
    std::string get_path() {
        /* 返回一个不存在的 path */
        return std::string("/1002093939/temp/238408034");
    }
    void list_files(std::vector<std::string> *files) {
        return;
    }
    int load_meta(braft::SnapshotMeta *meta) {
        return 1;
    }
    std::string generate_uri_for_copy() {
        return std::string("");
    }
};

class FakeSnapshotWriter : public braft::SnapshotWriter {
 public:
    std::string get_path() {
        /* 返回一个不存在的 path */
        return std::string(".");
    }
    void list_files(std::vector<std::string> *files) {
        return;
    }
    virtual int save_meta(const braft::SnapshotMeta &meta) {
        return 0;
    }

    virtual int add_file(const std::string &filename) {
        return 0;
    }

    virtual int add_file(const std::string &filename,
                         const ::google::protobuf::Message *file_meta) {
        return 0;
    }

    virtual int remove_file(const std::string &filename) {
        return 0;
    }
};

class FakeClosure : public braft::Closure {
 public:
    void Run() {
        std::cerr << "FakeClosure run" << std::endl;
    }
};

class CopysetNodeTest : public ::testing::Test {
 protected:
    void SetUp() {
        defaultOptions_.ip = "127.0.0.1";
        defaultOptions_.port = port;
        defaultOptions_.electionTimeoutMs = 1000;
        defaultOptions_.snapshotIntervalS = 30;
        defaultOptions_.catchupMargin = 50;
        defaultOptions_.chunkDataUri = copysetUri;
        defaultOptions_.chunkSnapshotUri = copysetUri;
        defaultOptions_.logUri = copysetUri;
        defaultOptions_.raftMetaUri = copysetUri;
        defaultOptions_.raftSnapshotUri = copysetUri;
        defaultOptions_.loadConcurrency = 5;
        defaultOptions_.checkRetryTimes = 3;
        defaultOptions_.finishLoadMargin = 1000;

        defaultOptions_.concurrentapply = &concurrentModule_;
        defaultOptions_.concurrentapply->Init(2, 1);
        std::shared_ptr<LocalFileSystem> fs =
            LocalFsFactory::CreateFs(FileSystemType::EXT4, "");
        ASSERT_TRUE(nullptr != fs);
        defaultOptions_.localFileSystem = fs;
        defaultOptions_.chunkfilePool =
            std::make_shared<ChunkfilePool>(fs);
        defaultOptions_.trash = std::make_shared<Trash>();
    }

    void TearDown() {
        ::system("rm -rf copyset_node_test");
    }

 protected:
    CopysetNodeOptions  defaultOptions_;
    ConcurrentApplyModule concurrentModule_;
};

TEST_F(CopysetNodeTest, error_test) {
    std::shared_ptr<LocalFileSystem>
        fs(LocalFsFactory::CreateFs(FileSystemType::EXT4, ""));    //NOLINT
    const uint32_t kMaxChunkSize = 16 * 1024 * 1024;
    std::string rmCmd("rm -f ");
    rmCmd += kCurveConfEpochFilename;

    // on_snapshot_save: List failed
    {
        LogicPoolID logicPoolID = 123;
        CopysetID copysetID = 1345;
        Configuration conf;
        std::vector<std::string> files;
        files.push_back("test-1.txt");
        files.push_back("test-2.txt");

        char *json = "{\"logicPoolId\":123,\"copysetId\":1345,\"epoch\":0,\"checksum\":774340440}";  // NOLINT
        std::string jsonStr(json);

        CopysetNode copysetNode(logicPoolID, copysetID, conf);
        ASSERT_EQ(0, copysetNode.Init(defaultOptions_));
        FakeClosure closure;
        FakeSnapshotWriter writer;
        std::shared_ptr<MockLocalFileSystem>
            mockfs = std::make_shared<MockLocalFileSystem>();
        std::unique_ptr<ConfEpochFile>
            epochFile = std::make_unique<ConfEpochFile>(mockfs);

        copysetNode.SetLocalFileSystem(mockfs);
        copysetNode.SetConfEpochFile(std::move(epochFile));
        EXPECT_CALL(*mockfs, Open(_, _)).Times(1).WillOnce(Return(10));
        EXPECT_CALL(*mockfs, Write(_, _, _, _)).Times(1)
            .WillOnce(Return(jsonStr.size()));
        EXPECT_CALL(*mockfs, Fsync(_)).Times(1).WillOnce(Return(0));
        EXPECT_CALL(*mockfs, Close(_)).Times(1).WillOnce(Return(0));
        EXPECT_CALL(*mockfs, List(_, _)).Times(1).WillOnce(Return(-1));

        copysetNode.on_snapshot_save(&writer, &closure);
        LOG(INFO) << closure.status().error_cstr();
    }

    // on_snapshot_save: save conf open failed
    {
        LogicPoolID logicPoolID = 123;
        CopysetID copysetID = 1345;
        Configuration conf;
        std::vector<std::string> files;
        files.push_back("test-1.txt");
        files.push_back("test-2.txt");

        CopysetNode copysetNode(logicPoolID, copysetID, conf);
        ASSERT_EQ(0, copysetNode.Init(defaultOptions_));
        FakeClosure closure;
        FakeSnapshotWriter writer;
        std::shared_ptr<MockLocalFileSystem>
            mockfs = std::make_shared<MockLocalFileSystem>();
        std::unique_ptr<ConfEpochFile>
            epochFile = std::make_unique<ConfEpochFile>(mockfs);

        copysetNode.SetLocalFileSystem(mockfs);
        copysetNode.SetConfEpochFile(std::move(epochFile));
        EXPECT_CALL(*mockfs, Open(_, _)).Times(1).WillOnce(Return(-1));

        copysetNode.on_snapshot_save(&writer, &closure);
        LOG(INFO) << closure.status().error_cstr();
    }
    // on_snapshot_save: success
    {
        LogicPoolID logicPoolID = 123;
        CopysetID copysetID = 1345;
        Configuration conf;
        std::vector<std::string> files;
        files.push_back("test-1.txt");
        files.push_back("test-2.txt");

        char *json = "{\"logicPoolId\":123,\"copysetId\":1345,\"epoch\":0,\"checksum\":774340440}";  // NOLINT
        std::string jsonStr(json);

        CopysetNode copysetNode(logicPoolID, copysetID, conf);
        ASSERT_EQ(0, copysetNode.Init(defaultOptions_));
        FakeClosure closure;
        FakeSnapshotWriter writer;
        std::shared_ptr<MockLocalFileSystem>
            mockfs = std::make_shared<MockLocalFileSystem>();
        std::unique_ptr<ConfEpochFile>
            epochFile = std::make_unique<ConfEpochFile>(mockfs);

        copysetNode.SetLocalFileSystem(mockfs);
        copysetNode.SetConfEpochFile(std::move(epochFile));
        EXPECT_CALL(*mockfs, Open(_, _)).Times(1).WillOnce(Return(10));
        EXPECT_CALL(*mockfs, Write(_, _, _, _)).Times(1)
            .WillOnce(Return(jsonStr.size()));
        EXPECT_CALL(*mockfs, Fsync(_)).Times(1).WillOnce(Return(0));
        EXPECT_CALL(*mockfs, Close(_)).Times(1).WillOnce(Return(0));
        EXPECT_CALL(*mockfs, List(_, _)).Times(1)
            .WillOnce(DoAll(SetArgPointee<1>(files), Return(0)));

        copysetNode.on_snapshot_save(&writer, &closure);
    }

    // on_snapshot_load: Dir not exist, File not exist, data init success
    {
        LogicPoolID logicPoolID = 123;
        CopysetID copysetID = 1345;
        Configuration conf;
        CopysetNode copysetNode(logicPoolID, copysetID, conf);
        FakeClosure closure;
        FakeSnapshotReader reader;
        std::shared_ptr<MockLocalFileSystem>
            mockfs = std::make_shared<MockLocalFileSystem>();
        std::unique_ptr<ConfEpochFile>
            epochFile = std::make_unique<ConfEpochFile>(mockfs);
        copysetNode.SetLocalFileSystem(mockfs);
        copysetNode.SetConfEpochFile(std::move(epochFile));
        DataStoreOptions options;
        options.baseDir = "./test-temp";
        options.chunkSize = 16 * 1024 * 1024;
        options.pageSize = 4 * 1024;
        std::shared_ptr<FakeCSDataStore> dataStore =
            std::make_shared<FakeCSDataStore>(options, fs);
        copysetNode.SetCSDateStore(dataStore);

        EXPECT_CALL(*mockfs, DirExists(_)).Times(1).WillOnce(Return(false));
        EXPECT_CALL(*mockfs, FileExists(_)).Times(1).WillOnce(Return(false));

        ASSERT_EQ(0, copysetNode.on_snapshot_load(&reader));
        LOG(INFO) << "OK";
    }
    // on_snapshot_load: Dir not exist, File not exist, data init failed
    {
        LogicPoolID logicPoolID = 123;
        CopysetID copysetID = 1345;
        Configuration conf;
        CopysetNode copysetNode(logicPoolID, copysetID, conf);
        std::shared_ptr<MockLocalFileSystem>
            mockfs = std::make_shared<MockLocalFileSystem>();
        std::unique_ptr<ConfEpochFile>
            epochFile = std::make_unique<ConfEpochFile>(mockfs);
        FakeClosure closure;
        FakeSnapshotReader reader;
        copysetNode.SetLocalFileSystem(mockfs);
        copysetNode.SetConfEpochFile(std::move(epochFile));
        DataStoreOptions options;
        options.baseDir = "./test-temp";
        options.chunkSize = 16 * 1024 * 1024;
        options.pageSize = 4 * 1024;
        std::shared_ptr<FakeCSDataStore> dataStore =
            std::make_shared<FakeCSDataStore>(options, fs);
        copysetNode.SetCSDateStore(dataStore);
        dataStore->InjectError();

        EXPECT_CALL(*mockfs, DirExists(_)).Times(1).WillOnce(Return(false));
        EXPECT_CALL(*mockfs, FileExists(_)).Times(1).WillOnce(Return(false));

        ASSERT_EQ(-1, copysetNode.on_snapshot_load(&reader));
        LOG(INFO) << "OK";
    }
    // on_snapshot_load: Dir not exist, File exist, load conf.epoch failed
    {
        LogicPoolID logicPoolID = 123;
        CopysetID copysetID = 1345;
        Configuration conf;
        CopysetNode copysetNode(logicPoolID, copysetID, conf);
        FakeClosure closure;
        FakeSnapshotReader reader;
        std::shared_ptr<MockLocalFileSystem>
            mockfs = std::make_shared<MockLocalFileSystem>();
        std::unique_ptr<ConfEpochFile>
            epochFile = std::make_unique<ConfEpochFile>(mockfs);
        copysetNode.SetLocalFileSystem(mockfs);
        copysetNode.SetConfEpochFile(std::move(epochFile));

        EXPECT_CALL(*mockfs, DirExists(_)).Times(1).WillOnce(Return(false));
        EXPECT_CALL(*mockfs, FileExists(_)).Times(1).WillOnce(Return(true));
        EXPECT_CALL(*mockfs, Open(_, _)).Times(1).WillOnce(Return(-1));

        ASSERT_EQ(-1, copysetNode.on_snapshot_load(&reader));
    }

    // on_snapshot_load: Dir exist, delete failed
    {
        LogicPoolID logicPoolID = 123;
        CopysetID copysetID = 1345;
        Configuration conf;
        CopysetNode copysetNode(logicPoolID, copysetID, conf);
        FakeClosure closure;
        FakeSnapshotReader reader;
        std::shared_ptr<MockLocalFileSystem>
            mockfs = std::make_shared<MockLocalFileSystem>();
        std::unique_ptr<ConfEpochFile>
            epochFile = std::make_unique<ConfEpochFile>(mockfs);
        MockRaftSnapshotFilesystemAdaptor* rfa =
            new MockRaftSnapshotFilesystemAdaptor();
        auto sfs = new scoped_refptr<braft::FileSystemAdaptor>(rfa);
        copysetNode.SetSnapshotFileSystem(sfs);
        copysetNode.SetLocalFileSystem(mockfs);
        copysetNode.SetConfEpochFile(std::move(epochFile));
        EXPECT_CALL(*mockfs, DirExists(_)).Times(1).WillOnce(Return(true));
        EXPECT_CALL(*rfa,
                    delete_file(_, _)).Times(1).WillOnce(Return(false));

        ASSERT_EQ(-1, copysetNode.on_snapshot_load(&reader));
    }

    // on_snapshot_load: Dir exist, delete success, rename failed
    {
        LogicPoolID logicPoolID = 123;
        CopysetID copysetID = 1345;
        Configuration conf;
        CopysetNode copysetNode(logicPoolID, copysetID, conf);
        FakeClosure closure;
        FakeSnapshotReader reader;
        std::shared_ptr<MockLocalFileSystem>
            mockfs = std::make_shared<MockLocalFileSystem>();
        std::unique_ptr<ConfEpochFile>
            epochFile = std::make_unique<ConfEpochFile>(mockfs);
<<<<<<< HEAD
        MockRaftSnapshotFilesystemAdaptor* rfa =
            new MockRaftSnapshotFilesystemAdaptor();
=======
        defaultOptions_.localFileSystem = mockfs;
        RaftSnapshotFilesystemAdaptor* rfa =
            new RaftSnapshotFilesystemAdaptor(defaultOptions_.chunkfilePool,
                                              defaultOptions_.localFileSystem);  // NOLINT
>>>>>>> 2cf7c34f
        auto sfs = new scoped_refptr<braft::FileSystemAdaptor>(rfa);
        copysetNode.SetSnapshotFileSystem(sfs);
        copysetNode.SetLocalFileSystem(mockfs);
        copysetNode.SetConfEpochFile(std::move(epochFile));
        EXPECT_CALL(*mockfs, DirExists(_)).Times(1).WillOnce(Return(true));
        EXPECT_CALL(*rfa,
                    delete_file(_, _)).Times(1).WillOnce(Return(true));
        EXPECT_CALL(*rfa,
                    rename(_, _)).Times(1).WillOnce(Return(false));

        ASSERT_EQ(-1, copysetNode.on_snapshot_load(&reader));
    }

    // on_snapshot_load: Dir exist, rename success
    // file exist, open failed
    {
        LogicPoolID logicPoolID = 1;
        CopysetID copysetID = 1;
        Configuration conf;
        std::vector<std::string> files;
        files.push_back("test-1.txt");

        CopysetNode copysetNode(logicPoolID, copysetID, conf);
        FakeClosure closure;
        FakeSnapshotReader reader;
        std::shared_ptr<MockLocalFileSystem>
            mockfs = std::make_shared<MockLocalFileSystem>();
        std::unique_ptr<ConfEpochFile>
            epochFile = std::make_unique<ConfEpochFile>(mockfs);
<<<<<<< HEAD
        copysetNodeOptions.localFileSystem = mockfs;
        MockRaftSnapshotFilesystemAdaptor* rfa =
            new MockRaftSnapshotFilesystemAdaptor();
=======
        defaultOptions_.localFileSystem = mockfs;
        RaftSnapshotFilesystemAdaptor* rfa =
            new RaftSnapshotFilesystemAdaptor(defaultOptions_.chunkfilePool,
                                              defaultOptions_.localFileSystem);  // NOLINT
>>>>>>> 2cf7c34f
        auto sfs = new scoped_refptr<braft::FileSystemAdaptor>(rfa);
        copysetNode.SetSnapshotFileSystem(sfs);
        copysetNode.SetLocalFileSystem(mockfs);
        copysetNode.SetConfEpochFile(std::move(epochFile));
        EXPECT_CALL(*mockfs, DirExists(_)).Times(1)
            .WillOnce(Return(true));
        EXPECT_CALL(*rfa,
                    delete_file(_, _)).Times(1).WillOnce(Return(true));
        EXPECT_CALL(*rfa,
                    rename(_, _)).Times(1).WillOnce(Return(true));
        EXPECT_CALL(*mockfs, FileExists(_)).Times(1)
            .WillOnce(Return(true));
        EXPECT_CALL(*mockfs, Open(_, _)).Times(1)
            .WillOnce(Return(-1));

        ASSERT_EQ(-1, copysetNode.on_snapshot_load(&reader));
        LOG(INFO) << "OK";
    }
    /* on_error */
    {
        LogicPoolID logicPoolID = 123;
        CopysetID copysetID = 1345;
        Configuration conf;
        CopysetNode copysetNode(logicPoolID, copysetID, conf);
        braft::Error error;
        copysetNode.on_error(error);
        ASSERT_EQ(1, 1);
    }
    /* Fini, raftNode is null */
    {
        LogicPoolID logicPoolID = 123;
        CopysetID copysetID = 1345;
        Configuration conf;
        CopysetNode copysetNode(logicPoolID, copysetID, conf);
        copysetNode.Fini();
    }
    /* Fini, raftNode is not null */
    {
        LogicPoolID logicPoolID = 123;
        CopysetID copysetID = 1345;
        Configuration conf;
        std::vector<std::string> files;
        CopysetNode copysetNode(logicPoolID, copysetID, conf);
        defaultOptions_.localFileSystem = fs;
        ASSERT_EQ(0, copysetNode.Init(defaultOptions_));
        copysetNode.Fini();
    }
    /* Load/SaveConfEpoch */
    {
        LogicPoolID logicPoolID = 123;
        CopysetID copysetID = 1345;
        Configuration conf;
        CopysetNode copysetNode(logicPoolID, copysetID, conf);
        defaultOptions_.localFileSystem = fs;
        ASSERT_EQ(0, copysetNode.Init(defaultOptions_));
        ASSERT_EQ(0, copysetNode.SaveConfEpoch(kCurveConfEpochFilename));
        ASSERT_EQ(0, copysetNode.LoadConfEpoch(kCurveConfEpochFilename));
        ASSERT_EQ(0, copysetNode.GetConfEpoch());
        copysetNode.Fini();
        ::system(rmCmd.c_str());
    }
    /* load: ConfEpochFile load failed*/
    {
        LogicPoolID logicPoolID = 123;
        CopysetID copysetID = 1345;
        Configuration conf;
        CopysetNode copysetNode(logicPoolID, copysetID, conf);
        defaultOptions_.localFileSystem = fs;
        ASSERT_EQ(0, copysetNode.Init(defaultOptions_));
        ASSERT_NE(0, copysetNode.LoadConfEpoch(kCurveConfEpochFilename));
        copysetNode.Fini();
        ::system(rmCmd.c_str());
    }
    /* load: logic pool id 错误 */
    {
        LogicPoolID logicPoolID = 123;
        CopysetID copysetID = 1345;
        uint64_t epoch = 12;
        Configuration conf;
        CopysetNode copysetNode(logicPoolID, copysetID, conf);
        auto fs = LocalFsFactory::CreateFs(FileSystemType::EXT4, "");
        ConfEpochFile confEpochFile(fs);
        ASSERT_EQ(0,
                  confEpochFile.Save(kCurveConfEpochFilename,
                                     logicPoolID + 1,
                                     copysetID,
                                     epoch));
        defaultOptions_.localFileSystem = fs;
        ASSERT_EQ(0, copysetNode.Init(defaultOptions_));
        ASSERT_NE(0, copysetNode.LoadConfEpoch(kCurveConfEpochFilename));
        copysetNode.Fini();
        ::system(rmCmd.c_str());
    }
    /* load: copyset id 错误 */
    {
        LogicPoolID logicPoolID = 123;
        CopysetID copysetID = 1345;
        uint64_t epoch = 12;
        Configuration conf;
        CopysetNode copysetNode(logicPoolID, copysetID, conf);
        ASSERT_EQ(0, copysetNode.Init(defaultOptions_));
        auto fs = LocalFsFactory::CreateFs(FileSystemType::EXT4, "");
        ConfEpochFile confEpochFile(fs);
        ASSERT_EQ(0,
                  confEpochFile.Save(kCurveConfEpochFilename,
                                     logicPoolID,
                                     copysetID + 1,
                                     epoch));
        defaultOptions_.localFileSystem = fs;
        ASSERT_EQ(0, copysetNode.Init(defaultOptions_));
        ASSERT_NE(0, copysetNode.LoadConfEpoch(kCurveConfEpochFilename));
        copysetNode.Fini();
        ::system(rmCmd.c_str());
    }
}

TEST_F(CopysetNodeTest, get_conf_change) {
    std::shared_ptr<LocalFileSystem>
        fs(LocalFsFactory::CreateFs(FileSystemType::EXT4, ""));    //NOLINT
    const uint32_t kMaxChunkSize = 16 * 1024 * 1024;
    std::string rmCmd("rm -f ");
    rmCmd += kCurveConfEpochFilename;

    LogicPoolID logicPoolID = 1;
    CopysetID copysetID = 1;
    Configuration conf;
    Configuration conf1;
    Configuration conf2;
    PeerId peer("127.0.0.1:3200:0");
    PeerId peer1("127.0.0.1:3201:0");
    PeerId emptyPeer;
    conf.add_peer(peer);
    conf1.add_peer(peer);
    conf1.add_peer(peer1);
    conf2.add_peer(peer1);

    // 当前没有在做配置变更
    {
        CopysetNode copysetNode(logicPoolID, copysetID, conf);
        std::shared_ptr<MockNode> mockNode
            = std::make_shared<MockNode>(logicPoolID,
                                         copysetID);
        copysetNode.SetCopysetNode(mockNode);

        ConfigChangeType type;
        Configuration oldConf;
        Peer alterPeer;

        copysetNode.on_leader_start(8);

        EXPECT_CALL(*mockNode, conf_changes(_, _, _, _)).Times(1)
            .WillOnce(Return(false));
        EXPECT_EQ(0, copysetNode.GetConfChange(&type, &oldConf, &alterPeer));
        EXPECT_EQ(ConfigChangeType::NONE, type);
    }
    // 当前正在Add Peer
    {
        CopysetNode copysetNode(logicPoolID, copysetID, conf);
        std::shared_ptr<MockNode> mockNode
            = std::make_shared<MockNode>(logicPoolID,
                                         copysetID);
        copysetNode.SetCopysetNode(mockNode);

        ConfigChangeType type;
        Configuration oldConf;
        Peer alterPeer;

        copysetNode.on_leader_start(8);

        EXPECT_CALL(*mockNode, conf_changes(_, _, _, _)).Times(1)
            .WillOnce(DoAll(SetArgPointee<1>(conf),
                            Return(true)));
        EXPECT_EQ(0, copysetNode.GetConfChange(&type, &oldConf, &alterPeer));
        EXPECT_EQ(ConfigChangeType::ADD_PEER, type);
    }
    // 当前正在Remove Peer
    {
        CopysetNode copysetNode(logicPoolID, copysetID, conf);
        std::shared_ptr<MockNode> mockNode
            = std::make_shared<MockNode>(logicPoolID,
                                         copysetID);
        copysetNode.SetCopysetNode(mockNode);

        ConfigChangeType type;
        Configuration oldConf;
        Peer alterPeer;

        copysetNode.on_leader_start(8);

        EXPECT_CALL(*mockNode, conf_changes(_, _, _, _)).Times(1)
            .WillOnce(DoAll(SetArgPointee<2>(conf),
                            Return(true)));
        EXPECT_EQ(0, copysetNode.GetConfChange(&type, &oldConf, &alterPeer));
        EXPECT_EQ(ConfigChangeType::REMOVE_PEER, type);
    }
    // 当前正在Transfer leader
    {
        CopysetNode copysetNode(logicPoolID, copysetID, conf);
        std::shared_ptr<MockNode> mockNode
            = std::make_shared<MockNode>(logicPoolID,
                                         copysetID);
        copysetNode.SetCopysetNode(mockNode);

        ConfigChangeType type;
        Configuration oldConf;
        Peer alterPeer;

        copysetNode.on_leader_start(8);

        EXPECT_CALL(*mockNode, conf_changes(_, _, _, _)).Times(1)
            .WillOnce(DoAll(SetArgPointee<3>(peer),
                            Return(true)));
        EXPECT_EQ(0, copysetNode.GetConfChange(&type, &oldConf, &alterPeer));
        EXPECT_EQ(ConfigChangeType::TRANSFER_LEADER, type);
    }
    // 当前正在Change Peer
    {
        CopysetNode copysetNode(logicPoolID, copysetID, conf);
        std::shared_ptr<MockNode> mockNode
            = std::make_shared<MockNode>(logicPoolID,
                                         copysetID);
        copysetNode.SetCopysetNode(mockNode);

        ConfigChangeType type;
        Configuration oldConf;
        Peer alterPeer;

        copysetNode.on_leader_start(8);

        EXPECT_CALL(*mockNode, conf_changes(_, _, _, _)).Times(1)
            .WillOnce(DoAll(SetArgPointee<1>(conf),
                            SetArgPointee<2>(conf2),
                            Return(true)));
        EXPECT_EQ(0, copysetNode.GetConfChange(&type, &oldConf, &alterPeer));
        EXPECT_EQ(ConfigChangeType::CHANGE_PEER, type);
        EXPECT_EQ(alterPeer.address(), peer.to_string());
    }
    // 异常，braft::node配置变更返回true，但是没有正在进行配置变更的成员
    {
        CopysetNode copysetNode(logicPoolID, copysetID, conf);
        std::shared_ptr<MockNode> mockNode
            = std::make_shared<MockNode>(logicPoolID,
                                         copysetID);
        copysetNode.SetCopysetNode(mockNode);

        ConfigChangeType type;
        Configuration oldConf;
        Peer alterPeer;

        copysetNode.on_leader_start(8);

        EXPECT_CALL(*mockNode, conf_changes(_, _, _, _)).Times(1)
            .WillOnce(Return(true));
        EXPECT_EQ(-1, copysetNode.GetConfChange(&type, &oldConf, &alterPeer));
    }
    // 异常，正在add peer，但是是add多个成员
    {
        CopysetNode copysetNode(logicPoolID, copysetID, conf);
        std::shared_ptr<MockNode> mockNode
            = std::make_shared<MockNode>(logicPoolID,
                                         copysetID);
        copysetNode.SetCopysetNode(mockNode);

        ConfigChangeType type;
        Configuration oldConf;
        Peer alterPeer;

        copysetNode.on_leader_start(8);

        EXPECT_CALL(*mockNode, conf_changes(_, _, _, _)).Times(1)
            .WillOnce(DoAll(SetArgPointee<1>(conf1),
                            Return(true)));
        EXPECT_EQ(-1, copysetNode.GetConfChange(&type, &oldConf, &alterPeer));
    }
    // 异常，正在remove peer，但是是remove多个成员
    {
        CopysetNode copysetNode(logicPoolID, copysetID, conf);
        std::shared_ptr<MockNode> mockNode
            = std::make_shared<MockNode>(logicPoolID,
                                         copysetID);
        copysetNode.SetCopysetNode(mockNode);

        ConfigChangeType type;
        Configuration oldConf;
        Peer alterPeer;

        copysetNode.on_leader_start(8);

        EXPECT_CALL(*mockNode, conf_changes(_, _, _, _)).Times(1)
            .WillOnce(DoAll(SetArgPointee<2>(conf1),
                            Return(true)));
        EXPECT_EQ(-1, copysetNode.GetConfChange(&type, &oldConf, &alterPeer));
    }
    // 异常，正在transfer leader，但是transferee是空
    {
        CopysetNode copysetNode(logicPoolID, copysetID, conf);
        std::shared_ptr<MockNode> mockNode
            = std::make_shared<MockNode>(logicPoolID,
                                         copysetID);
        copysetNode.SetCopysetNode(mockNode);

        ConfigChangeType type;
        Configuration oldConf;
        Peer alterPeer;

        copysetNode.on_leader_start(8);

        EXPECT_CALL(*mockNode, conf_changes(_, _, _, _)).Times(1)
            .WillOnce(DoAll(SetArgPointee<3>(emptyPeer),
                            Return(true)));
        EXPECT_EQ(-1, copysetNode.GetConfChange(&type, &oldConf, &alterPeer));
    }
    // 当前正在Change Peer，但是change peer有多个成员
    {
        CopysetNode copysetNode(logicPoolID, copysetID, conf);
        std::shared_ptr<MockNode> mockNode
            = std::make_shared<MockNode>(logicPoolID,
                                         copysetID);
        copysetNode.SetCopysetNode(mockNode);

        ConfigChangeType type;
        Configuration oldConf;
        Peer alterPeer;

        copysetNode.on_leader_start(8);

        EXPECT_CALL(*mockNode, conf_changes(_, _, _, _)).Times(1)
            .WillOnce(DoAll(SetArgPointee<1>(conf),
                            SetArgPointee<2>(conf1),
                            Return(true)));
        EXPECT_EQ(-1, copysetNode.GetConfChange(&type, &oldConf, &alterPeer));

        EXPECT_CALL(*mockNode, conf_changes(_, _, _, _)).Times(1)
            .WillOnce(DoAll(SetArgPointee<1>(conf1),
                            SetArgPointee<2>(conf),
                            Return(true)));
        EXPECT_EQ(-1, copysetNode.GetConfChange(&type, &oldConf, &alterPeer));
    }
}

TEST_F(CopysetNodeTest, get_hash) {
    std::shared_ptr<LocalFileSystem>
        fs(LocalFsFactory::CreateFs(FileSystemType::EXT4, ""));    //NOLINT
    const uint32_t kMaxChunkSize = 16 * 1024 * 1024;
    std::string rmCmd("rm -f ");
    rmCmd += kCurveConfEpochFilename;

    LogicPoolID logicPoolID = 1 + 1;
    CopysetID copysetID = 1 + 1;
    Configuration conf;
    Configuration conf1;
    PeerId peer("127.0.0.1:3200:0");
    PeerId peer1("127.0.0.1:3201:0");
    PeerId emptyPeer;
    conf.add_peer(peer);
    conf1.add_peer(peer);
    conf1.add_peer(peer1);

    std::string hashValue = std::to_string(1355371765);
    // get hash
    {
        std::string hash;
        CopysetNode copysetNode(logicPoolID, copysetID, conf);

        ASSERT_EQ(0, copysetNode.Init(defaultOptions_));

        // 生成多个有数据的文件
        ::system("echo \"abcddddddddd333\" >"
                 "copyset_node_test/8589934594/data/test-2.txt");
        ::system("echo \"mmmmmmmm\" >"
                 "copyset_node_test/8589934594/data/test-4.txt");
        ::system("dd if=/dev/zero of="
                 "copyset_node_test/8589934594/data/test-3.txt bs=512 count=15");  // NOLINT
        ::system("echo \"eeeeeeeeeee\" > "
                 "copyset_node_test/8589934594/data/test-5.txt");

        ::system("touch copyset_node_test/8589934594/data/test-1.txt");
        ::system("echo \"wwwww\" > "
                 "copyset_node_test/8589934594/data/test-1.txt");

        // 获取hash
        ASSERT_EQ(0, copysetNode.GetHash(&hash));
        ASSERT_STREQ(hashValue.c_str(), hash.c_str());
        ::system("rm -fr copyset_node_test/8589934594");
    }

    {
        std::string hash;
        // 使用不同的copyset id，让目录不一样
        CopysetNode copysetNode(logicPoolID, copysetID + 1, conf);

        ASSERT_EQ(0, copysetNode.Init(defaultOptions_));

        // 生成多个有数据的文件，并且交换生成文件的顺序
        ::system("touch copyset_node_test/8589934595/data/test-1.txt");
        ::system("echo \"wwwww\" > "
                 "copyset_node_test/8589934595/data/test-1.txt");

        ::system("echo \"mmmmmmmm\" > "
                 "copyset_node_test/8589934595/data/test-4.txt");
        ::system("echo \"eeeeeeeeeee\" > "
                 "copyset_node_test/8589934595/data/test-5.txt");
        ::system("dd if=/dev/zero of="
                 "copyset_node_test/8589934595/data/test-3.txt bs=512 count=15");  // NOLINT
        ::system("echo \"abcddddddddd333\" > "
                 "copyset_node_test/8589934595/data/test-2.txt");

        // 获取hash
        ASSERT_EQ(0, copysetNode.GetHash(&hash));
        ASSERT_STREQ(hashValue.c_str(), hash.c_str());
        ::system("rm -fr copyset_node_test/8589934595");
    }

    // List failed
    {
        std::string hash;
        CopysetNode copysetNode(logicPoolID, copysetID, conf);

        std::shared_ptr<MockLocalFileSystem>
            mockfs = std::make_shared<MockLocalFileSystem>();
        copysetNode.SetLocalFileSystem(mockfs);

        std::vector<std::string> files;
        files.push_back("test-1.txt");


        EXPECT_CALL(*mockfs, List(_, _)).Times(1)
            .WillOnce(DoAll(SetArgPointee<1>(files), Return(0)));
        EXPECT_CALL(*mockfs, Open(_, _)).Times(1)
            .WillOnce(Return(-1));

        ASSERT_EQ(-1, copysetNode.GetHash(&hash));
    }

    // List success
    {
        std::string hash;
        CopysetNode copysetNode(logicPoolID, copysetID, conf);
        std::shared_ptr<MockLocalFileSystem>
            mockfs = std::make_shared<MockLocalFileSystem>();
        copysetNode.SetLocalFileSystem(mockfs);

        std::vector<std::string> files;

        EXPECT_CALL(*mockfs, List(_, _)).Times(1)
            .WillOnce(DoAll(SetArgPointee<1>(files), Return(0)));

        ASSERT_EQ(0, copysetNode.GetHash(&hash));
        ASSERT_EQ(hash, "0");
    }

    // List success,  open failed
    {
        std::string hash;
        CopysetNode copysetNode(logicPoolID, copysetID, conf);
        std::shared_ptr<MockLocalFileSystem>
            mockfs = std::make_shared<MockLocalFileSystem>();
        copysetNode.SetLocalFileSystem(mockfs);

        std::vector<std::string> files;
        files.push_back("test-1.txt");


        EXPECT_CALL(*mockfs, List(_, _)).Times(1)
            .WillOnce(DoAll(SetArgPointee<1>(files), Return(0)));
        EXPECT_CALL(*mockfs, Open(_, _)).Times(1)
            .WillOnce(Return(-1));

        ASSERT_EQ(-1, copysetNode.GetHash(&hash));
    }

    // List success,  open success，fstat failed
    {
        std::string hash;
        CopysetNode copysetNode(logicPoolID, copysetID, conf);
        std::shared_ptr<MockLocalFileSystem>
            mockfs = std::make_shared<MockLocalFileSystem>();
        copysetNode.SetLocalFileSystem(mockfs);

        std::vector<std::string> files;
        files.push_back("test-1.txt");


        EXPECT_CALL(*mockfs, List(_, _)).Times(1)
            .WillOnce(DoAll(SetArgPointee<1>(files), Return(0)));
        EXPECT_CALL(*mockfs, Open(_, _)).Times(1)
            .WillOnce(Return(3));
        EXPECT_CALL(*mockfs, Fstat(_, _)).Times(1)
            .WillOnce(Return(-1));

        ASSERT_EQ(-1, copysetNode.GetHash(&hash));
    }

    // List success,  open success, fstat success, read failed
    {
        std::string hash;
        struct stat fileInfo;
        fileInfo.st_size = 1024;
        CopysetNode copysetNode(logicPoolID, copysetID, conf);
        std::shared_ptr<MockLocalFileSystem>
            mockfs = std::make_shared<MockLocalFileSystem>();
        copysetNode.SetLocalFileSystem(mockfs);

        std::vector<std::string> files;
        files.push_back("test-1.txt");


        EXPECT_CALL(*mockfs, List(_, _)).Times(1)
            .WillOnce(DoAll(SetArgPointee<1>(files), Return(0)));
        EXPECT_CALL(*mockfs, Open(_, _)).Times(1)
            .WillOnce(Return(3));
        EXPECT_CALL(*mockfs, Fstat(_, _)).Times(1)
            .WillOnce(DoAll(SetArgPointee<1>(fileInfo), Return(0)));
        EXPECT_CALL(*mockfs, Read(_, _, _, _)).Times(1)
            .WillOnce(Return(-1));

        ASSERT_EQ(-1, copysetNode.GetHash(&hash));
    }

    // List success,  open success, fstat success, read success
    {
        char *buff = new (std::nothrow) char[1024];
        ::memset(buff, 'a', 1024);
        std::string hash;
        struct stat fileInfo;
        fileInfo.st_size = 1024;
        CopysetNode copysetNode(logicPoolID, copysetID, conf);
        std::shared_ptr<MockLocalFileSystem>
            mockfs = std::make_shared<MockLocalFileSystem>();
        copysetNode.SetLocalFileSystem(mockfs);

        std::vector<std::string> files;
        files.push_back("test-1.txt");


        EXPECT_CALL(*mockfs, List(_, _)).Times(1)
            .WillOnce(DoAll(SetArgPointee<1>(files), Return(0)));
        EXPECT_CALL(*mockfs, Open(_, _)).Times(1)
            .WillOnce(Return(3));
        EXPECT_CALL(*mockfs, Fstat(_, _)).Times(1)
            .WillOnce(DoAll(SetArgPointee<1>(fileInfo), Return(0)));
        EXPECT_CALL(*mockfs, Read(_, _, _, _)).Times(1)
            .WillOnce(DoAll(SetArgPointee<1>(*buff), Return(1024)));

        ASSERT_EQ(0, copysetNode.GetHash(&hash));
    }
}

TEST_F(CopysetNodeTest, get_leader_status) {
    LogicPoolID logicPoolID = 1;
    CopysetID copysetID = 1;
    Configuration conf;
    std::shared_ptr<MockNode> mockNode
            = std::make_shared<MockNode>(logicPoolID,
                                         copysetID);
    CopysetNode copysetNode(logicPoolID, copysetID, conf);
    copysetNode.SetCopysetNode(mockNode);

    // 当前peer不是leader，且当前无leader
    {
        NodeStatus status;
        EXPECT_CALL(*mockNode, get_status(_))
        .WillOnce(SetArgPointee<0>(status));
        NodeStatus leaderStatus;
        ASSERT_FALSE(copysetNode.GetLeaderStatus(&leaderStatus));
    }

    // 当前peer为leader
    {
        NodeStatus status;
        status.leader_id.parse("127.0.0.1:3200:0");
        status.peer_id = status.leader_id;
        status.committed_index = 6666;
        EXPECT_CALL(*mockNode, get_status(_))
        .WillOnce(SetArgPointee<0>(status));
        NodeStatus leaderStatus;
        ASSERT_TRUE(copysetNode.GetLeaderStatus(&leaderStatus));
        ASSERT_EQ(status.committed_index,
                  leaderStatus.committed_index);
    }

    // 存在leader，但不是当前peer
    {
        // 模拟启动chunkserver
        CopysetNodeManager* copysetNodeManager
            = &CopysetNodeManager::GetInstance();
        ASSERT_EQ(0, copysetNodeManager->Init(defaultOptions_));
        ASSERT_EQ(0, copysetNodeManager->Run());
        PeerId leader_peer("127.0.0.1:9044:0");
        brpc::Server server;
        ASSERT_EQ(0, copysetNodeManager->AddService(&server, leader_peer.addr));
        if (server.Start(port, NULL) != 0) {
            LOG(FATAL) << "Fail to start Server";
        }
        // 构造leader copyset
        ASSERT_TRUE(copysetNodeManager->CreateCopysetNode(logicPoolID,
                                                          copysetID,
                                                          conf));
        auto leaderNode = copysetNodeManager->GetCopysetNode(logicPoolID,
                                                             copysetID);
        ASSERT_TRUE(nullptr != leaderNode);
        // 设置预期值
        std::shared_ptr<MockNode> mockLeader
            = std::make_shared<MockNode>(logicPoolID,
                                         copysetID);
        leaderNode->SetCopysetNode(mockLeader);
        NodeStatus mockLeaderStatus;
        mockLeaderStatus.leader_id = leader_peer;
        mockLeaderStatus.peer_id = leader_peer;
        mockLeaderStatus.committed_index = 10000;
        mockLeaderStatus.known_applied_index = 6789;
        EXPECT_CALL(*mockLeader, get_status(_))
        .WillRepeatedly(SetArgPointee<0>(mockLeaderStatus));

        // 测试通过follower的node获取leader的committed index
        NodeStatus followerStatus;
        followerStatus.leader_id = leader_peer;
        followerStatus.peer_id.parse("127.0.0.1:3201:0");
        followerStatus.committed_index = 3456;
        followerStatus.known_applied_index = 3456;
        EXPECT_CALL(*mockNode, get_status(_))
        .WillOnce(SetArgPointee<0>(followerStatus));

        NodeStatus leaderStatus;
        ASSERT_TRUE(copysetNode.GetLeaderStatus(&leaderStatus));
        ASSERT_EQ(mockLeaderStatus.committed_index,
                  leaderStatus.committed_index);
        ASSERT_EQ(mockLeaderStatus.known_applied_index,
                  leaderStatus.known_applied_index);
    }
}

}  // namespace chunkserver
}  // namespace curve<|MERGE_RESOLUTION|>--- conflicted
+++ resolved
@@ -352,15 +352,9 @@
             mockfs = std::make_shared<MockLocalFileSystem>();
         std::unique_ptr<ConfEpochFile>
             epochFile = std::make_unique<ConfEpochFile>(mockfs);
-<<<<<<< HEAD
+        defaultOptions_.localFileSystem = mockfs;
         MockRaftSnapshotFilesystemAdaptor* rfa =
             new MockRaftSnapshotFilesystemAdaptor();
-=======
-        defaultOptions_.localFileSystem = mockfs;
-        RaftSnapshotFilesystemAdaptor* rfa =
-            new RaftSnapshotFilesystemAdaptor(defaultOptions_.chunkfilePool,
-                                              defaultOptions_.localFileSystem);  // NOLINT
->>>>>>> 2cf7c34f
         auto sfs = new scoped_refptr<braft::FileSystemAdaptor>(rfa);
         copysetNode.SetSnapshotFileSystem(sfs);
         copysetNode.SetLocalFileSystem(mockfs);
@@ -390,16 +384,9 @@
             mockfs = std::make_shared<MockLocalFileSystem>();
         std::unique_ptr<ConfEpochFile>
             epochFile = std::make_unique<ConfEpochFile>(mockfs);
-<<<<<<< HEAD
-        copysetNodeOptions.localFileSystem = mockfs;
+        defaultOptions_.localFileSystem = mockfs;
         MockRaftSnapshotFilesystemAdaptor* rfa =
             new MockRaftSnapshotFilesystemAdaptor();
-=======
-        defaultOptions_.localFileSystem = mockfs;
-        RaftSnapshotFilesystemAdaptor* rfa =
-            new RaftSnapshotFilesystemAdaptor(defaultOptions_.chunkfilePool,
-                                              defaultOptions_.localFileSystem);  // NOLINT
->>>>>>> 2cf7c34f
         auto sfs = new scoped_refptr<braft::FileSystemAdaptor>(rfa);
         copysetNode.SetSnapshotFileSystem(sfs);
         copysetNode.SetLocalFileSystem(mockfs);
