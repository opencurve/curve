/*
 * Project: curve
 * Created Date: 18-11-14
 * Author: wudemiao
 * Copyright (c) 2018 netease
 */

#include <gtest/gtest.h>
#include <unistd.h>
#include <brpc/server.h>
#include <gmock/gmock-more-actions.h>
#include <gmock/gmock-generated-function-mockers.h>

#include <memory>
#include <cstdio>
#include <vector>
#include <string>
#include <cstdlib>

#include "test/fs/mock_local_filesystem.h"
#include "src/chunkserver/copyset_node_manager.h"
#include "src/chunkserver/copyset_node.h"
#include "test/chunkserver/fake_datastore.h"
#include "test/chunkserver/mock_node.h"
#include "src/chunkserver/conf_epoch_file.h"
#include "proto/heartbeat.pb.h"
#include "src/chunkserver/raftsnapshot_filesystem_adaptor.h"
#include "test/chunkserver/mock_raftsnapshot_filesystem_adaptor.h"

namespace curve {
namespace chunkserver {

using ::testing::_;
using ::testing::Invoke;
using ::testing::Return;
using ::testing::AnyNumber;
using ::testing::DoAll;
using ::testing::SetArgPointee;
using ::testing::SetArgReferee;
using ::testing::InSequence;
using ::testing::AtLeast;
using ::testing::SaveArgPointee;

using curve::fs::MockLocalFileSystem;
using curve::fs::FileSystemType;
using curve::fs::MockLocalFileSystem;

const char copysetUri[] = "local://./copyset_node_test";
const int port = 9044;

class FakeSnapshotReader : public braft::SnapshotReader {
 public:
    std::string get_path() {
        /* 返回一个不存在的 path */
        return std::string("/1002093939/temp/238408034");
    }
    void list_files(std::vector<std::string> *files) {
        return;
    }
    int load_meta(braft::SnapshotMeta *meta) {
        return 1;
    }
    std::string generate_uri_for_copy() {
        return std::string("");
    }
};

class FakeSnapshotWriter : public braft::SnapshotWriter {
 public:
    std::string get_path() {
        /* 返回一个不存在的 path */
        return std::string(".");
    }
    void list_files(std::vector<std::string> *files) {
        return;
    }
    virtual int save_meta(const braft::SnapshotMeta &meta) {
        return 0;
    }

    virtual int add_file(const std::string &filename) {
        return 0;
    }

    virtual int add_file(const std::string &filename,
                         const ::google::protobuf::Message *file_meta) {
        return 0;
    }

    virtual int remove_file(const std::string &filename) {
        return 0;
    }
};

class FakeClosure : public braft::Closure {
 public:
    void Run() {
        std::cerr << "FakeClosure run" << std::endl;
    }
};

class CopysetNodeTest : public ::testing::Test {
 protected:
    void SetUp() {
        defaultOptions_.ip = "127.0.0.1";
        defaultOptions_.port = port;
        defaultOptions_.electionTimeoutMs = 1000;
        defaultOptions_.snapshotIntervalS = 30;
        defaultOptions_.catchupMargin = 50;
        defaultOptions_.chunkDataUri = copysetUri;
        defaultOptions_.chunkSnapshotUri = copysetUri;
        defaultOptions_.logUri = copysetUri;
        defaultOptions_.raftMetaUri = copysetUri;
        defaultOptions_.raftSnapshotUri = copysetUri;
        defaultOptions_.loadConcurrency = 5;
        defaultOptions_.checkRetryTimes = 3;
        defaultOptions_.finishLoadMargin = 1000;

        defaultOptions_.concurrentapply = &concurrentModule_;
        defaultOptions_.concurrentapply->Init(2, 1);
        std::shared_ptr<LocalFileSystem> fs =
            LocalFsFactory::CreateFs(FileSystemType::EXT4, "");
        ASSERT_TRUE(nullptr != fs);
        defaultOptions_.localFileSystem = fs;
        defaultOptions_.chunkfilePool =
            std::make_shared<ChunkfilePool>(fs);
        defaultOptions_.trash = std::make_shared<Trash>();
    }

    void TearDown() {
        ::system("rm -rf copyset_node_test");
    }

 protected:
    CopysetNodeOptions  defaultOptions_;
    ConcurrentApplyModule concurrentModule_;
};

TEST_F(CopysetNodeTest, error_test) {
    std::shared_ptr<LocalFileSystem>
        fs(LocalFsFactory::CreateFs(FileSystemType::EXT4, ""));    //NOLINT
    const uint32_t kMaxChunkSize = 16 * 1024 * 1024;
    std::string rmCmd("rm -f ");
    rmCmd += kCurveConfEpochFilename;

    // on_snapshot_save: List failed
    {
        LogicPoolID logicPoolID = 123;
        CopysetID copysetID = 1345;
        Configuration conf;
        std::vector<std::string> files;
        files.push_back("test-1.txt");
        files.push_back("test-2.txt");

        char *json = "{\"logicPoolId\":123,\"copysetId\":1345,\"epoch\":0,\"checksum\":774340440}";  // NOLINT
        std::string jsonStr(json);

        CopysetNode copysetNode(logicPoolID, copysetID, conf);
        ASSERT_EQ(0, copysetNode.Init(defaultOptions_));
        FakeClosure closure;
        FakeSnapshotWriter writer;
        std::shared_ptr<MockLocalFileSystem>
            mockfs = std::make_shared<MockLocalFileSystem>();
        std::unique_ptr<ConfEpochFile>
            epochFile = std::make_unique<ConfEpochFile>(mockfs);

        copysetNode.SetLocalFileSystem(mockfs);
        copysetNode.SetConfEpochFile(std::move(epochFile));
        EXPECT_CALL(*mockfs, Open(_, _)).Times(1).WillOnce(Return(10));
        EXPECT_CALL(*mockfs, Write(_, _, _, _)).Times(1)
            .WillOnce(Return(jsonStr.size()));
        EXPECT_CALL(*mockfs, Fsync(_)).Times(1).WillOnce(Return(0));
        EXPECT_CALL(*mockfs, Close(_)).Times(1).WillOnce(Return(0));
        EXPECT_CALL(*mockfs, List(_, _)).Times(1).WillOnce(Return(-1));

        copysetNode.on_snapshot_save(&writer, &closure);
        LOG(INFO) << closure.status().error_cstr();
    }

    // on_snapshot_save: save conf open failed
    {
        LogicPoolID logicPoolID = 123;
        CopysetID copysetID = 1345;
        Configuration conf;
        std::vector<std::string> files;
        files.push_back("test-1.txt");
        files.push_back("test-2.txt");

        CopysetNode copysetNode(logicPoolID, copysetID, conf);
        ASSERT_EQ(0, copysetNode.Init(defaultOptions_));
        FakeClosure closure;
        FakeSnapshotWriter writer;
        std::shared_ptr<MockLocalFileSystem>
            mockfs = std::make_shared<MockLocalFileSystem>();
        std::unique_ptr<ConfEpochFile>
            epochFile = std::make_unique<ConfEpochFile>(mockfs);

        copysetNode.SetLocalFileSystem(mockfs);
        copysetNode.SetConfEpochFile(std::move(epochFile));
        EXPECT_CALL(*mockfs, Open(_, _)).Times(1).WillOnce(Return(-1));

        copysetNode.on_snapshot_save(&writer, &closure);
        LOG(INFO) << closure.status().error_cstr();
    }
    // on_snapshot_save: success
    {
        LogicPoolID logicPoolID = 123;
        CopysetID copysetID = 1345;
        Configuration conf;
        std::vector<std::string> files;
        files.push_back("test-1.txt");
        files.push_back("test-2.txt");

        char *json = "{\"logicPoolId\":123,\"copysetId\":1345,\"epoch\":0,\"checksum\":774340440}";  // NOLINT
        std::string jsonStr(json);

        CopysetNode copysetNode(logicPoolID, copysetID, conf);
        ASSERT_EQ(0, copysetNode.Init(defaultOptions_));
        FakeClosure closure;
        FakeSnapshotWriter writer;
        std::shared_ptr<MockLocalFileSystem>
            mockfs = std::make_shared<MockLocalFileSystem>();
        std::unique_ptr<ConfEpochFile>
            epochFile = std::make_unique<ConfEpochFile>(mockfs);

        copysetNode.SetLocalFileSystem(mockfs);
        copysetNode.SetConfEpochFile(std::move(epochFile));
        EXPECT_CALL(*mockfs, Open(_, _)).Times(1).WillOnce(Return(10));
        EXPECT_CALL(*mockfs, Write(_, _, _, _)).Times(1)
            .WillOnce(Return(jsonStr.size()));
        EXPECT_CALL(*mockfs, Fsync(_)).Times(1).WillOnce(Return(0));
        EXPECT_CALL(*mockfs, Close(_)).Times(1).WillOnce(Return(0));
        EXPECT_CALL(*mockfs, List(_, _)).Times(1)
            .WillOnce(DoAll(SetArgPointee<1>(files), Return(0)));

        copysetNode.on_snapshot_save(&writer, &closure);
    }

    // on_snapshot_load: Dir not exist, File not exist, data init success
    {
        LogicPoolID logicPoolID = 123;
        CopysetID copysetID = 1345;
        Configuration conf;
        CopysetNode copysetNode(logicPoolID, copysetID, conf);
        FakeClosure closure;
        FakeSnapshotReader reader;
        std::shared_ptr<MockLocalFileSystem>
            mockfs = std::make_shared<MockLocalFileSystem>();
        std::unique_ptr<ConfEpochFile>
            epochFile = std::make_unique<ConfEpochFile>(mockfs);
        copysetNode.SetLocalFileSystem(mockfs);
        copysetNode.SetConfEpochFile(std::move(epochFile));
        DataStoreOptions options;
        options.baseDir = "./test-temp";
        options.chunkSize = 16 * 1024 * 1024;
        options.pageSize = 4 * 1024;
        std::shared_ptr<FakeCSDataStore> dataStore =
            std::make_shared<FakeCSDataStore>(options, fs);
        copysetNode.SetCSDateStore(dataStore);

        EXPECT_CALL(*mockfs, DirExists(_)).Times(1).WillOnce(Return(false));
        EXPECT_CALL(*mockfs, FileExists(_)).Times(1).WillOnce(Return(false));

        ASSERT_EQ(0, copysetNode.on_snapshot_load(&reader));
        LOG(INFO) << "OK";
    }
    // on_snapshot_load: Dir not exist, File not exist, data init failed
    {
        LogicPoolID logicPoolID = 123;
        CopysetID copysetID = 1345;
        Configuration conf;
        CopysetNode copysetNode(logicPoolID, copysetID, conf);
        std::shared_ptr<MockLocalFileSystem>
            mockfs = std::make_shared<MockLocalFileSystem>();
        std::unique_ptr<ConfEpochFile>
            epochFile = std::make_unique<ConfEpochFile>(mockfs);
        FakeClosure closure;
        FakeSnapshotReader reader;
        copysetNode.SetLocalFileSystem(mockfs);
        copysetNode.SetConfEpochFile(std::move(epochFile));
        DataStoreOptions options;
        options.baseDir = "./test-temp";
        options.chunkSize = 16 * 1024 * 1024;
        options.pageSize = 4 * 1024;
        std::shared_ptr<FakeCSDataStore> dataStore =
            std::make_shared<FakeCSDataStore>(options, fs);
        copysetNode.SetCSDateStore(dataStore);
        dataStore->InjectError();

        EXPECT_CALL(*mockfs, DirExists(_)).Times(1).WillOnce(Return(false));
        EXPECT_CALL(*mockfs, FileExists(_)).Times(1).WillOnce(Return(false));

        ASSERT_EQ(-1, copysetNode.on_snapshot_load(&reader));
        LOG(INFO) << "OK";
    }
    // on_snapshot_load: Dir not exist, File exist, load conf.epoch failed
    {
        LogicPoolID logicPoolID = 123;
        CopysetID copysetID = 1345;
        Configuration conf;
        CopysetNode copysetNode(logicPoolID, copysetID, conf);
        FakeClosure closure;
        FakeSnapshotReader reader;
        std::shared_ptr<MockLocalFileSystem>
            mockfs = std::make_shared<MockLocalFileSystem>();
        std::unique_ptr<ConfEpochFile>
            epochFile = std::make_unique<ConfEpochFile>(mockfs);
        copysetNode.SetLocalFileSystem(mockfs);
        copysetNode.SetConfEpochFile(std::move(epochFile));

        EXPECT_CALL(*mockfs, DirExists(_)).Times(1).WillOnce(Return(false));
        EXPECT_CALL(*mockfs, FileExists(_)).Times(1).WillOnce(Return(true));
        EXPECT_CALL(*mockfs, Open(_, _)).Times(1).WillOnce(Return(-1));

        ASSERT_EQ(-1, copysetNode.on_snapshot_load(&reader));
    }

    // on_snapshot_load: Dir exist, delete failed
    {
        LogicPoolID logicPoolID = 123;
        CopysetID copysetID = 1345;
        Configuration conf;
        CopysetNode copysetNode(logicPoolID, copysetID, conf);
        FakeClosure closure;
        FakeSnapshotReader reader;
        std::shared_ptr<MockLocalFileSystem>
            mockfs = std::make_shared<MockLocalFileSystem>();
        std::unique_ptr<ConfEpochFile>
            epochFile = std::make_unique<ConfEpochFile>(mockfs);
        MockRaftSnapshotFilesystemAdaptor* rfa =
            new MockRaftSnapshotFilesystemAdaptor();
        auto sfs = new scoped_refptr<braft::FileSystemAdaptor>(rfa);
        copysetNode.SetSnapshotFileSystem(sfs);
        copysetNode.SetLocalFileSystem(mockfs);
        copysetNode.SetConfEpochFile(std::move(epochFile));
        EXPECT_CALL(*mockfs, DirExists(_)).Times(1).WillOnce(Return(true));
        EXPECT_CALL(*rfa,
                    delete_file(_, _)).Times(1).WillOnce(Return(false));

        ASSERT_EQ(-1, copysetNode.on_snapshot_load(&reader));
    }

    // on_snapshot_load: Dir exist, delete success, rename failed
    {
        LogicPoolID logicPoolID = 123;
        CopysetID copysetID = 1345;
        Configuration conf;
        CopysetNode copysetNode(logicPoolID, copysetID, conf);
        FakeClosure closure;
        FakeSnapshotReader reader;
        std::shared_ptr<MockLocalFileSystem>
            mockfs = std::make_shared<MockLocalFileSystem>();
        std::unique_ptr<ConfEpochFile>
            epochFile = std::make_unique<ConfEpochFile>(mockfs);
        defaultOptions_.localFileSystem = mockfs;
<<<<<<< HEAD
        RaftSnapshotFilesystemAdaptor* rfa =
            new RaftSnapshotFilesystemAdaptor(defaultOptions_.chunkfilePool,
                                              defaultOptions_.localFileSystem);  // NOLINT
=======
        MockRaftSnapshotFilesystemAdaptor* rfa =
            new MockRaftSnapshotFilesystemAdaptor();
>>>>>>> 1fdc81e6
        auto sfs = new scoped_refptr<braft::FileSystemAdaptor>(rfa);
        copysetNode.SetSnapshotFileSystem(sfs);
        copysetNode.SetLocalFileSystem(mockfs);
        copysetNode.SetConfEpochFile(std::move(epochFile));
        EXPECT_CALL(*mockfs, DirExists(_)).Times(1).WillOnce(Return(true));
        EXPECT_CALL(*rfa,
                    delete_file(_, _)).Times(1).WillOnce(Return(true));
        EXPECT_CALL(*rfa,
                    rename(_, _)).Times(1).WillOnce(Return(false));

        ASSERT_EQ(-1, copysetNode.on_snapshot_load(&reader));
    }

    // on_snapshot_load: Dir exist, rename success
    // file exist, open failed
    {
        LogicPoolID logicPoolID = 1;
        CopysetID copysetID = 1;
        Configuration conf;
        std::vector<std::string> files;
        files.push_back("test-1.txt");

        CopysetNode copysetNode(logicPoolID, copysetID, conf);
        FakeClosure closure;
        FakeSnapshotReader reader;
        std::shared_ptr<MockLocalFileSystem>
            mockfs = std::make_shared<MockLocalFileSystem>();
        std::unique_ptr<ConfEpochFile>
            epochFile = std::make_unique<ConfEpochFile>(mockfs);
        defaultOptions_.localFileSystem = mockfs;
<<<<<<< HEAD
        RaftSnapshotFilesystemAdaptor* rfa =
            new RaftSnapshotFilesystemAdaptor(defaultOptions_.chunkfilePool,
                                              defaultOptions_.localFileSystem);  // NOLINT
=======
        MockRaftSnapshotFilesystemAdaptor* rfa =
            new MockRaftSnapshotFilesystemAdaptor();
>>>>>>> 1fdc81e6
        auto sfs = new scoped_refptr<braft::FileSystemAdaptor>(rfa);
        copysetNode.SetSnapshotFileSystem(sfs);
        copysetNode.SetLocalFileSystem(mockfs);
        copysetNode.SetConfEpochFile(std::move(epochFile));
        EXPECT_CALL(*mockfs, DirExists(_)).Times(1)
            .WillOnce(Return(true));
        EXPECT_CALL(*rfa,
                    delete_file(_, _)).Times(1).WillOnce(Return(true));
        EXPECT_CALL(*rfa,
                    rename(_, _)).Times(1).WillOnce(Return(true));
        EXPECT_CALL(*mockfs, FileExists(_)).Times(1)
            .WillOnce(Return(true));
        EXPECT_CALL(*mockfs, Open(_, _)).Times(1)
            .WillOnce(Return(-1));

        ASSERT_EQ(-1, copysetNode.on_snapshot_load(&reader));
        LOG(INFO) << "OK";
    }
    /* on_error */
    {
        LogicPoolID logicPoolID = 123;
        CopysetID copysetID = 1345;
        Configuration conf;
        CopysetNode copysetNode(logicPoolID, copysetID, conf);
        braft::Error error;
        copysetNode.on_error(error);
        ASSERT_EQ(1, 1);
    }
    /* Fini, raftNode is null */
    {
        LogicPoolID logicPoolID = 123;
        CopysetID copysetID = 1345;
        Configuration conf;
        CopysetNode copysetNode(logicPoolID, copysetID, conf);
        copysetNode.Fini();
    }
    /* Fini, raftNode is not null */
    {
        LogicPoolID logicPoolID = 123;
        CopysetID copysetID = 1345;
        Configuration conf;
        std::vector<std::string> files;
        CopysetNode copysetNode(logicPoolID, copysetID, conf);
        defaultOptions_.localFileSystem = fs;
        ASSERT_EQ(0, copysetNode.Init(defaultOptions_));
        copysetNode.Fini();
    }
    /* Load/SaveConfEpoch */
    {
        LogicPoolID logicPoolID = 123;
        CopysetID copysetID = 1345;
        Configuration conf;
        CopysetNode copysetNode(logicPoolID, copysetID, conf);
        defaultOptions_.localFileSystem = fs;
        ASSERT_EQ(0, copysetNode.Init(defaultOptions_));
        ASSERT_EQ(0, copysetNode.SaveConfEpoch(kCurveConfEpochFilename));
        ASSERT_EQ(0, copysetNode.LoadConfEpoch(kCurveConfEpochFilename));
        ASSERT_EQ(0, copysetNode.GetConfEpoch());
        copysetNode.Fini();
        ::system(rmCmd.c_str());
    }
    /* load: ConfEpochFile load failed*/
    {
        LogicPoolID logicPoolID = 123;
        CopysetID copysetID = 1345;
        Configuration conf;
        CopysetNode copysetNode(logicPoolID, copysetID, conf);
        defaultOptions_.localFileSystem = fs;
        ASSERT_EQ(0, copysetNode.Init(defaultOptions_));
        ASSERT_NE(0, copysetNode.LoadConfEpoch(kCurveConfEpochFilename));
        copysetNode.Fini();
        ::system(rmCmd.c_str());
    }
    /* load: logic pool id 错误 */
    {
        LogicPoolID logicPoolID = 123;
        CopysetID copysetID = 1345;
        uint64_t epoch = 12;
        Configuration conf;
        CopysetNode copysetNode(logicPoolID, copysetID, conf);
        auto fs = LocalFsFactory::CreateFs(FileSystemType::EXT4, "");
        ConfEpochFile confEpochFile(fs);
        ASSERT_EQ(0,
                  confEpochFile.Save(kCurveConfEpochFilename,
                                     logicPoolID + 1,
                                     copysetID,
                                     epoch));
        defaultOptions_.localFileSystem = fs;
        ASSERT_EQ(0, copysetNode.Init(defaultOptions_));
        ASSERT_NE(0, copysetNode.LoadConfEpoch(kCurveConfEpochFilename));
        copysetNode.Fini();
        ::system(rmCmd.c_str());
    }
    /* load: copyset id 错误 */
    {
        LogicPoolID logicPoolID = 123;
        CopysetID copysetID = 1345;
        uint64_t epoch = 12;
        Configuration conf;
        CopysetNode copysetNode(logicPoolID, copysetID, conf);
        ASSERT_EQ(0, copysetNode.Init(defaultOptions_));
        auto fs = LocalFsFactory::CreateFs(FileSystemType::EXT4, "");
        ConfEpochFile confEpochFile(fs);
        ASSERT_EQ(0,
                  confEpochFile.Save(kCurveConfEpochFilename,
                                     logicPoolID,
                                     copysetID + 1,
                                     epoch));
        defaultOptions_.localFileSystem = fs;
        ASSERT_EQ(0, copysetNode.Init(defaultOptions_));
        ASSERT_NE(0, copysetNode.LoadConfEpoch(kCurveConfEpochFilename));
        copysetNode.Fini();
        ::system(rmCmd.c_str());
    }
}

TEST_F(CopysetNodeTest, get_conf_change) {
    std::shared_ptr<LocalFileSystem>
        fs(LocalFsFactory::CreateFs(FileSystemType::EXT4, ""));    //NOLINT
    const uint32_t kMaxChunkSize = 16 * 1024 * 1024;
    std::string rmCmd("rm -f ");
    rmCmd += kCurveConfEpochFilename;

    LogicPoolID logicPoolID = 1;
    CopysetID copysetID = 1;
    Configuration conf;
    Configuration conf1;
    Configuration conf2;
    PeerId peer("127.0.0.1:3200:0");
    PeerId peer1("127.0.0.1:3201:0");
    PeerId emptyPeer;
    conf.add_peer(peer);
    conf1.add_peer(peer);
    conf1.add_peer(peer1);
    conf2.add_peer(peer1);

    // 当前没有在做配置变更
    {
        CopysetNode copysetNode(logicPoolID, copysetID, conf);
        std::shared_ptr<MockNode> mockNode
            = std::make_shared<MockNode>(logicPoolID,
                                         copysetID);
        copysetNode.SetCopysetNode(mockNode);

        ConfigChangeType type;
        Configuration oldConf;
        Peer alterPeer;

        copysetNode.on_leader_start(8);

        EXPECT_CALL(*mockNode, conf_changes(_, _, _, _)).Times(1)
            .WillOnce(Return(false));
        EXPECT_EQ(0, copysetNode.GetConfChange(&type, &oldConf, &alterPeer));
        EXPECT_EQ(ConfigChangeType::NONE, type);
    }
    // 当前正在Add Peer
    {
        CopysetNode copysetNode(logicPoolID, copysetID, conf);
        std::shared_ptr<MockNode> mockNode
            = std::make_shared<MockNode>(logicPoolID,
                                         copysetID);
        copysetNode.SetCopysetNode(mockNode);

        ConfigChangeType type;
        Configuration oldConf;
        Peer alterPeer;

        copysetNode.on_leader_start(8);

        EXPECT_CALL(*mockNode, conf_changes(_, _, _, _)).Times(1)
            .WillOnce(DoAll(SetArgPointee<1>(conf),
                            Return(true)));
        EXPECT_EQ(0, copysetNode.GetConfChange(&type, &oldConf, &alterPeer));
        EXPECT_EQ(ConfigChangeType::ADD_PEER, type);
    }
    // 当前正在Remove Peer
    {
        CopysetNode copysetNode(logicPoolID, copysetID, conf);
        std::shared_ptr<MockNode> mockNode
            = std::make_shared<MockNode>(logicPoolID,
                                         copysetID);
        copysetNode.SetCopysetNode(mockNode);

        ConfigChangeType type;
        Configuration oldConf;
        Peer alterPeer;

        copysetNode.on_leader_start(8);

        EXPECT_CALL(*mockNode, conf_changes(_, _, _, _)).Times(1)
            .WillOnce(DoAll(SetArgPointee<2>(conf),
                            Return(true)));
        EXPECT_EQ(0, copysetNode.GetConfChange(&type, &oldConf, &alterPeer));
        EXPECT_EQ(ConfigChangeType::REMOVE_PEER, type);
    }
    // 当前正在Transfer leader
    {
        CopysetNode copysetNode(logicPoolID, copysetID, conf);
        std::shared_ptr<MockNode> mockNode
            = std::make_shared<MockNode>(logicPoolID,
                                         copysetID);
        copysetNode.SetCopysetNode(mockNode);

        ConfigChangeType type;
        Configuration oldConf;
        Peer alterPeer;

        copysetNode.on_leader_start(8);

        EXPECT_CALL(*mockNode, conf_changes(_, _, _, _)).Times(1)
            .WillOnce(DoAll(SetArgPointee<3>(peer),
                            Return(true)));
        EXPECT_EQ(0, copysetNode.GetConfChange(&type, &oldConf, &alterPeer));
        EXPECT_EQ(ConfigChangeType::TRANSFER_LEADER, type);
    }
    // 当前正在Change Peer
    {
        CopysetNode copysetNode(logicPoolID, copysetID, conf);
        std::shared_ptr<MockNode> mockNode
            = std::make_shared<MockNode>(logicPoolID,
                                         copysetID);
        copysetNode.SetCopysetNode(mockNode);

        ConfigChangeType type;
        Configuration oldConf;
        Peer alterPeer;

        copysetNode.on_leader_start(8);

        EXPECT_CALL(*mockNode, conf_changes(_, _, _, _)).Times(1)
            .WillOnce(DoAll(SetArgPointee<1>(conf),
                            SetArgPointee<2>(conf2),
                            Return(true)));
        EXPECT_EQ(0, copysetNode.GetConfChange(&type, &oldConf, &alterPeer));
        EXPECT_EQ(ConfigChangeType::CHANGE_PEER, type);
        EXPECT_EQ(alterPeer.address(), peer.to_string());
    }
    // 异常，braft::node配置变更返回true，但是没有正在进行配置变更的成员
    {
        CopysetNode copysetNode(logicPoolID, copysetID, conf);
        std::shared_ptr<MockNode> mockNode
            = std::make_shared<MockNode>(logicPoolID,
                                         copysetID);
        copysetNode.SetCopysetNode(mockNode);

        ConfigChangeType type;
        Configuration oldConf;
        Peer alterPeer;

        copysetNode.on_leader_start(8);

        EXPECT_CALL(*mockNode, conf_changes(_, _, _, _)).Times(1)
            .WillOnce(Return(true));
        EXPECT_EQ(-1, copysetNode.GetConfChange(&type, &oldConf, &alterPeer));
    }
    // 异常，正在add peer，但是是add多个成员
    {
        CopysetNode copysetNode(logicPoolID, copysetID, conf);
        std::shared_ptr<MockNode> mockNode
            = std::make_shared<MockNode>(logicPoolID,
                                         copysetID);
        copysetNode.SetCopysetNode(mockNode);

        ConfigChangeType type;
        Configuration oldConf;
        Peer alterPeer;

        copysetNode.on_leader_start(8);

        EXPECT_CALL(*mockNode, conf_changes(_, _, _, _)).Times(1)
            .WillOnce(DoAll(SetArgPointee<1>(conf1),
                            Return(true)));
        EXPECT_EQ(-1, copysetNode.GetConfChange(&type, &oldConf, &alterPeer));
    }
    // 异常，正在remove peer，但是是remove多个成员
    {
        CopysetNode copysetNode(logicPoolID, copysetID, conf);
        std::shared_ptr<MockNode> mockNode
            = std::make_shared<MockNode>(logicPoolID,
                                         copysetID);
        copysetNode.SetCopysetNode(mockNode);

        ConfigChangeType type;
        Configuration oldConf;
        Peer alterPeer;

        copysetNode.on_leader_start(8);

        EXPECT_CALL(*mockNode, conf_changes(_, _, _, _)).Times(1)
            .WillOnce(DoAll(SetArgPointee<2>(conf1),
                            Return(true)));
        EXPECT_EQ(-1, copysetNode.GetConfChange(&type, &oldConf, &alterPeer));
    }
    // 异常，正在transfer leader，但是transferee是空
    {
        CopysetNode copysetNode(logicPoolID, copysetID, conf);
        std::shared_ptr<MockNode> mockNode
            = std::make_shared<MockNode>(logicPoolID,
                                         copysetID);
        copysetNode.SetCopysetNode(mockNode);

        ConfigChangeType type;
        Configuration oldConf;
        Peer alterPeer;

        copysetNode.on_leader_start(8);

        EXPECT_CALL(*mockNode, conf_changes(_, _, _, _)).Times(1)
            .WillOnce(DoAll(SetArgPointee<3>(emptyPeer),
                            Return(true)));
        EXPECT_EQ(-1, copysetNode.GetConfChange(&type, &oldConf, &alterPeer));
    }
    // 当前正在Change Peer，但是change peer有多个成员
    {
        CopysetNode copysetNode(logicPoolID, copysetID, conf);
        std::shared_ptr<MockNode> mockNode
            = std::make_shared<MockNode>(logicPoolID,
                                         copysetID);
        copysetNode.SetCopysetNode(mockNode);

        ConfigChangeType type;
        Configuration oldConf;
        Peer alterPeer;

        copysetNode.on_leader_start(8);

        EXPECT_CALL(*mockNode, conf_changes(_, _, _, _)).Times(1)
            .WillOnce(DoAll(SetArgPointee<1>(conf),
                            SetArgPointee<2>(conf1),
                            Return(true)));
        EXPECT_EQ(-1, copysetNode.GetConfChange(&type, &oldConf, &alterPeer));

        EXPECT_CALL(*mockNode, conf_changes(_, _, _, _)).Times(1)
            .WillOnce(DoAll(SetArgPointee<1>(conf1),
                            SetArgPointee<2>(conf),
                            Return(true)));
        EXPECT_EQ(-1, copysetNode.GetConfChange(&type, &oldConf, &alterPeer));
    }
}

TEST_F(CopysetNodeTest, get_hash) {
    std::shared_ptr<LocalFileSystem>
        fs(LocalFsFactory::CreateFs(FileSystemType::EXT4, ""));    //NOLINT
    const uint32_t kMaxChunkSize = 16 * 1024 * 1024;
    std::string rmCmd("rm -f ");
    rmCmd += kCurveConfEpochFilename;

    LogicPoolID logicPoolID = 1 + 1;
    CopysetID copysetID = 1 + 1;
    Configuration conf;
    Configuration conf1;
    PeerId peer("127.0.0.1:3200:0");
    PeerId peer1("127.0.0.1:3201:0");
    PeerId emptyPeer;
    conf.add_peer(peer);
    conf1.add_peer(peer);
    conf1.add_peer(peer1);

    std::string hashValue = std::to_string(1355371765);
    // get hash
    {
        std::string hash;
        CopysetNode copysetNode(logicPoolID, copysetID, conf);

        ASSERT_EQ(0, copysetNode.Init(defaultOptions_));

        // 生成多个有数据的文件
        ::system("echo \"abcddddddddd333\" >"
                 "copyset_node_test/8589934594/data/test-2.txt");
        ::system("echo \"mmmmmmmm\" >"
                 "copyset_node_test/8589934594/data/test-4.txt");
        ::system("dd if=/dev/zero of="
                 "copyset_node_test/8589934594/data/test-3.txt bs=512 count=15");  // NOLINT
        ::system("echo \"eeeeeeeeeee\" > "
                 "copyset_node_test/8589934594/data/test-5.txt");

        ::system("touch copyset_node_test/8589934594/data/test-1.txt");
        ::system("echo \"wwwww\" > "
                 "copyset_node_test/8589934594/data/test-1.txt");

        // 获取hash
        ASSERT_EQ(0, copysetNode.GetHash(&hash));
        ASSERT_STREQ(hashValue.c_str(), hash.c_str());
        ::system("rm -fr copyset_node_test/8589934594");
    }

    {
        std::string hash;
        // 使用不同的copyset id，让目录不一样
        CopysetNode copysetNode(logicPoolID, copysetID + 1, conf);

        ASSERT_EQ(0, copysetNode.Init(defaultOptions_));

        // 生成多个有数据的文件，并且交换生成文件的顺序
        ::system("touch copyset_node_test/8589934595/data/test-1.txt");
        ::system("echo \"wwwww\" > "
                 "copyset_node_test/8589934595/data/test-1.txt");

        ::system("echo \"mmmmmmmm\" > "
                 "copyset_node_test/8589934595/data/test-4.txt");
        ::system("echo \"eeeeeeeeeee\" > "
                 "copyset_node_test/8589934595/data/test-5.txt");
        ::system("dd if=/dev/zero of="
                 "copyset_node_test/8589934595/data/test-3.txt bs=512 count=15");  // NOLINT
        ::system("echo \"abcddddddddd333\" > "
                 "copyset_node_test/8589934595/data/test-2.txt");

        // 获取hash
        ASSERT_EQ(0, copysetNode.GetHash(&hash));
        ASSERT_STREQ(hashValue.c_str(), hash.c_str());
        ::system("rm -fr copyset_node_test/8589934595");
    }

    // List failed
    {
        std::string hash;
        CopysetNode copysetNode(logicPoolID, copysetID, conf);

        std::shared_ptr<MockLocalFileSystem>
            mockfs = std::make_shared<MockLocalFileSystem>();
        copysetNode.SetLocalFileSystem(mockfs);

        std::vector<std::string> files;
        files.push_back("test-1.txt");


        EXPECT_CALL(*mockfs, List(_, _)).Times(1)
            .WillOnce(DoAll(SetArgPointee<1>(files), Return(0)));
        EXPECT_CALL(*mockfs, Open(_, _)).Times(1)
            .WillOnce(Return(-1));

        ASSERT_EQ(-1, copysetNode.GetHash(&hash));
    }

    // List success
    {
        std::string hash;
        CopysetNode copysetNode(logicPoolID, copysetID, conf);
        std::shared_ptr<MockLocalFileSystem>
            mockfs = std::make_shared<MockLocalFileSystem>();
        copysetNode.SetLocalFileSystem(mockfs);

        std::vector<std::string> files;

        EXPECT_CALL(*mockfs, List(_, _)).Times(1)
            .WillOnce(DoAll(SetArgPointee<1>(files), Return(0)));

        ASSERT_EQ(0, copysetNode.GetHash(&hash));
        ASSERT_EQ(hash, "0");
    }

    // List success,  open failed
    {
        std::string hash;
        CopysetNode copysetNode(logicPoolID, copysetID, conf);
        std::shared_ptr<MockLocalFileSystem>
            mockfs = std::make_shared<MockLocalFileSystem>();
        copysetNode.SetLocalFileSystem(mockfs);

        std::vector<std::string> files;
        files.push_back("test-1.txt");


        EXPECT_CALL(*mockfs, List(_, _)).Times(1)
            .WillOnce(DoAll(SetArgPointee<1>(files), Return(0)));
        EXPECT_CALL(*mockfs, Open(_, _)).Times(1)
            .WillOnce(Return(-1));

        ASSERT_EQ(-1, copysetNode.GetHash(&hash));
    }

    // List success,  open success，fstat failed
    {
        std::string hash;
        CopysetNode copysetNode(logicPoolID, copysetID, conf);
        std::shared_ptr<MockLocalFileSystem>
            mockfs = std::make_shared<MockLocalFileSystem>();
        copysetNode.SetLocalFileSystem(mockfs);

        std::vector<std::string> files;
        files.push_back("test-1.txt");


        EXPECT_CALL(*mockfs, List(_, _)).Times(1)
            .WillOnce(DoAll(SetArgPointee<1>(files), Return(0)));
        EXPECT_CALL(*mockfs, Open(_, _)).Times(1)
            .WillOnce(Return(3));
        EXPECT_CALL(*mockfs, Fstat(_, _)).Times(1)
            .WillOnce(Return(-1));

        ASSERT_EQ(-1, copysetNode.GetHash(&hash));
    }

    // List success,  open success, fstat success, read failed
    {
        std::string hash;
        struct stat fileInfo;
        fileInfo.st_size = 1024;
        CopysetNode copysetNode(logicPoolID, copysetID, conf);
        std::shared_ptr<MockLocalFileSystem>
            mockfs = std::make_shared<MockLocalFileSystem>();
        copysetNode.SetLocalFileSystem(mockfs);

        std::vector<std::string> files;
        files.push_back("test-1.txt");


        EXPECT_CALL(*mockfs, List(_, _)).Times(1)
            .WillOnce(DoAll(SetArgPointee<1>(files), Return(0)));
        EXPECT_CALL(*mockfs, Open(_, _)).Times(1)
            .WillOnce(Return(3));
        EXPECT_CALL(*mockfs, Fstat(_, _)).Times(1)
            .WillOnce(DoAll(SetArgPointee<1>(fileInfo), Return(0)));
        EXPECT_CALL(*mockfs, Read(_, _, _, _)).Times(1)
            .WillOnce(Return(-1));

        ASSERT_EQ(-1, copysetNode.GetHash(&hash));
    }

    // List success,  open success, fstat success, read success
    {
        char *buff = new (std::nothrow) char[1024];
        ::memset(buff, 'a', 1024);
        std::string hash;
        struct stat fileInfo;
        fileInfo.st_size = 1024;
        CopysetNode copysetNode(logicPoolID, copysetID, conf);
        std::shared_ptr<MockLocalFileSystem>
            mockfs = std::make_shared<MockLocalFileSystem>();
        copysetNode.SetLocalFileSystem(mockfs);

        std::vector<std::string> files;
        files.push_back("test-1.txt");


        EXPECT_CALL(*mockfs, List(_, _)).Times(1)
            .WillOnce(DoAll(SetArgPointee<1>(files), Return(0)));
        EXPECT_CALL(*mockfs, Open(_, _)).Times(1)
            .WillOnce(Return(3));
        EXPECT_CALL(*mockfs, Fstat(_, _)).Times(1)
            .WillOnce(DoAll(SetArgPointee<1>(fileInfo), Return(0)));
        EXPECT_CALL(*mockfs, Read(_, _, _, _)).Times(1)
            .WillOnce(DoAll(SetArgPointee<1>(*buff), Return(1024)));

        ASSERT_EQ(0, copysetNode.GetHash(&hash));
    }
}

TEST_F(CopysetNodeTest, get_leader_status) {
    LogicPoolID logicPoolID = 1;
    CopysetID copysetID = 1;
    Configuration conf;
    std::shared_ptr<MockNode> mockNode
            = std::make_shared<MockNode>(logicPoolID,
                                         copysetID);
    CopysetNode copysetNode(logicPoolID, copysetID, conf);
    copysetNode.SetCopysetNode(mockNode);

    // 当前peer不是leader，且当前无leader
    {
        NodeStatus status;
        EXPECT_CALL(*mockNode, get_status(_))
        .WillOnce(SetArgPointee<0>(status));
        NodeStatus leaderStatus;
        ASSERT_FALSE(copysetNode.GetLeaderStatus(&leaderStatus));
    }

    // 当前peer为leader
    {
        NodeStatus status;
        status.leader_id.parse("127.0.0.1:3200:0");
        status.peer_id = status.leader_id;
        status.committed_index = 6666;
        EXPECT_CALL(*mockNode, get_status(_))
        .WillOnce(SetArgPointee<0>(status));
        NodeStatus leaderStatus;
        ASSERT_TRUE(copysetNode.GetLeaderStatus(&leaderStatus));
        ASSERT_EQ(status.committed_index,
                  leaderStatus.committed_index);
    }

    // 存在leader，但不是当前peer
    {
        // 模拟启动chunkserver
        CopysetNodeManager* copysetNodeManager
            = &CopysetNodeManager::GetInstance();
        ASSERT_EQ(0, copysetNodeManager->Init(defaultOptions_));
        ASSERT_EQ(0, copysetNodeManager->Run());
        PeerId leader_peer("127.0.0.1:9044:0");
        brpc::Server server;
        ASSERT_EQ(0, copysetNodeManager->AddService(&server, leader_peer.addr));
        if (server.Start(port, NULL) != 0) {
            LOG(FATAL) << "Fail to start Server";
        }
        // 构造leader copyset
        ASSERT_TRUE(copysetNodeManager->CreateCopysetNode(logicPoolID,
                                                          copysetID,
                                                          conf));
        auto leaderNode = copysetNodeManager->GetCopysetNode(logicPoolID,
                                                             copysetID);
        ASSERT_TRUE(nullptr != leaderNode);
        // 设置预期值
        std::shared_ptr<MockNode> mockLeader
            = std::make_shared<MockNode>(logicPoolID,
                                         copysetID);
        leaderNode->SetCopysetNode(mockLeader);
        NodeStatus mockLeaderStatus;
        mockLeaderStatus.leader_id = leader_peer;
        mockLeaderStatus.peer_id = leader_peer;
        mockLeaderStatus.committed_index = 10000;
        mockLeaderStatus.known_applied_index = 6789;
        EXPECT_CALL(*mockLeader, get_status(_))
        .WillRepeatedly(SetArgPointee<0>(mockLeaderStatus));

        // 测试通过follower的node获取leader的committed index
        NodeStatus followerStatus;
        followerStatus.leader_id = leader_peer;
        followerStatus.peer_id.parse("127.0.0.1:3201:0");
        followerStatus.committed_index = 3456;
        followerStatus.known_applied_index = 3456;
        EXPECT_CALL(*mockNode, get_status(_))
        .WillOnce(SetArgPointee<0>(followerStatus));

        NodeStatus leaderStatus;
        ASSERT_TRUE(copysetNode.GetLeaderStatus(&leaderStatus));
        ASSERT_EQ(mockLeaderStatus.committed_index,
                  leaderStatus.committed_index);
        ASSERT_EQ(mockLeaderStatus.known_applied_index,
                  leaderStatus.known_applied_index);
    }
}

}  // namespace chunkserver
}  // namespace curve<|MERGE_RESOLUTION|>--- conflicted
+++ resolved
@@ -353,14 +353,8 @@
         std::unique_ptr<ConfEpochFile>
             epochFile = std::make_unique<ConfEpochFile>(mockfs);
         defaultOptions_.localFileSystem = mockfs;
-<<<<<<< HEAD
-        RaftSnapshotFilesystemAdaptor* rfa =
-            new RaftSnapshotFilesystemAdaptor(defaultOptions_.chunkfilePool,
-                                              defaultOptions_.localFileSystem);  // NOLINT
-=======
         MockRaftSnapshotFilesystemAdaptor* rfa =
             new MockRaftSnapshotFilesystemAdaptor();
->>>>>>> 1fdc81e6
         auto sfs = new scoped_refptr<braft::FileSystemAdaptor>(rfa);
         copysetNode.SetSnapshotFileSystem(sfs);
         copysetNode.SetLocalFileSystem(mockfs);
@@ -391,14 +385,8 @@
         std::unique_ptr<ConfEpochFile>
             epochFile = std::make_unique<ConfEpochFile>(mockfs);
         defaultOptions_.localFileSystem = mockfs;
-<<<<<<< HEAD
-        RaftSnapshotFilesystemAdaptor* rfa =
-            new RaftSnapshotFilesystemAdaptor(defaultOptions_.chunkfilePool,
-                                              defaultOptions_.localFileSystem);  // NOLINT
-=======
         MockRaftSnapshotFilesystemAdaptor* rfa =
             new MockRaftSnapshotFilesystemAdaptor();
->>>>>>> 1fdc81e6
         auto sfs = new scoped_refptr<braft::FileSystemAdaptor>(rfa);
         copysetNode.SetSnapshotFileSystem(sfs);
         copysetNode.SetLocalFileSystem(mockfs);
