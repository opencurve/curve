--- conflicted
+++ resolved
@@ -230,15 +230,10 @@
                      const ListLogicalPoolRequest *request,
                      ListLogicalPoolResponse *response));
 
-<<<<<<< HEAD
-  MOCK_METHOD2(GetChunkServerListInCopySets, void(
-      const GetChunkServerListInCopySetsRequest *request,
-      GetChunkServerListInCopySetsResponse *response));
-
-  MOCK_METHOD2(GetCopySetsInChunkServer, void(
-      const GetCopySetsInChunkServerRequest *request,
-      GetCopySetsInChunkServerResponse *response));
-=======
+    MOCK_METHOD2(GetCopySetsInChunkServer, void(
+        const GetCopySetsInChunkServerRequest *request,
+        GetCopySetsInChunkServerResponse *response));
+
     MOCK_METHOD2(GetChunkServerListInCopySets, void(
                      const GetChunkServerListInCopySetsRequest *request,
                      GetChunkServerListInCopySetsResponse *response));
@@ -246,7 +241,6 @@
     MOCK_METHOD2(GetClusterInfo,
                  void(const GetClusterInfoRequest* request,
                       GetClusterInfoResponse* response));
->>>>>>> fbefd332
 };
 
 class MockTopologyServiceImpl : public TopologyService {
