/*
 * Project: curve
 * Created Date: Wednesday September 12th 2018
 * Author: hzsunjianliang
 * Copyright (c) 2018 netease
 */
#include <gtest/gtest.h>
#include <gmock/gmock.h>
#include "src/mds/nameserver2/curvefs.h"
#include "src/mds/nameserver2/idgenerator/inode_id_generator.h"
#include "src/mds/nameserver2/namespace_storage.h"
#include "src/common/timeutility.h"
#include "src/mds/common/mds_define.h"


#include "test/mds/nameserver2/mock/mock_namespace_storage.h"
#include "test/mds/nameserver2/mock/mock_inode_id_generator.h"
#include "test/mds/nameserver2/mock/mock_chunk_allocate.h"
#include "test/mds/nameserver2/mock/mock_clean_manager.h"
#include "test/mds/mock/mock_repo.h"
#include "test/mds/mock/mock_alloc_statistic.h"


using ::testing::AtLeast;
using ::testing::StrEq;
using ::testing::_;
using ::testing::Return;
using ::testing::ReturnArg;
using ::testing::DoAll;
using ::testing::SetArgPointee;
using curve::common::Authenticator;

using curve::common::TimeUtility;

namespace curve {
namespace mds {

class CurveFSTest: public ::testing::Test {
 protected:
    void SetUp() override {
        storage_ = std::make_shared<MockNameServerStorage>();
        inodeIdGenerator_ = std::make_shared<MockInodeIDGenerator>();
        mockChunkAllocator_ = std::make_shared<MockChunkAllocator>();

        mockcleanManager_ = std::make_shared<MockCleanManager>();

        mockRepo_ = std::make_shared<MockRepo>();
        fileRecordManager_ = std::make_shared<FileRecordManager>();

        // session repo已经mock，数据库相关参数不需要
<<<<<<< HEAD
        fileRecordOptions_.fileRecordExpiredTimeUs = 5000000;
        fileRecordOptions_.scanIntervalTimeUs = 100000;
=======
        fileRecordOptions_.fileRecordExpiredTimeUs = 5 * 1000;
        fileRecordOptions_.scanIntervalTimeUs = 1 * 1000;
>>>>>>> 6459c204

        authOptions_.rootOwner = "root";
        authOptions_.rootPassword = "root_password";

        curveFSOptions_.defaultChunkSize = 16 * kMB;
        curveFSOptions_.authOptions = authOptions_;
        curveFSOptions_.fileRecordOptions = fileRecordOptions_;

        curvefs_ =  &kCurveFS;

        allocStatistic_ = std::make_shared<MockAllocStatistic>();
        curvefs_->Init(storage_, inodeIdGenerator_, mockChunkAllocator_,
                        mockcleanManager_,
                        fileRecordManager_,
                        allocStatistic_,
                        curveFSOptions_,
                        mockRepo_);
        curvefs_->Run();
    }

    void TearDown() override {
        curvefs_->Uninit();
    }

    CurveFS *curvefs_;
    std::shared_ptr<MockNameServerStorage> storage_;
    std::shared_ptr<MockInodeIDGenerator> inodeIdGenerator_;
    std::shared_ptr<MockChunkAllocator> mockChunkAllocator_;

    std::shared_ptr<MockCleanManager> mockcleanManager_;
    std::shared_ptr<FileRecordManager> fileRecordManager_;
    std::shared_ptr<MockAllocStatistic> allocStatistic_;
    std::shared_ptr<MockRepo> mockRepo_;
    struct FileRecordOptions fileRecordOptions_;
    struct RootAuthOption authOptions_;
    struct CurveFSOption curveFSOptions_;
};

TEST_F(CurveFSTest, testCreateFile1) {
    // test parm error
    ASSERT_EQ(curvefs_->CreateFile("/file1", "owner1", FileType::INODE_PAGEFILE,
                    kMiniFileLength - 1), StatusCode::kFileLengthNotSupported);

    ASSERT_EQ(curvefs_->CreateFile("/file1", "owner1", FileType::INODE_PAGEFILE,
                    kMaxFileLength + 1), StatusCode::kFileLengthNotSupported);

    ASSERT_EQ(curvefs_->CreateFile("/", "", FileType::INODE_DIRECTORY, 0),
              StatusCode::kFileExists);

    {
        // test file exist
        EXPECT_CALL(*storage_, GetFile(_, _, _))
        .Times(AtLeast(1))
        .WillOnce(Return(StoreStatus::OK));

        auto statusCode = curvefs_->CreateFile("/file1", "owner1",
                    FileType::INODE_PAGEFILE, kMiniFileLength);
        ASSERT_EQ(statusCode, StatusCode::kFileExists);
    }

    {
        // test get storage error
        EXPECT_CALL(*storage_, GetFile(_, _, _))
        .Times(AtLeast(1))
        .WillOnce(Return(StoreStatus::InternalError));

        auto statusCode = curvefs_->CreateFile("/file1", "owner1",
                    FileType::INODE_PAGEFILE, kMiniFileLength);
        ASSERT_EQ(statusCode, StatusCode::kStorageError);
    }

    {
        // test put storage error
        EXPECT_CALL(*storage_, GetFile(_, _, _))
        .Times(AtLeast(1))
        .WillOnce(Return(StoreStatus::KeyNotExist));

        EXPECT_CALL(*storage_, PutFile(_))
        .Times(AtLeast(1))
        .WillOnce(Return(StoreStatus::InternalError));

        EXPECT_CALL(*inodeIdGenerator_, GenInodeID(_))
        .Times(1)
        .WillOnce(Return(true));

        auto statusCode = curvefs_->CreateFile("/file1", "owner1",
                    FileType::INODE_PAGEFILE, kMiniFileLength);
        ASSERT_EQ(statusCode, StatusCode::kStorageError);
    }

    {
        // test put storage ok
        EXPECT_CALL(*storage_, GetFile(_, _, _))
        .Times(AtLeast(1))
        .WillOnce(Return(StoreStatus::KeyNotExist));

        EXPECT_CALL(*storage_, PutFile(_))
        .Times(AtLeast(1))
        .WillOnce(Return(StoreStatus::OK));

        EXPECT_CALL(*inodeIdGenerator_, GenInodeID(_))
        .Times(1)
        .WillOnce(Return(true));


        auto statusCode = curvefs_->CreateFile("/file1", "owner1",
            FileType::INODE_PAGEFILE, kMiniFileLength);
        ASSERT_EQ(statusCode, StatusCode::kOK);
    }

    {
        // test inode allocate error
        EXPECT_CALL(*storage_, GetFile(_, _, _))
        .Times(AtLeast(1))
        .WillOnce(Return(StoreStatus::KeyNotExist));

        EXPECT_CALL(*inodeIdGenerator_, GenInodeID(_))
        .Times(1)
        .WillOnce(Return(false));

        auto statusCode = curvefs_->CreateFile("/file1", "owner1",
                FileType::INODE_PAGEFILE, kMiniFileLength);
        ASSERT_EQ(statusCode, StatusCode::kStorageError);
    }
}

TEST_F(CurveFSTest, testGetFileInfo) {
    // test parm error
    FileInfo fileInfo;
    auto ret = curvefs_->GetFileInfo("/", &fileInfo);
    ASSERT_EQ(ret, StatusCode::kOK);

    FileInfo rootFileInfo = curvefs_->GetRootFileInfo();
    ASSERT_EQ(fileInfo.id(), rootFileInfo.id());
    ASSERT_EQ(fileInfo.filename(),  rootFileInfo.filename());
    ASSERT_EQ(fileInfo.filetype(), rootFileInfo.filetype());

    {
        // test path not exist
        FileInfo  fileInfo;
        EXPECT_CALL(*storage_, GetFile(_, _, _))
        .Times(1)
        .WillOnce(Return(StoreStatus::KeyNotExist));
        ASSERT_EQ(curvefs_->GetFileInfo("/file1/file2", &fileInfo),
                  StatusCode::kFileNotExists);
    }
    {
        // test stoarge error
        FileInfo fileInfo;
        EXPECT_CALL(*storage_, GetFile(_, _, _))
        .Times(1)
        .WillOnce(Return(StoreStatus::InternalError));
        ASSERT_EQ(curvefs_->GetFileInfo("/file1/file2", &fileInfo),
                  StatusCode::kStorageError);
    }
    {
        // test  ok
        FileInfo fileInfo;
        EXPECT_CALL(*storage_, GetFile(_, _, _))
        .Times(2)
        .WillRepeatedly(Return(StoreStatus::OK));

        ASSERT_EQ(curvefs_->GetFileInfo("/file1/file2", &fileInfo),
                  StatusCode::kOK);
    }
    {
        // test  WalkPath NOT DIRECTORY
        FileInfo  fileInfo;
        fileInfo.set_filetype(FileType::INODE_PAGEFILE);
        EXPECT_CALL(*storage_, GetFile(_, _, _))
        .Times(1)
        .WillOnce(DoAll(SetArgPointee<2>(fileInfo),
            Return(StoreStatus::OK)));

        FileInfo retFileInfo;
        std::string lastEntry;
        ASSERT_EQ(curvefs_->GetFileInfo("/testdir/file1", &retFileInfo),
            StatusCode::kFileNotExists);
    }
    {
        // test LookUpFile internal Error
        FileInfo  fileInfo;
        fileInfo.set_filetype(FileType::INODE_DIRECTORY);
        EXPECT_CALL(*storage_, GetFile(_, _, _))
        .Times(2)
        .WillOnce(DoAll(SetArgPointee<2>(fileInfo),
            Return(StoreStatus::OK)))
        .WillOnce(Return(StoreStatus::InternalError));

        FileInfo fileInfo1;
        ASSERT_EQ(curvefs_->GetFileInfo("testdir/file1", &fileInfo1),
            StatusCode::kStorageError);
    }
}

TEST_F(CurveFSTest, testDeleteFile) {
    // test remove root
    ASSERT_EQ(curvefs_->DeleteFile("/", kUnitializedFileID, false),
                                                StatusCode::kParaError);

    // test delete directory ok
    {
        FileInfo  fileInfo;
        fileInfo.set_filetype(FileType::INODE_DIRECTORY);
        EXPECT_CALL(*storage_, GetFile(_, _, _))
        .Times(1)
        .WillOnce(DoAll(SetArgPointee<2>(fileInfo),
            Return(StoreStatus::OK)));

        std::vector<FileInfo> fileInfoList;
        EXPECT_CALL(*storage_, ListFile(_, _, _))
        .Times(1)
        .WillOnce(DoAll(SetArgPointee<2>(fileInfoList),
            Return(StoreStatus::OK)));

        EXPECT_CALL(*storage_, DeleteFile(_, _))
        .Times(1)
        .WillOnce(Return(StoreStatus::OK));

        ASSERT_EQ(curvefs_->DeleteFile("/dir1", kUnitializedFileID, false),
                                                    StatusCode::kOK);
    }

    // test delete directory, directory is not empty
    {
        FileInfo  fileInfo;
        fileInfo.set_filetype(FileType::INODE_DIRECTORY);
        EXPECT_CALL(*storage_, GetFile(_, _, _))
        .Times(1)
        .WillOnce(DoAll(SetArgPointee<2>(fileInfo),
            Return(StoreStatus::OK)));

        std::vector<FileInfo> fileInfoList;
        fileInfoList.push_back(fileInfo);
        EXPECT_CALL(*storage_, ListFile(_, _, _))
        .Times(1)
        .WillOnce(DoAll(SetArgPointee<2>(fileInfoList),
            Return(StoreStatus::OK)));

        ASSERT_EQ(curvefs_->DeleteFile("/dir1", kUnitializedFileID, false),
                                        StatusCode::kDirNotEmpty);
    }

    // test delete directory, delete file fail
    {
        FileInfo  fileInfo;
        fileInfo.set_filetype(FileType::INODE_DIRECTORY);
        EXPECT_CALL(*storage_, GetFile(_, _, _))
        .Times(1)
        .WillOnce(DoAll(SetArgPointee<2>(fileInfo),
            Return(StoreStatus::OK)));

        std::vector<FileInfo> fileInfoList;
        EXPECT_CALL(*storage_, ListFile(_, _, _))
        .Times(1)
        .WillOnce(DoAll(SetArgPointee<2>(fileInfoList),
            Return(StoreStatus::OK)));

        EXPECT_CALL(*storage_, DeleteFile(_, _))
        .Times(1)
        .WillOnce(Return(StoreStatus::InternalError));

        ASSERT_EQ(curvefs_->DeleteFile("/dir1", kUnitializedFileID, false),
                                            StatusCode::kStorageError);
    }

    // test delete pagefile ok
    {
        FileInfo  fileInfo;
        fileInfo.set_filetype(FileType::INODE_PAGEFILE);
        EXPECT_CALL(*storage_, GetFile(_, _, _))
        .Times(2)
        .WillRepeatedly(DoAll(SetArgPointee<2>(fileInfo),
            Return(StoreStatus::OK)));

        std::vector<FileInfo> fileInfoList;
        EXPECT_CALL(*storage_, ListSnapshotFile(_, _, _))
        .Times(1)
        .WillOnce(DoAll(SetArgPointee<2>(fileInfoList),
            Return(StoreStatus::OK)));

        EXPECT_CALL(*storage_, MoveFileToRecycle(_, _))
        .Times(1)
        .WillOnce(Return(StoreStatus::OK));

        ASSERT_EQ(curvefs_->DeleteFile("/file1", kUnitializedFileID, false),
                                                    StatusCode::kOK);
    }

    // test delete recyclebin pagefile，cleanManager fail
    {
        FileInfo recycleBindir;
        recycleBindir.set_parentid(ROOTINODEID);
        recycleBindir.set_filetype(FileType::INODE_DIRECTORY);

        FileInfo  fileInfo;
        fileInfo.set_parentid(RECYCLEBININODEID);
        fileInfo.set_filetype(FileType::INODE_PAGEFILE);

        EXPECT_CALL(*storage_, GetFile(_, _, _))
        .Times(4)
        .WillOnce(DoAll(SetArgPointee<2>(recycleBindir),
            Return(StoreStatus::OK)))
        .WillOnce(DoAll(SetArgPointee<2>(fileInfo),
            Return(StoreStatus::OK)))
        .WillOnce(DoAll(SetArgPointee<2>(recycleBindir),
            Return(StoreStatus::OK)))
        .WillOnce(DoAll(SetArgPointee<2>(fileInfo),
            Return(StoreStatus::OK)));

        std::vector<FileInfo> fileInfoList;
        EXPECT_CALL(*storage_, ListSnapshotFile(_, _, _))
        .Times(1)
        .WillOnce(DoAll(SetArgPointee<2>(fileInfoList),
            Return(StoreStatus::OK)));

        EXPECT_CALL(*mockcleanManager_,
            GetTask(_))
            .Times(1)
            .WillOnce(Return(nullptr));

        EXPECT_CALL(*mockcleanManager_,
            SubmitDeleteCommonFileJob(_))
        .Times(1)
        .WillOnce(Return(false));

        ASSERT_EQ(curvefs_->DeleteFile(RECYCLEBINDIR + "/file1",
                                        kUnitializedFileID, true),
            StatusCode::KInternalError);
    }

    // test force delete recyclebin file ok
    {
        FileInfo recycleBindir;
        recycleBindir.set_parentid(ROOTINODEID);
        recycleBindir.set_filetype(FileType::INODE_DIRECTORY);

        FileInfo  fileInfo;
        fileInfo.set_parentid(RECYCLEBININODEID);
        fileInfo.set_filetype(FileType::INODE_PAGEFILE);

        EXPECT_CALL(*storage_, GetFile(_, _, _))
        .Times(4)
        .WillOnce(DoAll(SetArgPointee<2>(recycleBindir),
            Return(StoreStatus::OK)))
        .WillOnce(DoAll(SetArgPointee<2>(fileInfo),
            Return(StoreStatus::OK)))
        .WillOnce(DoAll(SetArgPointee<2>(recycleBindir),
            Return(StoreStatus::OK)))
        .WillOnce(DoAll(SetArgPointee<2>(fileInfo),
            Return(StoreStatus::OK)));

        std::vector<FileInfo> fileInfoList;
        EXPECT_CALL(*storage_, ListSnapshotFile(_, _, _))
        .Times(1)
        .WillOnce(DoAll(SetArgPointee<2>(fileInfoList),
            Return(StoreStatus::OK)));

        EXPECT_CALL(*mockcleanManager_,
            GetTask(_))
            .Times(1)
            .WillOnce(Return(nullptr));

        EXPECT_CALL(*mockcleanManager_,
            SubmitDeleteCommonFileJob(_))
        .Times(1)
        .WillOnce(Return(true));

        ASSERT_EQ(curvefs_->DeleteFile(RECYCLEBINDIR + "/file1",
                                    kUnitializedFileID, true),
            StatusCode::kOK);
    }

    // test force delete already deleting
    {
        FileInfo recycleBindir;
        recycleBindir.set_parentid(ROOTINODEID);
        recycleBindir.set_filetype(FileType::INODE_DIRECTORY);

        FileInfo  fileInfo;
        fileInfo.set_parentid(RECYCLEBININODEID);
        fileInfo.set_filetype(FileType::INODE_PAGEFILE);

        EXPECT_CALL(*storage_, GetFile(_, _, _))
        .Times(4)
        .WillOnce(DoAll(SetArgPointee<2>(recycleBindir),
            Return(StoreStatus::OK)))
        .WillOnce(DoAll(SetArgPointee<2>(fileInfo),
            Return(StoreStatus::OK)))
        .WillOnce(DoAll(SetArgPointee<2>(recycleBindir),
            Return(StoreStatus::OK)))
        .WillOnce(DoAll(SetArgPointee<2>(fileInfo),
            Return(StoreStatus::OK)));

        std::vector<FileInfo> fileInfoList;
        EXPECT_CALL(*storage_, ListSnapshotFile(_, _, _))
        .Times(1)
        .WillOnce(DoAll(SetArgPointee<2>(fileInfoList),
            Return(StoreStatus::OK)));

        // mockcleanManager_ = std::make_shared<MockCleanManager>();
        auto notNullTask =
            std::make_shared<SnapShotCleanTask>(1, nullptr, fileInfo);
        EXPECT_CALL(*mockcleanManager_,
            GetTask(_))
            .Times(1)
            .WillOnce(Return(notNullTask));

        ASSERT_EQ(curvefs_->DeleteFile(RECYCLEBINDIR + "/file1",
                                            kUnitializedFileID, true),
            StatusCode::kOK);
    }

     // test force delete file not in recyclebin
    {
        FileInfo  fileInfo;
        fileInfo.set_parentid(USERSTARTINODEID);
        fileInfo.set_filetype(FileType::INODE_PAGEFILE);
        EXPECT_CALL(*storage_, GetFile(_, _, _))
        .Times(2)
        .WillRepeatedly(DoAll(SetArgPointee<2>(fileInfo),
            Return(StoreStatus::OK)));

        std::vector<FileInfo> fileInfoList;
        EXPECT_CALL(*storage_, ListSnapshotFile(_, _, _))
        .Times(1)
        .WillOnce(DoAll(SetArgPointee<2>(fileInfoList),
            Return(StoreStatus::OK)));

        ASSERT_EQ(curvefs_->DeleteFile("/file1", kUnitializedFileID, true),
            StatusCode::kNotSupported);
    }
    // test delete pagefile, file under snapshot
    {
        FileInfo  fileInfo;
        fileInfo.set_filetype(FileType::INODE_PAGEFILE);
        EXPECT_CALL(*storage_, GetFile(_, _, _))
        .Times(2)
        .WillRepeatedly(DoAll(SetArgPointee<2>(fileInfo),
            Return(StoreStatus::OK)));

        std::vector<FileInfo> fileInfoList;
        fileInfoList.push_back(fileInfo);
        EXPECT_CALL(*storage_, ListSnapshotFile(_, _, _))
        .Times(1)
        .WillOnce(DoAll(SetArgPointee<2>(fileInfoList),
            Return(StoreStatus::OK)));

        ASSERT_EQ(curvefs_->DeleteFile("/file1", kUnitializedFileID, false),
                                StatusCode::kFileUnderSnapShot);
    }

    // test delete pagefile, storage error
    {
        FileInfo  fileInfo;
        fileInfo.set_filetype(FileType::INODE_PAGEFILE);
        EXPECT_CALL(*storage_, GetFile(_, _, _))
        .Times(2)
        .WillRepeatedly(DoAll(SetArgPointee<2>(fileInfo),
            Return(StoreStatus::OK)));

        std::vector<FileInfo> fileInfoList;
        EXPECT_CALL(*storage_, ListSnapshotFile(_, _, _))
        .Times(1)
        .WillOnce(DoAll(SetArgPointee<2>(fileInfoList),
            Return(StoreStatus::OK)));

        EXPECT_CALL(*storage_, MoveFileToRecycle(_, _))
        .Times(1)
        .WillOnce(Return(StoreStatus::InternalError));

        ASSERT_EQ(curvefs_->DeleteFile("/file1", kUnitializedFileID, false),
                                     StatusCode::kStorageError);
    }

    //  test file not exist
    {
        EXPECT_CALL(*storage_, GetFile(_, _, _))
        .Times(AtLeast(1))
        .WillOnce(Return(StoreStatus::KeyNotExist));

        ASSERT_EQ(curvefs_->DeleteFile("/file1", kUnitializedFileID, false),
                                            StatusCode::kFileNotExists);
    }

    // delete not support file type
    {
        FileInfo  fileInfo;
        fileInfo.set_filetype(FileType::INODE_APPENDFILE);
        EXPECT_CALL(*storage_, GetFile(_, _, _))
        .Times(1)
        .WillOnce(DoAll(SetArgPointee<2>(fileInfo),
            Return(StoreStatus::OK)));

        ASSERT_EQ(curvefs_->DeleteFile("/file1", kUnitializedFileID, false),
                                                StatusCode::kNotSupported);
    }
}

TEST_F(CurveFSTest, testGetAllocatedSize) {
    uint64_t allocSize;
    FileInfo  fileInfo;
    uint64_t segmentSize = 1 * 1024 * 1024 * 1024ul;
    fileInfo.set_id(0);
    fileInfo.set_filetype(FileType::INODE_PAGEFILE);
    fileInfo.set_segmentsize(segmentSize);
    std::vector<PageFileSegment> segments;
    for (int i = 0; i < 5; ++i) {
        PageFileSegment segment;
        segment.set_logicalpoolid(1);
        segment.set_segmentsize(segmentSize);
        segment.set_chunksize(curvefs_->GetDefaultChunkSize());
        segment.set_startoffset(i);
        segments.emplace_back(segment);
    }

    // test page file normal
    {
        EXPECT_CALL(*storage_, GetFile(_, _, _))
        .Times(1)
        .WillOnce(DoAll(SetArgPointee<2>(fileInfo),
            Return(StoreStatus::OK)));
        EXPECT_CALL(*storage_, ListSegment(_, _))
        .Times(1)
        .WillOnce(DoAll(SetArgPointee<1>(segments),
            Return(StoreStatus::OK)));
        ASSERT_EQ(StatusCode::kOK,
                    curvefs_->GetAllocatedSize("/tests", &allocSize));
        ASSERT_EQ(5 * segmentSize, allocSize);
    }
    // test directory normal
    {
        FileInfo dirInfo;
        dirInfo.set_filetype(FileType::INODE_DIRECTORY);
        std::vector<FileInfo> files;
        for (int i = 0; i < 3; ++i) {
            files.emplace_back(fileInfo);
        }
        EXPECT_CALL(*storage_, GetFile(_, _, _))
        .Times(2)
        .WillRepeatedly(DoAll(SetArgPointee<2>(dirInfo),
            Return(StoreStatus::OK)));
        EXPECT_CALL(*storage_, ListFile(_, _, _))
        .Times(1)
        .WillOnce(DoAll(SetArgPointee<2>(files),
                        Return(StoreStatus::OK)));
        EXPECT_CALL(*storage_, ListSegment(_, _))
        .Times(3)
        .WillRepeatedly(DoAll(SetArgPointee<1>(segments),
            Return(StoreStatus::OK)));
        ASSERT_EQ(StatusCode::kOK,
                    curvefs_->GetAllocatedSize("/tests", &allocSize));
        ASSERT_EQ(15 * segmentSize, allocSize);
    }
    // test GetFile fail
    {
        EXPECT_CALL(*storage_, GetFile(_, _, _))
        .Times(1)
        .WillOnce(Return(StoreStatus::KeyNotExist));
        ASSERT_EQ(StatusCode::kFileNotExists,
                    curvefs_->GetAllocatedSize("/tests", &allocSize));
    }
    // test file type not supported
    {
        FileInfo appendFileInfo;
        appendFileInfo.set_filetype(INODE_APPENDFILE);
        EXPECT_CALL(*storage_, GetFile(_, _, _))
        .Times(1)
        .WillOnce(DoAll(SetArgPointee<2>(appendFileInfo),
            Return(StoreStatus::OK)));
        ASSERT_EQ(StatusCode::kNotSupported,
                    curvefs_->GetAllocatedSize("/tests", &allocSize));
    }
    // test list segment fail
    {
        EXPECT_CALL(*storage_, GetFile(_, _, _))
        .Times(1)
        .WillOnce(DoAll(SetArgPointee<2>(fileInfo),
            Return(StoreStatus::OK)));
        EXPECT_CALL(*storage_, ListSegment(_, _))
        .Times(1)
        .WillOnce(Return(StoreStatus::InternalError));
        ASSERT_EQ(StatusCode::kStorageError,
                    curvefs_->GetAllocatedSize("/tests", &allocSize));
    }
    // test list directory fail
    {
        FileInfo dirInfo;
        dirInfo.set_filetype(FileType::INODE_DIRECTORY);
        EXPECT_CALL(*storage_, GetFile(_, _, _))
        .Times(2)
        .WillRepeatedly(DoAll(SetArgPointee<2>(dirInfo),
            Return(StoreStatus::OK)));
        EXPECT_CALL(*storage_, ListFile(_, _, _))
        .Times(1)
        .WillOnce(Return(StoreStatus::InternalError));
        ASSERT_EQ(StatusCode::kStorageError,
                    curvefs_->GetAllocatedSize("/tests", &allocSize));
    }
}

TEST_F(CurveFSTest, testReadDir) {
    FileInfo fileInfo;
    std::vector<FileInfo> items;

    // test not directory
    {
        fileInfo.set_filetype(FileType::INODE_PAGEFILE);
        EXPECT_CALL(*storage_, GetFile(_, _, _))
        .Times(1)
        .WillOnce(DoAll(SetArgPointee<2>(fileInfo),
                        Return(StoreStatus::OK)));

        ASSERT_EQ(curvefs_->ReadDir("/file1", &items),
                  StatusCode::kNotDirectory);
        items.clear();
    }

    // test getFile Not exist
    {
        EXPECT_CALL(*storage_, GetFile(_, _, _))
        .Times(1)
        .WillOnce(Return(StoreStatus::KeyNotExist));

        ASSERT_EQ(curvefs_->ReadDir("/file1", &items),
                  StatusCode::kDirNotExist);
    }

    // test listFile ok
    {
        fileInfo.set_filetype(FileType::INODE_DIRECTORY);
        EXPECT_CALL(*storage_, GetFile(_, _, _))
        .Times(1)
        .WillOnce(DoAll(SetArgPointee<2>(fileInfo),
                        Return(StoreStatus::OK)));

        std::vector<FileInfo> sideEffectArgs;
        sideEffectArgs.clear();
        sideEffectArgs.push_back(fileInfo);
        fileInfo.set_filetype(FileType::INODE_PAGEFILE);
        sideEffectArgs.push_back(fileInfo);

        EXPECT_CALL(*storage_, ListFile(_, _, _))
        .Times(1)
        .WillOnce(DoAll(SetArgPointee<2>(sideEffectArgs),
                        Return(StoreStatus::OK)));

        auto ret = curvefs_->ReadDir("/file1", &items);
        ASSERT_EQ(ret, StatusCode::kOK);
        ASSERT_EQ(items.size(), 2);
        ASSERT_EQ(items[0].filetype(), INODE_DIRECTORY);
        ASSERT_EQ(items[1].filetype(), INODE_PAGEFILE);
    }
}


TEST_F(CurveFSTest, testRenameFile) {
    // test rename ok
    {
        FileInfo fileInfo1;
        FileInfo fileInfo2;
        fileInfo1.set_filetype(FileType::INODE_PAGEFILE);
        fileInfo2.set_filetype(FileType::INODE_DIRECTORY);
        EXPECT_CALL(*storage_, GetFile(_, _, _))
        .Times(AtLeast(4))
        .WillOnce(DoAll(SetArgPointee<2>(fileInfo1),
                        Return(StoreStatus::OK)))
        .WillOnce(DoAll(SetArgPointee<2>(fileInfo1),
                        Return(StoreStatus::OK)))
        .WillOnce(DoAll(SetArgPointee<2>(fileInfo2),
                        Return(StoreStatus::OK)))
        .WillOnce(Return(StoreStatus::KeyNotExist));

        EXPECT_CALL(*storage_, ListSnapshotFile(_, _, _))
        .Times(1)
        .WillOnce(Return(StoreStatus::KeyNotExist));

        EXPECT_CALL(*storage_, RenameFile(_, _))
        .Times(1)
        .WillOnce(Return(StoreStatus::OK));

        ASSERT_EQ(curvefs_->RenameFile("/file1", "/trash/file2", 0, 0),
                  StatusCode::kOK);
    }

    // old file is under snapshot, can not rename
    {
        FileInfo fileInfo1;
        fileInfo1.set_filetype(FileType::INODE_PAGEFILE);
        EXPECT_CALL(*storage_, GetFile(_, _, _))
        .Times(2)
        .WillOnce(DoAll(SetArgPointee<2>(fileInfo1),
                        Return(StoreStatus::OK)))
        .WillOnce(DoAll(SetArgPointee<2>(fileInfo1),
                        Return(StoreStatus::OK)));

        std::vector<FileInfo> snapshotFileInfos;
        snapshotFileInfos.push_back(fileInfo1);
        EXPECT_CALL(*storage_, ListSnapshotFile(_, _, _))
        .Times(1)
        .WillOnce(DoAll(SetArgPointee<2>(snapshotFileInfos),
                        Return(StoreStatus::OK)));

        ASSERT_EQ(curvefs_->RenameFile("/file1", "/trash/file2", 0, 0),
                  StatusCode::kFileUnderSnapShot);
    }

    // old file not exist
    {
        EXPECT_CALL(*storage_, GetFile(_, _, _))
        .Times(1)
        .WillOnce(Return(StoreStatus::KeyNotExist));

        ASSERT_EQ(curvefs_->RenameFile("/file1", "/trash/file2", 0, 0),
                  StatusCode::kFileNotExists);
    }

    // new file parent directory not exist
    {
        FileInfo fileInfo;
        fileInfo.set_filetype(FileType::INODE_PAGEFILE);
        EXPECT_CALL(*storage_, GetFile(_, _, _))
        .Times(3)
        .WillOnce(DoAll(SetArgPointee<2>(fileInfo),
                        Return(StoreStatus::OK)))
        .WillOnce(DoAll(SetArgPointee<2>(fileInfo),
                        Return(StoreStatus::OK)))
        .WillOnce(Return(StoreStatus::KeyNotExist));

        EXPECT_CALL(*storage_, ListSnapshotFile(_, _, _))
        .Times(1)
        .WillOnce(Return(StoreStatus::KeyNotExist));

        ASSERT_EQ(curvefs_->RenameFile("/file1", "/trash/file2", 0, 0),
                  StatusCode::kFileNotExists);
    }

    // storage renamefile fail
    {
        FileInfo fileInfo1;
        FileInfo fileInfo2;
        fileInfo1.set_filetype(FileType::INODE_PAGEFILE);
        fileInfo2.set_filetype(FileType::INODE_DIRECTORY);
        EXPECT_CALL(*storage_, GetFile(_, _, _))
        .Times(AtLeast(4))
        .WillOnce(DoAll(SetArgPointee<2>(fileInfo1),
                        Return(StoreStatus::OK)))
        .WillOnce(DoAll(SetArgPointee<2>(fileInfo1),
                        Return(StoreStatus::OK)))
        .WillOnce(DoAll(SetArgPointee<2>(fileInfo2),
                        Return(StoreStatus::OK)))
        .WillOnce(Return(StoreStatus::KeyNotExist));

        EXPECT_CALL(*storage_, ListSnapshotFile(_, _, _))
        .Times(1)
        .WillOnce(Return(StoreStatus::KeyNotExist));

        EXPECT_CALL(*storage_, RenameFile(_, _))
        .Times(1)
        .WillOnce(Return(StoreStatus::InternalError));

        ASSERT_EQ(curvefs_->RenameFile("/file1", "/trash/file2", 0, 0),
                  StatusCode::kStorageError);
    }

    // rename same file
    {
        ASSERT_EQ(curvefs_->RenameFile("/file1", "/file1", 0, 0),
                  StatusCode::kFileExists);
    }

    // rename root
    {
        ASSERT_EQ(curvefs_->RenameFile("/", "/file1", 0, 0),
                  StatusCode::kParaError);
    }
    // rename to root
    {
        ASSERT_EQ(curvefs_->RenameFile("/file1", "/", 0, 0),
                  StatusCode::kParaError);
    }

    // rename dir
    {
        FileInfo fileInfo;
        fileInfo.set_filetype(FileType::INODE_DIRECTORY);
        EXPECT_CALL(*storage_, GetFile(_, _, _))
        .Times(AtLeast(1))
        .WillOnce(DoAll(SetArgPointee<2>(fileInfo),
                        Return(StoreStatus::OK)));

        ASSERT_EQ(curvefs_->RenameFile("/file1", "/trash/file2", 0, 0),
                  StatusCode::kNotSupported);
    }

    // new file exist, rename success
    {
        uint64_t fileId = 10;
        FileInfo fileInfo1;
        FileInfo fileInfo2;
        FileInfo fileInfo3;
        fileInfo1.set_filetype(FileType::INODE_PAGEFILE);
        fileInfo2.set_filetype(FileType::INODE_DIRECTORY);
        fileInfo3.set_filetype(FileType::INODE_PAGEFILE);
        fileInfo1.set_id(10);
        fileInfo3.set_id(11);
        EXPECT_CALL(*storage_, GetFile(_, _, _))
        .Times(6)
        // 查找/file1
        .WillOnce(DoAll(SetArgPointee<2>(fileInfo1),
                        Return(StoreStatus::OK)))
        // check /file1是否有快照
        .WillOnce(DoAll(SetArgPointee<2>(fileInfo1),
                        Return(StoreStatus::OK)))
        // 查找/trash/file2
        .WillOnce(DoAll(SetArgPointee<2>(fileInfo2),
                        Return(StoreStatus::OK)))
        .WillOnce(DoAll(SetArgPointee<2>(fileInfo3),
                        Return(StoreStatus::OK)))
        // check /trash/file2是否有快照
        .WillOnce(DoAll(SetArgPointee<2>(fileInfo2),
                        Return(StoreStatus::OK)))
        .WillOnce(DoAll(SetArgPointee<2>(fileInfo3),
                        Return(StoreStatus::OK)));

        EXPECT_CALL(*storage_, ListSnapshotFile(_, _, _))
        .Times(3)
        .WillOnce(Return(StoreStatus::KeyNotExist))
        .WillOnce(Return(StoreStatus::KeyNotExist))
        .WillOnce(Return(StoreStatus::KeyNotExist));

        EXPECT_CALL(*storage_, ReplaceFileAndRecycleOldFile(_, _, _, _))
        .Times(1)
        .WillOnce(Return(StoreStatus::OK));

        ASSERT_EQ(curvefs_->RenameFile("/file1", "/trash/file2", 10, 11),
                  StatusCode::kOK);
    }

    // new file exist, filetype mismatch
    {
        FileInfo fileInfo1;
        FileInfo fileInfo2;
        fileInfo1.set_filetype(FileType::INODE_PAGEFILE);
        fileInfo2.set_filetype(FileType::INODE_DIRECTORY);
        EXPECT_CALL(*storage_, GetFile(_, _, _))
        .Times(4)
        // 查找/file1
        .WillOnce(DoAll(SetArgPointee<2>(fileInfo1),
                        Return(StoreStatus::OK)))
        // check /file1是否有快照
        .WillOnce(DoAll(SetArgPointee<2>(fileInfo1),
                        Return(StoreStatus::OK)))
        // 查找/trash/file2
        .WillOnce(DoAll(SetArgPointee<2>(fileInfo2),
                        Return(StoreStatus::OK)))
        .WillOnce(DoAll(SetArgPointee<2>(fileInfo2),
                        Return(StoreStatus::OK)));

        ASSERT_EQ(curvefs_->RenameFile("/file1", "/trash/file2", 0, 0),
                  StatusCode::kFileExists);
    }

    // new file exist, new file under snapshot
    {
        FileInfo fileInfo1;
        FileInfo fileInfo2;
        fileInfo1.set_filetype(FileType::INODE_PAGEFILE);
        fileInfo2.set_filetype(FileType::INODE_DIRECTORY);
        EXPECT_CALL(*storage_, GetFile(_, _, _))
        .Times(6)
        // 查找/file1
        .WillOnce(DoAll(SetArgPointee<2>(fileInfo1),
                        Return(StoreStatus::OK)))
        // check /file1是否有快照
        .WillOnce(DoAll(SetArgPointee<2>(fileInfo1),
                        Return(StoreStatus::OK)))
        // 查找/trash/file2
        .WillOnce(DoAll(SetArgPointee<2>(fileInfo2),
                        Return(StoreStatus::OK)))
        .WillOnce(DoAll(SetArgPointee<2>(fileInfo1),
                        Return(StoreStatus::OK)))
        // check /trash/file2是否有快照
        .WillOnce(DoAll(SetArgPointee<2>(fileInfo2),
                        Return(StoreStatus::OK)))
        .WillOnce(DoAll(SetArgPointee<2>(fileInfo1),
                        Return(StoreStatus::OK)));

        std::vector<FileInfo> snapshotFileInfos;
        snapshotFileInfos.push_back(fileInfo1);
        EXPECT_CALL(*storage_, ListSnapshotFile(_, _, _))
        .Times(2)
        .WillOnce(Return(StoreStatus::KeyNotExist))
        .WillOnce(DoAll(SetArgPointee<2>(snapshotFileInfos),
                        Return(StoreStatus::OK)));

        ASSERT_EQ(curvefs_->RenameFile("/file1", "/trash/file2", 0, 0),
                  StatusCode::kFileUnderSnapShot);
    }

    // new file exist, mv to recycle fail
    {
        FileInfo fileInfo1;
        FileInfo fileInfo2;
        fileInfo1.set_filetype(FileType::INODE_PAGEFILE);
        fileInfo2.set_filetype(FileType::INODE_DIRECTORY);
        EXPECT_CALL(*storage_, GetFile(_, _, _))
        .Times(6)
        // 查找/file1
        .WillOnce(DoAll(SetArgPointee<2>(fileInfo1),
                        Return(StoreStatus::OK)))
        // check /file1是否有快照
        .WillOnce(DoAll(SetArgPointee<2>(fileInfo1),
                        Return(StoreStatus::OK)))
        // 查找/trash/file2
        .WillOnce(DoAll(SetArgPointee<2>(fileInfo2),
                        Return(StoreStatus::OK)))
        .WillOnce(DoAll(SetArgPointee<2>(fileInfo1),
                        Return(StoreStatus::OK)))
        // check /trash/file2是否有快照
        .WillOnce(DoAll(SetArgPointee<2>(fileInfo2),
                        Return(StoreStatus::OK)))
        .WillOnce(DoAll(SetArgPointee<2>(fileInfo1),
                        Return(StoreStatus::OK)));

        EXPECT_CALL(*storage_, ReplaceFileAndRecycleOldFile(_, _, _, _))
        .Times(1)
        .WillOnce(Return(StoreStatus::InternalError));

        EXPECT_CALL(*storage_, ListSnapshotFile(_, _, _))
        .Times(2)
        .WillOnce(Return(StoreStatus::KeyNotExist))
        .WillOnce(Return(StoreStatus::KeyNotExist));

        ASSERT_EQ(curvefs_->RenameFile("/file1", "/trash/file2", 0, 0),
                  StatusCode::kStorageError);
    }

    // new file exist, rename fail
    {
        FileInfo fileInfo1;
        FileInfo fileInfo2;
        fileInfo1.set_filetype(FileType::INODE_PAGEFILE);
        fileInfo2.set_filetype(FileType::INODE_DIRECTORY);
        EXPECT_CALL(*storage_, GetFile(_, _, _))
        .Times(6)
        // 查找/file1
        .WillOnce(DoAll(SetArgPointee<2>(fileInfo1),
                        Return(StoreStatus::OK)))
        // check /file1是否有快照
        .WillOnce(DoAll(SetArgPointee<2>(fileInfo1),
                        Return(StoreStatus::OK)))
        // 查找/trash/file2
        .WillOnce(DoAll(SetArgPointee<2>(fileInfo2),
                        Return(StoreStatus::OK)))
        .WillOnce(DoAll(SetArgPointee<2>(fileInfo1),
                        Return(StoreStatus::OK)))
        // check /trash/file2是否有快照
        .WillOnce(DoAll(SetArgPointee<2>(fileInfo2),
                        Return(StoreStatus::OK)))
        .WillOnce(DoAll(SetArgPointee<2>(fileInfo1),
                        Return(StoreStatus::OK)));

        EXPECT_CALL(*storage_, ListSnapshotFile(_, _, _))
        .Times(2)
        .WillOnce(Return(StoreStatus::KeyNotExist))
        .WillOnce(Return(StoreStatus::KeyNotExist));

        EXPECT_CALL(*storage_, ReplaceFileAndRecycleOldFile(_, _, _, _))
        .Times(1)
        .WillOnce(Return(StoreStatus::InternalError));

        ASSERT_EQ(curvefs_->RenameFile("/file1", "/trash/file2", 0, 0),
                  StatusCode::kStorageError);
    }

    // new file exist, submit delete job fail
        {
        FileInfo fileInfo1;
        FileInfo fileInfo2;
        fileInfo1.set_filetype(FileType::INODE_PAGEFILE);
        fileInfo2.set_filetype(FileType::INODE_DIRECTORY);
        EXPECT_CALL(*storage_, GetFile(_, _, _))
        .Times(6)
        // 查找/file1
        .WillOnce(DoAll(SetArgPointee<2>(fileInfo1),
                        Return(StoreStatus::OK)))
        // check /file1是否有快照
        .WillOnce(DoAll(SetArgPointee<2>(fileInfo1),
                        Return(StoreStatus::OK)))
        // 查找/trash/file2
        .WillOnce(DoAll(SetArgPointee<2>(fileInfo2),
                        Return(StoreStatus::OK)))
        .WillOnce(DoAll(SetArgPointee<2>(fileInfo1),
                        Return(StoreStatus::OK)))
        // check /trash/file2是否有快照
        .WillOnce(DoAll(SetArgPointee<2>(fileInfo2),
                        Return(StoreStatus::OK)))
        .WillOnce(DoAll(SetArgPointee<2>(fileInfo1),
                        Return(StoreStatus::OK)));

        EXPECT_CALL(*storage_, ListSnapshotFile(_, _, _))
        .Times(2)
        .WillOnce(Return(StoreStatus::KeyNotExist))
        .WillOnce(Return(StoreStatus::KeyNotExist));

        EXPECT_CALL(*storage_, ReplaceFileAndRecycleOldFile(_, _, _, _))
        .Times(1)
        .WillOnce(Return(StoreStatus::OK));

        ASSERT_EQ(curvefs_->RenameFile("/file1", "/trash/file2", 0, 0),
                  StatusCode::kOK);
    }
}

TEST_F(CurveFSTest, testExtendFile) {
    // test try small filesize && same
    {
        FileInfo fileInfo1;
        fileInfo1.set_filetype(FileType::INODE_DIRECTORY);

        FileInfo fileInfo2;
        fileInfo2.set_filetype(FileType::INODE_PAGEFILE);
        fileInfo2.set_length(kMiniFileLength);


        EXPECT_CALL(*storage_, GetFile(_, _, _))
        .Times(2)
        .WillOnce(DoAll(SetArgPointee<2>(fileInfo1),
                        Return(StoreStatus::OK)))
        .WillOnce(DoAll(SetArgPointee<2>(fileInfo2),
                        Return(StoreStatus::OK)));

        ASSERT_EQ(curvefs_->ExtendFile("/user1/file1", 0),
                  StatusCode::kShrinkBiggerFile);

        EXPECT_CALL(*storage_, GetFile(_, _, _))
        .Times(2)
        .WillOnce(DoAll(SetArgPointee<2>(fileInfo1),
                        Return(StoreStatus::OK)))
        .WillOnce(DoAll(SetArgPointee<2>(fileInfo2),
                        Return(StoreStatus::OK)));

        ASSERT_EQ(curvefs_->ExtendFile("/user1/file1",
                                       kMiniFileLength), StatusCode::kOK);
    }

    // test enlarge size unit is not segment
    {
        FileInfo fileInfo1;
        fileInfo1.set_filetype(FileType::INODE_DIRECTORY);

        FileInfo fileInfo2;
        fileInfo2.set_filetype(FileType::INODE_PAGEFILE);
        fileInfo2.set_length(kMiniFileLength);
        fileInfo2.set_segmentsize(DefaultSegmentSize);

        EXPECT_CALL(*storage_, GetFile(_, _, _))
        .Times(2)
        .WillOnce(DoAll(SetArgPointee<2>(fileInfo1),
                        Return(StoreStatus::OK)))
        .WillOnce(DoAll(SetArgPointee<2>(fileInfo2),
                        Return(StoreStatus::OK)));

        ASSERT_EQ(curvefs_->ExtendFile("/user1/file1",
            1 + kMiniFileLength), StatusCode::kExtentUnitError);
    }

    // test enlarge size ok
    {
        FileInfo fileInfo1;
        fileInfo1.set_filetype(FileType::INODE_DIRECTORY);

        FileInfo fileInfo2;
        fileInfo2.set_filetype(FileType::INODE_PAGEFILE);
        fileInfo2.set_length(kMiniFileLength);
        fileInfo2.set_segmentsize(DefaultSegmentSize);

        EXPECT_CALL(*storage_, GetFile(_, _, _))
        .Times(2)
        .WillOnce(DoAll(SetArgPointee<2>(fileInfo1),
                        Return(StoreStatus::OK)))
        .WillOnce(DoAll(SetArgPointee<2>(fileInfo2),
                        Return(StoreStatus::OK)));

        EXPECT_CALL(*storage_, PutFile(_))
        .Times(1)
        .WillOnce(Return(StoreStatus::OK));

        ASSERT_EQ(curvefs_->ExtendFile("/user1/file1",
                                       2 * kMiniFileLength), StatusCode::kOK);
    }

    // test size over maxsize
    {
        FileInfo fileInfo1;
        fileInfo1.set_filetype(FileType::INODE_DIRECTORY);

        FileInfo fileInfo2;
        fileInfo2.set_filetype(FileType::INODE_PAGEFILE);
        fileInfo2.set_length(kMiniFileLength);
        fileInfo2.set_segmentsize(DefaultSegmentSize);

        EXPECT_CALL(*storage_, GetFile(_, _, _))
        .Times(2)
        .WillOnce(DoAll(SetArgPointee<2>(fileInfo1),
                        Return(StoreStatus::OK)))
        .WillOnce(DoAll(SetArgPointee<2>(fileInfo2),
                        Return(StoreStatus::OK)));

        ASSERT_EQ(curvefs_->ExtendFile("/user1/file1",
                    2 * kMaxFileLength), StatusCode::kFileLengthNotSupported);
    }

    // file not exist
    {
        FileInfo fileInfo1;
        fileInfo1.set_filetype(FileType::INODE_DIRECTORY);

        FileInfo fileInfo2;
        fileInfo2.set_filetype(FileType::INODE_PAGEFILE);
        fileInfo2.set_length(kMiniFileLength);
        fileInfo2.set_segmentsize(DefaultSegmentSize);

        EXPECT_CALL(*storage_, GetFile(_, _, _))
        .Times(2)
        .WillOnce(DoAll(SetArgPointee<2>(fileInfo1),
                        Return(StoreStatus::OK)))
        .WillOnce(Return(StoreStatus::KeyNotExist));

        ASSERT_EQ(curvefs_->ExtendFile("/user1/file1",
                                       2 * kMiniFileLength),
                                       StatusCode::kFileNotExists);
    }

    // extend directory
    {
        FileInfo fileInfo1;
        fileInfo1.set_filetype(FileType::INODE_DIRECTORY);

        FileInfo fileInfo2;
        fileInfo2.set_filetype(FileType::INODE_DIRECTORY);

        EXPECT_CALL(*storage_, GetFile(_, _, _))
        .Times(2)
        .WillOnce(DoAll(SetArgPointee<2>(fileInfo1),
                        Return(StoreStatus::OK)))
        .WillOnce(DoAll(SetArgPointee<2>(fileInfo2),
                        Return(StoreStatus::OK)));

        ASSERT_EQ(curvefs_->ExtendFile("/user1/file1",
                                       2 * kMiniFileLength),
                                       StatusCode::kNotSupported);
    }
}

TEST_F(CurveFSTest, testChangeOwner) {
    // test changeOwner ok
    {
        FileInfo fileInfo1;
        fileInfo1.set_filetype(FileType::INODE_PAGEFILE);
        fileInfo1.set_owner("owner1");
        EXPECT_CALL(*storage_, GetFile(_, _, _))
        .Times(2)
        .WillRepeatedly(DoAll(SetArgPointee<2>(fileInfo1),
                        Return(StoreStatus::OK)));

        EXPECT_CALL(*storage_, ListSnapshotFile(_, _, _))
        .Times(1)
        .WillOnce(Return(StoreStatus::KeyNotExist));

        EXPECT_CALL(*storage_, PutFile(_))
        .Times(1)
        .WillOnce(Return(StoreStatus::OK));

        ASSERT_EQ(curvefs_->ChangeOwner("/file1", "owner2"),
                  StatusCode::kOK);
    }

    // file owner same with newowner
    {
        FileInfo fileInfo1;
        fileInfo1.set_filetype(FileType::INODE_PAGEFILE);
        fileInfo1.set_owner("owner1");
        EXPECT_CALL(*storage_, GetFile(_, _, _))
        .Times(1)
        .WillRepeatedly(DoAll(SetArgPointee<2>(fileInfo1),
                        Return(StoreStatus::OK)));

        ASSERT_EQ(curvefs_->ChangeOwner("/file1", "owner1"),
                  StatusCode::kOK);
    }

    // file is under snapshot, can not changeOwner
    {
        FileInfo fileInfo1;
        fileInfo1.set_filetype(FileType::INODE_PAGEFILE);
        fileInfo1.set_owner("owner1");
        EXPECT_CALL(*storage_, GetFile(_, _, _))
        .Times(2)
        .WillRepeatedly(DoAll(SetArgPointee<2>(fileInfo1),
                        Return(StoreStatus::OK)));

        std::vector<FileInfo> snapshotFileInfos;
        snapshotFileInfos.push_back(fileInfo1);
        EXPECT_CALL(*storage_, ListSnapshotFile(_, _, _))
        .Times(1)
        .WillOnce(DoAll(SetArgPointee<2>(snapshotFileInfos),
                        Return(StoreStatus::OK)));

        ASSERT_EQ(curvefs_->ChangeOwner("/file1", "owner2"),
                  StatusCode::kFileUnderSnapShot);
    }

    // file not exist
    {
        EXPECT_CALL(*storage_, GetFile(_, _, _))
        .Times(1)
        .WillOnce(Return(StoreStatus::KeyNotExist));

        ASSERT_EQ(curvefs_->ChangeOwner("/file1", "owner2"),
                  StatusCode::kFileNotExists);
    }

    // storage putfile fail
    {
        FileInfo fileInfo1;
        fileInfo1.set_filetype(FileType::INODE_PAGEFILE);
        fileInfo1.set_owner("owner1");
        EXPECT_CALL(*storage_, GetFile(_, _, _))
        .Times(2)
        .WillRepeatedly(DoAll(SetArgPointee<2>(fileInfo1),
                        Return(StoreStatus::OK)));

        EXPECT_CALL(*storage_, ListSnapshotFile(_, _, _))
        .Times(1)
        .WillOnce(Return(StoreStatus::KeyNotExist));

        EXPECT_CALL(*storage_, PutFile(_))
        .Times(1)
        .WillOnce(Return(StoreStatus::InternalError));

        ASSERT_EQ(curvefs_->ChangeOwner("/file1", "owner2"),
                  StatusCode::kStorageError);
    }

    // changeOwner dir ok
    {
        FileInfo fileInfo1;
        fileInfo1.set_filetype(FileType::INODE_DIRECTORY);
        fileInfo1.set_owner("owner1");
        EXPECT_CALL(*storage_, GetFile(_, _, _))
        .Times(1)
        .WillOnce(DoAll(SetArgPointee<2>(fileInfo1),
                        Return(StoreStatus::OK)));

        EXPECT_CALL(*storage_, ListFile(_, _, _))
        .Times(1)
        .WillOnce(Return(StoreStatus::KeyNotExist));

        EXPECT_CALL(*storage_, PutFile(_))
        .Times(1)
        .WillOnce(Return(StoreStatus::OK));

        ASSERT_EQ(curvefs_->ChangeOwner("/file1", "owner2"),
                  StatusCode::kOK);
    }

    // changeOwner dir not empty
    {
        FileInfo fileInfo1;
        fileInfo1.set_filetype(FileType::INODE_DIRECTORY);
        fileInfo1.set_owner("owner1");
        EXPECT_CALL(*storage_, GetFile(_, _, _))
        .Times(1)
        .WillOnce(DoAll(SetArgPointee<2>(fileInfo1),
                        Return(StoreStatus::OK)));

        std::vector<FileInfo> fileInfoList;
        fileInfoList.push_back(fileInfo1);
        EXPECT_CALL(*storage_, ListFile(_, _, _))
        .Times(1)
        .WillOnce(DoAll(SetArgPointee<2>(fileInfoList),
                        Return(StoreStatus::OK)));

        ASSERT_EQ(curvefs_->ChangeOwner("/file1", "owner2"),
                  StatusCode::kDirNotEmpty);
    }

    // filetype mismatch
    {
        FileInfo fileInfo1;
        fileInfo1.set_filetype(FileType::INODE_APPENDECFILE);
        fileInfo1.set_owner("owner1");
        EXPECT_CALL(*storage_, GetFile(_, _, _))
        .Times(1)
        .WillOnce(DoAll(SetArgPointee<2>(fileInfo1),
                        Return(StoreStatus::OK)));

        ASSERT_EQ(curvefs_->ChangeOwner("/file1", "owner2"),
                  StatusCode::kNotSupported);
    }
}

TEST_F(CurveFSTest, testGetOrAllocateSegment) {
    // test normal get exist segment
    {
        PageFileSegment segment;

        FileInfo fileInfo1;
        fileInfo1.set_filetype(FileType::INODE_DIRECTORY);

        FileInfo fileInfo2;
        fileInfo2.set_filetype(FileType::INODE_PAGEFILE);
        fileInfo2.set_length(kMiniFileLength);
        fileInfo2.set_segmentsize(DefaultSegmentSize);

        EXPECT_CALL(*storage_, GetFile(_, _, _))
        .Times(2)
        .WillOnce(DoAll(SetArgPointee<2>(fileInfo1),
                        Return(StoreStatus::OK)))
        .WillOnce(DoAll(SetArgPointee<2>(fileInfo2),
                        Return(StoreStatus::OK)));

        EXPECT_CALL(*storage_, GetSegment(_, _, _))
        .Times(1)
        .WillOnce(Return(StoreStatus::OK));

        ASSERT_EQ(curvefs_->GetOrAllocateSegment("/user1/file2",
                  0, false,  &segment), StatusCode::kOK);
    }

    // test normal get & allocate not exist segment
    {
        PageFileSegment segment;

        FileInfo fileInfo1;
        fileInfo1.set_filetype(FileType::INODE_DIRECTORY);

        FileInfo fileInfo2;
        fileInfo2.set_filetype(FileType::INODE_PAGEFILE);
        fileInfo2.set_length(kMiniFileLength);
        fileInfo2.set_segmentsize(DefaultSegmentSize);

        EXPECT_CALL(*storage_, GetFile(_, _, _))
        .Times(2)
        .WillOnce(DoAll(SetArgPointee<2>(fileInfo1),
                        Return(StoreStatus::OK)))
        .WillOnce(DoAll(SetArgPointee<2>(fileInfo2),
                        Return(StoreStatus::OK)));

        EXPECT_CALL(*storage_, GetSegment(_, _, _))
        .Times(1)
        .WillOnce(Return(StoreStatus::KeyNotExist));


        EXPECT_CALL(*mockChunkAllocator_, AllocateChunkSegment(_, _, _, _, _))
        .Times(1)
        .WillOnce(Return(true));


        EXPECT_CALL(*storage_, PutSegment(_, _, _, _))
        .Times(1)
        .WillOnce(Return(StoreStatus::OK));

        ASSERT_EQ(curvefs_->GetOrAllocateSegment("/user1/file2",
                  0, true,  &segment), StatusCode::kOK);
    }

    // file is a directory
    {
        PageFileSegment segment;

        FileInfo fileInfo1;
        fileInfo1.set_filetype(FileType::INODE_DIRECTORY);

        FileInfo fileInfo2;
        fileInfo2.set_filetype(FileType::INODE_DIRECTORY);

        EXPECT_CALL(*storage_, GetFile(_, _, _))
        .Times(2)
        .WillOnce(DoAll(SetArgPointee<2>(fileInfo1),
                        Return(StoreStatus::OK)))
        .WillOnce(DoAll(SetArgPointee<2>(fileInfo2),
                        Return(StoreStatus::OK)));

        ASSERT_EQ(curvefs_->GetOrAllocateSegment("/user1/file2",
                  0, false,  &segment), StatusCode::kParaError);
    }

    // segment offset not align file segment size
    {
        PageFileSegment segment;

        FileInfo fileInfo1;
        fileInfo1.set_filetype(FileType::INODE_DIRECTORY);

        FileInfo fileInfo2;
        fileInfo2.set_filetype(FileType::INODE_PAGEFILE);
        fileInfo2.set_length(kMiniFileLength);
        fileInfo2.set_segmentsize(DefaultSegmentSize);

        EXPECT_CALL(*storage_, GetFile(_, _, _))
        .Times(2)
        .WillOnce(DoAll(SetArgPointee<2>(fileInfo1),
                        Return(StoreStatus::OK)))
        .WillOnce(DoAll(SetArgPointee<2>(fileInfo2),
                        Return(StoreStatus::OK)));

        ASSERT_EQ(curvefs_->GetOrAllocateSegment("/user1/file2",
                  1, false,  &segment), StatusCode::kParaError);
    }

    // file length < segment offset + segmentsize
    {
        PageFileSegment segment;

        FileInfo fileInfo1;
        fileInfo1.set_filetype(FileType::INODE_DIRECTORY);

        FileInfo fileInfo2;
        fileInfo2.set_filetype(FileType::INODE_PAGEFILE);
        fileInfo2.set_length(kMiniFileLength);
        fileInfo2.set_segmentsize(DefaultSegmentSize);

        EXPECT_CALL(*storage_, GetFile(_, _, _))
        .Times(2)
        .WillOnce(DoAll(SetArgPointee<2>(fileInfo1),
                        Return(StoreStatus::OK)))
        .WillOnce(DoAll(SetArgPointee<2>(fileInfo2),
                        Return(StoreStatus::OK)));

        ASSERT_EQ(curvefs_->GetOrAllocateSegment("/user1/file2",
                  kMiniFileLength, false,  &segment), StatusCode::kParaError);
    }

    // alloc chunk segment fail
    {
        PageFileSegment segment;

        FileInfo fileInfo1;
        fileInfo1.set_filetype(FileType::INODE_DIRECTORY);

        FileInfo fileInfo2;
        fileInfo2.set_filetype(FileType::INODE_PAGEFILE);
        fileInfo2.set_length(kMiniFileLength);
        fileInfo2.set_segmentsize(DefaultSegmentSize);

        EXPECT_CALL(*storage_, GetFile(_, _, _))
        .Times(2)
        .WillOnce(DoAll(SetArgPointee<2>(fileInfo1),
                        Return(StoreStatus::OK)))
        .WillOnce(DoAll(SetArgPointee<2>(fileInfo2),
                        Return(StoreStatus::OK)));

        EXPECT_CALL(*storage_, GetSegment(_, _, _))
        .Times(1)
        .WillOnce(Return(StoreStatus::KeyNotExist));


        EXPECT_CALL(*mockChunkAllocator_, AllocateChunkSegment(_, _, _, _, _))
        .Times(1)
        .WillOnce(Return(false));

        ASSERT_EQ(curvefs_->GetOrAllocateSegment("/user1/file2",
                  0, true,  &segment), StatusCode::kSegmentAllocateError);
    }

    // put segment fail
    {
        PageFileSegment segment;

        FileInfo fileInfo1;
        fileInfo1.set_filetype(FileType::INODE_DIRECTORY);

        FileInfo fileInfo2;
        fileInfo2.set_filetype(FileType::INODE_PAGEFILE);
        fileInfo2.set_length(kMiniFileLength);
        fileInfo2.set_segmentsize(DefaultSegmentSize);

        EXPECT_CALL(*storage_, GetFile(_, _, _))
        .Times(2)
        .WillOnce(DoAll(SetArgPointee<2>(fileInfo1),
                        Return(StoreStatus::OK)))
        .WillOnce(DoAll(SetArgPointee<2>(fileInfo2),
                        Return(StoreStatus::OK)));

        EXPECT_CALL(*storage_, GetSegment(_, _, _))
        .Times(1)
        .WillOnce(Return(StoreStatus::KeyNotExist));


        EXPECT_CALL(*mockChunkAllocator_, AllocateChunkSegment(_, _, _, _, _))
        .Times(1)
        .WillOnce(Return(true));


        EXPECT_CALL(*storage_, PutSegment(_, _, _, _))
        .Times(1)
        .WillOnce(Return(StoreStatus::InternalError));

        ASSERT_EQ(curvefs_->GetOrAllocateSegment("/user1/file2",
                  0, true,  &segment), StatusCode::kStorageError);
    }
}

TEST_F(CurveFSTest, testCreateSnapshotFile) {
    {
        // test client time not expired
        FileInfo originalFile;
        originalFile.set_seqnum(1);
        originalFile.set_filetype(FileType::INODE_PAGEFILE);
        std::string fileName = "/snapshotFile1WithInvalidClientVersion";

        EXPECT_CALL(*storage_, GetFile(_, _, _))
            .WillOnce(DoAll(SetArgPointee<2>(originalFile),
                            Return(StoreStatus::OK)));

        FileInfo snapShotFileInfoRet;
        ASSERT_EQ(StatusCode::kSnapshotFrozen,
            curvefs_->CreateSnapShotFile(fileName, &snapShotFileInfoRet));
    }
    {
        // test client version invalid
        std::string fileName = "/snapshotFile1WithInvalidClientVersion2";
        std::this_thread::sleep_for(std::chrono::microseconds(
            11 * fileRecordOptions_.fileRecordExpiredTimeUs));
        FileInfo originalFile;
        originalFile.set_seqnum(1);
        originalFile.set_filetype(FileType::INODE_PAGEFILE);

        EXPECT_CALL(*storage_, GetFile(_, _, _))
        .Times(2)
        .WillOnce(Return(StoreStatus::OK))
        .WillOnce(DoAll(SetArgPointee<2>(originalFile),
            Return(StoreStatus::OK)));

        FileInfo info;
        ASSERT_EQ(StatusCode::kOK,
            curvefs_->RefreshSession(
                fileName, "", 0 , "", "", "0.0.5", &info));

        FileInfo snapShotFileInfoRet;
        ASSERT_EQ(curvefs_->CreateSnapShotFile(
                "/snapshotFile1WithInvalidClientVersion2",
                &snapShotFileInfoRet), StatusCode::kClientVersionNotMatch);
    }
    {
        // test client version empty invalid
        std::string fileName = "/snapshotFile1WithInvalidClientVersion2";
        FileInfo originalFile;
        originalFile.set_seqnum(1);
        originalFile.set_filetype(FileType::INODE_PAGEFILE);

        EXPECT_CALL(*storage_, GetFile(_, _, _))
        .Times(2)
        .WillOnce(Return(StoreStatus::OK))
        .WillOnce(DoAll(SetArgPointee<2>(originalFile),
            Return(StoreStatus::OK)));

        FileInfo info;
        ASSERT_EQ(StatusCode::kOK,
            curvefs_->RefreshSession(
                fileName, "", 0 , "", "", "", &info));

        FileInfo snapShotFileInfoRet;
        ASSERT_EQ(curvefs_->CreateSnapShotFile(
                "/snapshotFile1WithInvalidClientVersion2",
                &snapShotFileInfoRet), StatusCode::kClientVersionNotMatch);
    }
    {
        // test under snapshot
        FileInfo originalFile;
        originalFile.set_seqnum(1);
        originalFile.set_filetype(FileType::INODE_PAGEFILE);

        EXPECT_CALL(*storage_, GetFile(_, _, _))
        .Times(1)
        .WillOnce(DoAll(SetArgPointee<2>(originalFile),
            Return(StoreStatus::OK)));

        std::vector<FileInfo> snapShotFiles;
        FileInfo fileInfo1;
        snapShotFiles.push_back(fileInfo1);

        EXPECT_CALL(*storage_, ListSnapshotFile(_, _, _))
        .Times(1)
        .WillOnce(DoAll(SetArgPointee<2>(snapShotFiles),
                Return(StoreStatus::OK)));

        FileInfo snapShotFileInfoRet;
        ASSERT_EQ(curvefs_->CreateSnapShotFile("/snapshotFile1",
                &snapShotFileInfoRet), StatusCode::kFileUnderSnapShot);
    }
    {
        // test File is not PageFile
    }
    {
        // test storage ListFile error
    }
    {
        // test GenId error
    }
    {
        // test create snapshot ok
        FileInfo originalFile;
        originalFile.set_id(1);
        originalFile.set_seqnum(1);
        originalFile.set_filename("originalFile");
        originalFile.set_filetype(FileType::INODE_PAGEFILE);

        EXPECT_CALL(*storage_, GetFile(_, _, _))
        .Times(1)
        .WillOnce(DoAll(SetArgPointee<2>(originalFile),
            Return(StoreStatus::OK)));

        std::vector<FileInfo> snapShotFiles;
        EXPECT_CALL(*storage_, ListSnapshotFile(_, _, _))
        .Times(1)
        .WillOnce(DoAll(SetArgPointee<2>(snapShotFiles),
                Return(StoreStatus::OK)));

        EXPECT_CALL(*inodeIdGenerator_, GenInodeID(_))
        .Times(1)
        .WillOnce(DoAll(SetArgPointee<0>(2),
            Return(true)));

        FileInfo snapShotFileInfo;
        EXPECT_CALL(*storage_, SnapShotFile(_, _))
        .Times(1)
        .WillOnce(Return(StoreStatus::OK));

        // test client version valid
        FileInfo snapShotFileInfoRet;
        ASSERT_EQ(curvefs_->CreateSnapShotFile("/originalFile",
                &snapShotFileInfoRet), StatusCode::kOK);
        ASSERT_EQ(snapShotFileInfoRet.parentid(), originalFile.id());
        ASSERT_EQ(snapShotFileInfoRet.filename(),
            originalFile.filename() + "-" +
            std::to_string(originalFile.seqnum()) );
        ASSERT_EQ(snapShotFileInfoRet.filestatus(), FileStatus::kFileCreated);
        ASSERT_EQ(
            snapShotFileInfoRet.filetype(), FileType::INODE_SNAPSHOT_PAGEFILE);
    }
    {
        // test create snapshot ok
        FileInfo originalFile;
        originalFile.set_id(1);
        originalFile.set_seqnum(1);
        originalFile.set_filename("originalFile2");
        originalFile.set_filetype(FileType::INODE_PAGEFILE);

        EXPECT_CALL(*storage_, GetFile(_, _, _))
        .Times(1)
        .WillOnce(DoAll(SetArgPointee<2>(originalFile),
            Return(StoreStatus::OK)));

        std::vector<FileInfo> snapShotFiles;
        EXPECT_CALL(*storage_, ListSnapshotFile(_, _, _))
        .Times(1)
        .WillOnce(DoAll(SetArgPointee<2>(snapShotFiles),
                Return(StoreStatus::OK)));

        EXPECT_CALL(*inodeIdGenerator_, GenInodeID(_))
        .Times(1)
        .WillOnce(DoAll(SetArgPointee<0>(2),
            Return(true)));

        FileInfo snapShotFileInfo;
        EXPECT_CALL(*storage_, SnapShotFile(_, _))
        .Times(1)
        .WillOnce(Return(StoreStatus::OK));

        // test client version valid
        FileInfo snapShotFileInfoRet;
        ASSERT_EQ(curvefs_->CreateSnapShotFile("/originalFile2",
                &snapShotFileInfoRet), StatusCode::kOK);
        ASSERT_EQ(snapShotFileInfoRet.parentid(), originalFile.id());
        ASSERT_EQ(snapShotFileInfoRet.filename(),
            originalFile.filename() + "-" +
            std::to_string(originalFile.seqnum()) );
        ASSERT_EQ(snapShotFileInfoRet.filestatus(), FileStatus::kFileCreated);
        ASSERT_EQ(
            snapShotFileInfoRet.filetype(), FileType::INODE_SNAPSHOT_PAGEFILE);
    }
    {
        // test storage snapshotFile Error
    }
}

TEST_F(CurveFSTest, testListSnapShotFile) {
    {
        // workPath error
    }
    {
        // dir not support
        std::vector<FileInfo> snapFileInfos;
        ASSERT_EQ(curvefs_->ListSnapShotFile("/", &snapFileInfos),
        StatusCode::kNotSupported);
    }
    {
        // lookupFile error
        std::vector<FileInfo> snapFileInfos;
        EXPECT_CALL(*storage_, GetFile(_, _, _))
        .Times(1)
        .WillOnce(Return(StoreStatus::KeyNotExist));

        ASSERT_EQ(curvefs_->ListSnapShotFile("/originalFile", &snapFileInfos),
            StatusCode::kFileNotExists);
    }
    {
        // check type not support
        FileInfo originalFile;
        originalFile.set_id(1);
        originalFile.set_seqnum(1);
        originalFile.set_filename("originalFile");
        originalFile.set_filetype(FileType::INODE_DIRECTORY);

        EXPECT_CALL(*storage_, GetFile(_, _, _))
        .Times(1)
        .WillOnce(DoAll(SetArgPointee<2>(originalFile),
            Return(StoreStatus::OK)));

        std::vector<FileInfo> snapFileInfos;
        ASSERT_EQ(curvefs_->ListSnapShotFile("originalFile", &snapFileInfos),
        StatusCode::kNotSupported);
    }
    {
        // ListFile error
        FileInfo originalFile;
        originalFile.set_id(1);
        originalFile.set_seqnum(1);
        originalFile.set_filename("originalFile");
        originalFile.set_filetype(FileType::INODE_PAGEFILE);

        EXPECT_CALL(*storage_, GetFile(_, _, _))
        .Times(1)
        .WillOnce(DoAll(SetArgPointee<2>(originalFile),
            Return(StoreStatus::OK)));

        EXPECT_CALL(*storage_, ListSnapshotFile(_, _, _))
        .Times(1)
        .WillOnce(Return(StoreStatus::InternalError));

        std::vector<FileInfo> snapFileInfos;
        ASSERT_EQ(curvefs_->ListSnapShotFile("originalFile", &snapFileInfos),
        StatusCode::kStorageError);
    }
    {
        // ListFile ok
        FileInfo originalFile;
        originalFile.set_id(1);
        originalFile.set_seqnum(1);
        originalFile.set_filename("originalFile");
        originalFile.set_filetype(FileType::INODE_PAGEFILE);

        EXPECT_CALL(*storage_, GetFile(_, _, _))
        .Times(1)
        .WillOnce(DoAll(SetArgPointee<2>(originalFile),
            Return(StoreStatus::OK)));

        std::vector<FileInfo> snapFileInfos;
        FileInfo  snapShotFile;
        snapShotFile.set_parentid(1);
        snapFileInfos.push_back(snapShotFile);

        EXPECT_CALL(*storage_, ListSnapshotFile(_, _, _))
        .Times(1)
        .WillOnce(DoAll(SetArgPointee<2>(snapFileInfos),
        Return(StoreStatus::OK)));

        std::vector<FileInfo> snapFileInfosRet;
        ASSERT_EQ(curvefs_->ListSnapShotFile("originalFile", &snapFileInfosRet),
        StatusCode::kOK);

        ASSERT_EQ(snapFileInfosRet.size(), 1);
        ASSERT_EQ(snapFileInfosRet[0].SerializeAsString(),
                snapShotFile.SerializeAsString());
        }
}


TEST_F(CurveFSTest, testGetSnapShotFileInfo) {
    {
        // ListSnapShotFile error
        FileInfo snapshotFileInfo;
        ASSERT_EQ(curvefs_->GetSnapShotFileInfo("/", 1, &snapshotFileInfo),
        StatusCode::kNotSupported);
    }
    {
        // snapfile not exist(not under snapshot)
        FileInfo originalFile;
        originalFile.set_id(1);
        originalFile.set_seqnum(1);
        originalFile.set_filename("originalFile");
        originalFile.set_filetype(FileType::INODE_PAGEFILE);

        EXPECT_CALL(*storage_, GetFile(_, _, _))
        .Times(1)
        .WillOnce(DoAll(SetArgPointee<2>(originalFile),
            Return(StoreStatus::OK)));

        std::vector<FileInfo> snapShotFiles;
        EXPECT_CALL(*storage_, ListSnapshotFile(_, _, _))
        .Times(1)
        .WillOnce(DoAll(SetArgPointee<2>(snapShotFiles),
                Return(StoreStatus::OK)));

        FileInfo snapshotFileInfo;
        ASSERT_EQ(curvefs_->GetSnapShotFileInfo("/originalFile",
            1, &snapshotFileInfo), StatusCode::kSnapshotFileNotExists);
    }
    {
        // under snapshot, butsnapfile not exist
        FileInfo originalFile;
        originalFile.set_id(1);
        originalFile.set_seqnum(1);
        originalFile.set_filename("originalFile");
        originalFile.set_filetype(FileType::INODE_PAGEFILE);

        EXPECT_CALL(*storage_, GetFile(_, _, _))
        .Times(1)
        .WillOnce(DoAll(SetArgPointee<2>(originalFile),
            Return(StoreStatus::OK)));

        std::vector<FileInfo> snapShotFiles;
        FileInfo snapInfo;
        snapInfo.set_seqnum(2);
        snapShotFiles.push_back(snapInfo);
        EXPECT_CALL(*storage_, ListSnapshotFile(_, _, _))
        .Times(1)
        .WillOnce(DoAll(SetArgPointee<2>(snapShotFiles),
                Return(StoreStatus::OK)));

        FileInfo snapshotFileInfo;
        ASSERT_EQ(curvefs_->GetSnapShotFileInfo("/originalFile",
            1, &snapshotFileInfo), StatusCode::kSnapshotFileNotExists);
    }
    {
        // test ok
        FileInfo originalFile;
        originalFile.set_id(1);
        originalFile.set_seqnum(1);
        originalFile.set_filename("originalFile");
        originalFile.set_filetype(FileType::INODE_PAGEFILE);

        EXPECT_CALL(*storage_, GetFile(_, _, _))
        .Times(1)
        .WillOnce(DoAll(SetArgPointee<2>(originalFile),
            Return(StoreStatus::OK)));

        std::vector<FileInfo> snapShotFiles;
        FileInfo snapInfo;
        snapInfo.set_seqnum(1);
        snapShotFiles.push_back(snapInfo);
        EXPECT_CALL(*storage_, ListSnapshotFile(_, _, _))
        .Times(1)
        .WillOnce(DoAll(SetArgPointee<2>(snapShotFiles),
                Return(StoreStatus::OK)));

        FileInfo snapshotFileInfo;
        ASSERT_EQ(curvefs_->GetSnapShotFileInfo("/originalFile",
            1, &snapshotFileInfo), StatusCode::kOK);
        ASSERT_EQ(snapshotFileInfo.SerializeAsString(),
        snapInfo.SerializeAsString());
    }
}

TEST_F(CurveFSTest, GetSnapShotFileSegment) {
    {
        // GetSnapShotFileInfo error
        PageFileSegment segment;
        ASSERT_EQ(curvefs_->GetSnapShotFileSegment("/", 1, 0, &segment),
            StatusCode::kNotSupported);
    }
    {
        // offset not align
        FileInfo originalFile;
        originalFile.set_id(1);
        originalFile.set_seqnum(1);
        originalFile.set_filename("originalFile");
        originalFile.set_filetype(FileType::INODE_PAGEFILE);

        EXPECT_CALL(*storage_, GetFile(_, _, _))
        .Times(1)
        .WillOnce(DoAll(SetArgPointee<2>(originalFile),
            Return(StoreStatus::OK)));

        std::vector<FileInfo> snapShotFiles;
        FileInfo snapInfo;
        snapInfo.set_seqnum(1);
        snapInfo.set_segmentsize(DefaultSegmentSize);
        snapShotFiles.push_back(snapInfo);
        EXPECT_CALL(*storage_, ListSnapshotFile(_, _, _))
        .Times(1)
        .WillOnce(DoAll(SetArgPointee<2>(snapShotFiles),
                Return(StoreStatus::OK)));

        PageFileSegment segment;
        ASSERT_EQ(curvefs_->GetSnapShotFileSegment("/originalFile",
            1, 1, &segment), StatusCode::kParaError);
    }
    {
        // storage->GetSegment return error
        FileInfo originalFile;
        originalFile.set_id(1);
        originalFile.set_seqnum(1);
        originalFile.set_segmentsize(DefaultSegmentSize);
        originalFile.set_length(DefaultSegmentSize);
        originalFile.set_filename("originalFile");
        originalFile.set_filetype(FileType::INODE_PAGEFILE);

        EXPECT_CALL(*storage_, GetFile(_, _, _))
        .Times(2)
        .WillOnce(DoAll(SetArgPointee<2>(originalFile),
            Return(StoreStatus::OK)))
        .WillOnce(DoAll(SetArgPointee<2>(originalFile),
            Return(StoreStatus::OK)));

        std::vector<FileInfo> snapShotFiles;
        FileInfo snapInfo;
        snapInfo.set_seqnum(1);
        snapInfo.set_segmentsize(DefaultSegmentSize);
        snapInfo.set_length(DefaultSegmentSize);
        snapShotFiles.push_back(snapInfo);
        EXPECT_CALL(*storage_, ListSnapshotFile(_, _, _))
        .Times(1)
        .WillOnce(DoAll(SetArgPointee<2>(snapShotFiles),
                Return(StoreStatus::OK)));

        EXPECT_CALL(*storage_, GetSegment(_, _, _))
        .Times(1)
        .WillOnce(Return(StoreStatus::KeyNotExist));

        PageFileSegment segment;
        ASSERT_EQ(curvefs_->GetSnapShotFileSegment("/originalFile",
            1, 0, &segment), StatusCode::kSegmentNotAllocated);
    }
    {
        // ok
        FileInfo originalFile;
        originalFile.set_id(1);
        originalFile.set_seqnum(1);
        originalFile.set_segmentsize(DefaultSegmentSize);
        originalFile.set_length(DefaultSegmentSize);
        originalFile.set_filename("originalFile");
        originalFile.set_filetype(FileType::INODE_PAGEFILE);

        EXPECT_CALL(*storage_, GetFile(_, _, _))
        .Times(2)
        .WillOnce(DoAll(SetArgPointee<2>(originalFile),
            Return(StoreStatus::OK)))
        .WillOnce(DoAll(SetArgPointee<2>(originalFile),
            Return(StoreStatus::OK)));


        std::vector<FileInfo> snapShotFiles;
        FileInfo snapInfo;
        snapInfo.set_seqnum(1);
        snapInfo.set_segmentsize(DefaultSegmentSize);
        snapInfo.set_length(DefaultSegmentSize);
        snapShotFiles.push_back(snapInfo);
        EXPECT_CALL(*storage_, ListSnapshotFile(_, _, _))
        .Times(1)
        .WillOnce(DoAll(SetArgPointee<2>(snapShotFiles),
                Return(StoreStatus::OK)));

        PageFileSegment expectSegment;
        expectSegment.set_logicalpoolid(1);
        expectSegment.set_segmentsize(DefaultSegmentSize);
        expectSegment.set_chunksize(curvefs_->GetDefaultChunkSize());
        expectSegment.set_startoffset(0);

        PageFileChunkInfo *chunkInfo = expectSegment.add_chunks();
        chunkInfo->set_chunkid(1);
        chunkInfo->set_copysetid(1);

        EXPECT_CALL(*storage_, GetSegment(_, _, _))
        .Times(1)
        .WillOnce(DoAll(SetArgPointee<2>(expectSegment),
            Return(StoreStatus::OK)));

        PageFileSegment segment;
        ASSERT_EQ(curvefs_->GetSnapShotFileSegment("/originalFile",
            1, 0, &segment), StatusCode::kOK);
        ASSERT_EQ(expectSegment.SerializeAsString(),
                    segment.SerializeAsString());
    }
}

TEST_F(CurveFSTest, DeleteFileSnapShotFile) {
    {
        // GetSnapShotFileInfo error
        FileInfo snapshotFileInfo;
        ASSERT_EQ(curvefs_->DeleteFileSnapShotFile("/", 1, nullptr),
        StatusCode::kNotSupported);
    }
    {
        // under deleteing
        FileInfo originalFile;
        originalFile.set_id(1);
        originalFile.set_seqnum(1);
        originalFile.set_filename("originalFile");
        originalFile.set_filetype(FileType::INODE_PAGEFILE);

        EXPECT_CALL(*storage_, GetFile(_, _, _))
        .Times(1)
        .WillOnce(DoAll(SetArgPointee<2>(originalFile),
            Return(StoreStatus::OK)));

        std::vector<FileInfo> snapShotFiles;
        FileInfo snapInfo;
        snapInfo.set_seqnum(1);
        snapInfo.set_filestatus(FileStatus::kFileDeleting);
        snapShotFiles.push_back(snapInfo);

        EXPECT_CALL(*storage_, ListSnapshotFile(_, _, _))
        .Times(1)
        .WillOnce(DoAll(SetArgPointee<2>(snapShotFiles),
                Return(StoreStatus::OK)));

        EXPECT_EQ(curvefs_->DeleteFileSnapShotFile("/originalFile", 1, nullptr),
            StatusCode::kSnapshotDeleting);
    }
    {
        // delete snapshot file filetype error (internal case)
        FileInfo originalFile;
        originalFile.set_id(1);
        originalFile.set_seqnum(1);
        originalFile.set_filename("originalFile");
        originalFile.set_filetype(FileType::INODE_PAGEFILE);

        EXPECT_CALL(*storage_, GetFile(_, _, _))
        .Times(1)
        .WillOnce(DoAll(SetArgPointee<2>(originalFile),
            Return(StoreStatus::OK)));

        std::vector<FileInfo> snapShotFiles;
        FileInfo snapInfo;
        snapInfo.set_filename("originalFile-seq1");
        snapInfo.set_seqnum(1);
        snapInfo.set_filetype(FileType::INODE_APPENDFILE);
        snapShotFiles.push_back(snapInfo);

        EXPECT_CALL(*storage_, ListSnapshotFile(_, _, _))
        .Times(1)
        .WillOnce(DoAll(SetArgPointee<2>(snapShotFiles),
                Return(StoreStatus::OK)));

        EXPECT_EQ(curvefs_->DeleteFileSnapShotFile("/originalFile", 1, nullptr),
            StatusCode::KInternalError);
    }
    {
        // delete storage error
        FileInfo originalFile;
        originalFile.set_id(1);
        originalFile.set_seqnum(1);
        originalFile.set_filename("originalFile");
        originalFile.set_filetype(FileType::INODE_PAGEFILE);

        EXPECT_CALL(*storage_, GetFile(_, _, _))
        .Times(1)
        .WillOnce(DoAll(SetArgPointee<2>(originalFile),
            Return(StoreStatus::OK)));

        std::vector<FileInfo> snapShotFiles;
        FileInfo snapInfo;
        snapInfo.set_filename("originalFile-seq1");
        snapInfo.set_seqnum(1);
        snapInfo.set_filetype(FileType::INODE_SNAPSHOT_PAGEFILE);
        snapInfo.set_filestatus(FileStatus::kFileCreated);
        snapShotFiles.push_back(snapInfo);

        EXPECT_CALL(*storage_, ListSnapshotFile(_, _, _))
        .Times(1)
        .WillOnce(DoAll(SetArgPointee<2>(snapShotFiles),
                Return(StoreStatus::OK)));

        EXPECT_CALL(*storage_, PutFile(_))
        .Times(1)
        .WillOnce(Return(StoreStatus::InternalError));

        EXPECT_EQ(curvefs_->DeleteFileSnapShotFile("/originalFile", 1, nullptr),
            StatusCode::KInternalError);
    }
    {
        // delete snapshot ok
        FileInfo originalFile;
        originalFile.set_id(1);
        originalFile.set_seqnum(1);
        originalFile.set_filename("originalFile");
        originalFile.set_filetype(FileType::INODE_PAGEFILE);

        EXPECT_CALL(*storage_, GetFile(_, _, _))
        .Times(1)
        .WillOnce(DoAll(SetArgPointee<2>(originalFile),
            Return(StoreStatus::OK)));

        std::vector<FileInfo> snapShotFiles;
        FileInfo snapInfo;
        snapInfo.set_filename("originalFile-seq1");
        snapInfo.set_seqnum(1);
        snapInfo.set_filetype(FileType::INODE_SNAPSHOT_PAGEFILE);
        snapInfo.set_filestatus(FileStatus::kFileCreated);
        snapShotFiles.push_back(snapInfo);

        EXPECT_CALL(*storage_, ListSnapshotFile(_, _, _))
        .Times(1)
        .WillOnce(DoAll(SetArgPointee<2>(snapShotFiles),
                Return(StoreStatus::OK)));

        EXPECT_CALL(*storage_, PutFile(_))
        .Times(1)
        .WillOnce(Return(StoreStatus::OK));

        EXPECT_CALL(*mockcleanManager_,
            SubmitDeleteSnapShotFileJob(_, _))
        .Times(1)
        .WillOnce(Return(true));

        EXPECT_EQ(curvefs_->DeleteFileSnapShotFile("/originalFile", 1, nullptr),
            StatusCode::kOK);
    }
    {
        //  message the snapshot delete manager error, return error
        FileInfo originalFile;
        originalFile.set_id(1);
        originalFile.set_seqnum(1);
        originalFile.set_filename("originalFile");
        originalFile.set_filetype(FileType::INODE_PAGEFILE);

        EXPECT_CALL(*storage_, GetFile(_, _, _))
        .Times(1)
        .WillOnce(DoAll(SetArgPointee<2>(originalFile),
            Return(StoreStatus::OK)));

        std::vector<FileInfo> snapShotFiles;
        FileInfo snapInfo;
        snapInfo.set_filename("originalFile-seq1");
        snapInfo.set_seqnum(1);
        snapInfo.set_filetype(FileType::INODE_SNAPSHOT_PAGEFILE);
        snapInfo.set_filestatus(FileStatus::kFileCreated);
        snapShotFiles.push_back(snapInfo);

        EXPECT_CALL(*storage_, ListSnapshotFile(_, _, _))
        .Times(1)
        .WillOnce(DoAll(SetArgPointee<2>(snapShotFiles),
                Return(StoreStatus::OK)));

        EXPECT_CALL(*storage_, PutFile(_))
        .Times(1)
        .WillOnce(Return(StoreStatus::OK));

        EXPECT_CALL(*mockcleanManager_,
            SubmitDeleteSnapShotFileJob(_, _))
        .Times(1)
        .WillOnce(Return(false));

        EXPECT_EQ(curvefs_->DeleteFileSnapShotFile("/originalFile", 1, nullptr),
            StatusCode::KInternalError);
    }
}

TEST_F(CurveFSTest, CheckSnapShotFileStatus) {
    // GetSnapShotFileInfo error
    {
        PageFileSegment segment;
        ASSERT_EQ(curvefs_->GetSnapShotFileSegment("/", 1, 0, &segment),
            StatusCode::kNotSupported);
    }

    // snapshot file is not deleting
    {
        FileInfo originalFile;
        originalFile.set_id(1);
        originalFile.set_seqnum(1);
        originalFile.set_filename("originalFile");
        originalFile.set_filetype(FileType::INODE_PAGEFILE);

        EXPECT_CALL(*storage_, GetFile(_, _, _))
        .Times(1)
        .WillOnce(DoAll(SetArgPointee<2>(originalFile),
            Return(StoreStatus::OK)));

        std::vector<FileInfo> snapShotFiles;
        FileInfo snapInfo;
        snapInfo.set_seqnum(1);
        snapInfo.set_filestatus(FileStatus::kFileCreated);
        snapShotFiles.push_back(snapInfo);
        EXPECT_CALL(*storage_, ListSnapshotFile(_, _, _))
        .Times(1)
        .WillOnce(DoAll(SetArgPointee<2>(snapShotFiles),
                Return(StoreStatus::OK)));

        FileStatus fileStatus;
        uint32_t progress;
        ASSERT_EQ(curvefs_->CheckSnapShotFileStatus("/originalFile",
            1, &fileStatus, &progress), StatusCode::kOK);
        ASSERT_EQ(fileStatus, FileStatus::kFileCreated);
        ASSERT_EQ(progress, 0);
    }

    // snapshot file is deleting, task is not exist
    {
        FileInfo originalFile;
        originalFile.set_id(1);
        originalFile.set_seqnum(1);
        originalFile.set_filename("originalFile");
        originalFile.set_filetype(FileType::INODE_PAGEFILE);

        EXPECT_CALL(*storage_, GetFile(_, _, _))
        .Times(1)
        .WillOnce(DoAll(SetArgPointee<2>(originalFile),
            Return(StoreStatus::OK)));

        std::vector<FileInfo> snapShotFiles;
        FileInfo snapInfo;
        snapInfo.set_seqnum(1);
        snapInfo.set_filestatus(FileStatus::kFileDeleting);
        snapShotFiles.push_back(snapInfo);
        EXPECT_CALL(*storage_, ListSnapshotFile(_, _, _))
        .Times(1)
        .WillOnce(DoAll(SetArgPointee<2>(snapShotFiles),
                Return(StoreStatus::OK)));

        EXPECT_CALL(*mockcleanManager_,
            GetTask(_))
        .Times(1)
        .WillOnce(Return(nullptr));

        FileStatus fileStatus;
        uint32_t progress;
        ASSERT_EQ(curvefs_->CheckSnapShotFileStatus("/originalFile",
            1, &fileStatus, &progress), StatusCode::kOK);
        ASSERT_EQ(fileStatus, FileStatus::kFileDeleting);
        ASSERT_EQ(progress, 100);
    }

    // snapshot file is deleting, task is PROGRESSING
    {
        FileInfo originalFile;
        originalFile.set_id(1);
        originalFile.set_seqnum(1);
        originalFile.set_filename("originalFile");
        originalFile.set_filetype(FileType::INODE_PAGEFILE);

        EXPECT_CALL(*storage_, GetFile(_, _, _))
        .Times(1)
        .WillOnce(DoAll(SetArgPointee<2>(originalFile),
            Return(StoreStatus::OK)));

        std::vector<FileInfo> snapShotFiles;
        FileInfo snapInfo;
        snapInfo.set_seqnum(1);
        snapInfo.set_filestatus(FileStatus::kFileDeleting);
        snapShotFiles.push_back(snapInfo);
        EXPECT_CALL(*storage_, ListSnapshotFile(_, _, _))
        .Times(1)
        .WillOnce(DoAll(SetArgPointee<2>(snapShotFiles),
                Return(StoreStatus::OK)));

        auto task =
                 std::make_shared<SnapShotCleanTask>(1, nullptr, originalFile);
        TaskProgress taskProgress;
        taskProgress.SetProgress(50);
        taskProgress.SetStatus(TaskStatus::PROGRESSING);
        task->SetTaskProgress(taskProgress);
        EXPECT_CALL(*mockcleanManager_, GetTask(_))
        .Times(1)
        .WillOnce(Return(task));

        FileStatus fileStatus;
        uint32_t progress;
        ASSERT_EQ(curvefs_->CheckSnapShotFileStatus("/originalFile",
            1, &fileStatus, &progress), StatusCode::kOK);
        ASSERT_EQ(fileStatus, FileStatus::kFileDeleting);
        ASSERT_EQ(progress, 50);
    }

    // snapshot file is deleting, task is FAILED
    {
        FileInfo originalFile;
        originalFile.set_id(1);
        originalFile.set_seqnum(1);
        originalFile.set_filename("originalFile");
        originalFile.set_filetype(FileType::INODE_PAGEFILE);

        EXPECT_CALL(*storage_, GetFile(_, _, _))
        .Times(1)
        .WillOnce(DoAll(SetArgPointee<2>(originalFile),
            Return(StoreStatus::OK)));

        std::vector<FileInfo> snapShotFiles;
        FileInfo snapInfo;
        snapInfo.set_seqnum(1);
        snapInfo.set_filestatus(FileStatus::kFileDeleting);
        snapShotFiles.push_back(snapInfo);
        EXPECT_CALL(*storage_, ListSnapshotFile(_, _, _))
        .Times(1)
        .WillOnce(DoAll(SetArgPointee<2>(snapShotFiles),
                Return(StoreStatus::OK)));

        auto task =
        std::make_shared<SnapShotCleanTask>(1, nullptr, originalFile);
        TaskProgress taskProgress;
        taskProgress.SetProgress(50);
        taskProgress.SetStatus(TaskStatus::FAILED);
        task->SetTaskProgress(taskProgress);
        EXPECT_CALL(*mockcleanManager_, GetTask(_))
        .Times(1)
        .WillOnce(Return(task));

        FileStatus fileStatus;
        uint32_t progress;
        ASSERT_EQ(curvefs_->CheckSnapShotFileStatus("/originalFile",
            1, &fileStatus, &progress), StatusCode::kSnapshotFileDeleteError);
    }

    // snapshot file is deleting, task is SUCCESS
    {
        FileInfo originalFile;
        originalFile.set_id(1);
        originalFile.set_seqnum(1);
        originalFile.set_filename("originalFile");
        originalFile.set_filetype(FileType::INODE_PAGEFILE);

        EXPECT_CALL(*storage_, GetFile(_, _, _))
        .Times(1)
        .WillOnce(DoAll(SetArgPointee<2>(originalFile),
            Return(StoreStatus::OK)));

        std::vector<FileInfo> snapShotFiles;
        FileInfo snapInfo;
        snapInfo.set_seqnum(1);
        snapInfo.set_filestatus(FileStatus::kFileDeleting);
        snapShotFiles.push_back(snapInfo);
        EXPECT_CALL(*storage_, ListSnapshotFile(_, _, _))
        .Times(1)
        .WillOnce(DoAll(SetArgPointee<2>(snapShotFiles),
                Return(StoreStatus::OK)));

        auto task =
        std::make_shared<SnapShotCleanTask>(1, nullptr, originalFile);
        TaskProgress taskProgress;
        taskProgress.SetProgress(100);
        taskProgress.SetStatus(TaskStatus::SUCCESS);
        task->SetTaskProgress(taskProgress);
        EXPECT_CALL(*mockcleanManager_, GetTask(_))
        .Times(1)
        .WillOnce(Return(task));

        FileStatus fileStatus;
        uint32_t progress;
        ASSERT_EQ(curvefs_->CheckSnapShotFileStatus("/originalFile",
            1, &fileStatus, &progress), StatusCode::kOK);
        ASSERT_EQ(fileStatus, FileStatus::kFileDeleting);
        ASSERT_EQ(progress, 100);
    }
}

TEST_F(CurveFSTest, testOpenFile) {
    // 文件不存在
    {
        ProtoSession protoSession;
        FileInfo  fileInfo;
        fileInfo.set_filetype(FileType::INODE_PAGEFILE);
        EXPECT_CALL(*storage_, GetFile(_, _, _))
        .Times(1)
        .WillOnce(Return(StoreStatus::KeyNotExist));
        ASSERT_EQ(curvefs_->OpenFile("/file1", "127.0.0.1",
                                     &protoSession, &fileInfo),
                  StatusCode::kFileNotExists);
        ASSERT_EQ(curvefs_->GetOpenFileNum(), 0);
    }

    // open目录
    {
        ProtoSession protoSession;
        FileInfo  fileInfo;
        fileInfo.set_filetype(FileType::INODE_DIRECTORY);
        EXPECT_CALL(*storage_, GetFile(_, _, _))
        .Times(1)
        .WillOnce(Return(StoreStatus::OK));
        ASSERT_EQ(curvefs_->OpenFile("/file1", "127.0.0.1",
                                     &protoSession, &fileInfo),
                  StatusCode::kNotSupported);
        ASSERT_EQ(curvefs_->GetOpenFileNum(), 0);
    }

    // 执行成功
    {
        ProtoSession protoSession;
        FileInfo  fileInfo;
        fileInfo.set_filetype(FileType::INODE_PAGEFILE);
        EXPECT_CALL(*storage_, GetFile(_, _, _))
        .Times(1)
        .WillOnce(Return(StoreStatus::OK));

<<<<<<< HEAD
        ASSERT_EQ(curvefs_->OpenFile("/file1", "127.0.0.1",
                                     &protoSession, &fileInfo),
                  StatusCode::kOK);
=======
        ASSERT_EQ(
            curvefs_->OpenFile("/file1", "127.0.0.1", &protoSession, &fileInfo),
            StatusCode::kOK);
>>>>>>> 6459c204
    }
}

TEST_F(CurveFSTest, testCloseFile) {
    ProtoSession protoSession;
    FileInfo  fileInfo;
    fileInfo.set_filetype(FileType::INODE_PAGEFILE);

    // 先插入session
    EXPECT_CALL(*storage_, GetFile(_, _, _))
    .Times(1)
    .WillOnce(Return(StoreStatus::OK));

<<<<<<< HEAD
    ASSERT_EQ(curvefs_->OpenFile("/file1", "127.0.0.1",
                                    &protoSession, &fileInfo),
                StatusCode::kOK);

    // 文件不存在
    {
         EXPECT_CALL(*storage_, GetFile(_, _, _))
        .Times(1)
        .WillOnce(Return(StoreStatus::KeyNotExist));
        ASSERT_EQ(curvefs_->CloseFile("/file1", "sessionidxxxxx"),
                  StatusCode::kFileNotExists);
    }
=======
    ASSERT_EQ(
        curvefs_->OpenFile("/file1", "127.0.0.1", &protoSession, &fileInfo),
        StatusCode::kOK);
>>>>>>> 6459c204

    // 执行成功
    {
        EXPECT_CALL(*storage_, GetFile(_, _, _))
            .Times(1)
            .WillOnce(Return(StoreStatus::OK));

        ASSERT_EQ(curvefs_->CloseFile("/file1", protoSession.sessionid()),
                  StatusCode::kOK);
    }
}

TEST_F(CurveFSTest, testRefreshSession) {
    ProtoSession protoSession;
    FileInfo  fileInfo;
    fileInfo.set_filetype(FileType::INODE_PAGEFILE);

    // 先插入session
    EXPECT_CALL(*storage_, GetFile(_, _, _))
    .Times(1)
    .WillOnce(Return(StoreStatus::OK));

    ASSERT_EQ(curvefs_->OpenFile("/file1", "127.0.0.1",
                                    &protoSession, &fileInfo),
                StatusCode::kOK);

    // 文件不存在
    {
        FileInfo  fileInfo1;
        EXPECT_CALL(*storage_, GetFile(_, _, _))
        .Times(1)
        .WillOnce(Return(StoreStatus::KeyNotExist));
        ASSERT_EQ(curvefs_->RefreshSession("/file1", "sessionidxxxxx", 12345,
<<<<<<< HEAD
                    "signaturexxxx", "127.0.0.1", &fileInfo1),
=======
                    "signaturexxxx", "127.0.0.1", "", &fileInfo1),
>>>>>>> 6459c204
                  StatusCode::kFileNotExists);
    }

    // 执行成功
    {
        FileInfo  fileInfo1;
        EXPECT_CALL(*storage_, GetFile(_, _, _))
        .Times(1)
        .WillOnce(Return(StoreStatus::OK));

        uint64_t date = ::curve::common::TimeUtility::GetTimeofDayUs();
        ASSERT_EQ(curvefs_->RefreshSession("/file1", protoSession.sessionid(),
<<<<<<< HEAD
                    date, "signaturexxxx", "127.0.0.1", &fileInfo1),
=======
                    date, "signaturexxxx", "127.0.0.1", "", &fileInfo1),
>>>>>>> 6459c204
                  StatusCode::kOK);
        ASSERT_EQ(1, curvefs_->GetOpenFileNum());
    }
}

TEST_F(CurveFSTest, testCheckRenameNewfilePathOwner) {
    uint64_t date = TimeUtility::GetTimeofDayUs();

    // root用户，签名匹配，date超时
    {
        std::string filename = "/file1";
        std::string str2sig = Authenticator::GetString2Signature(date,
                                                authOptions_.rootOwner);
        std::string sig = Authenticator::CalcString2Signature(str2sig,
                                                authOptions_.rootPassword);
        ASSERT_EQ(curvefs_->CheckDestinationOwner(filename,
                    authOptions_.rootOwner, sig, date),
                  StatusCode::kOK);

        ASSERT_EQ(curvefs_->CheckDestinationOwner(filename,
                    authOptions_.rootOwner, sig, date + 15 * 2000 * 2000),
                  StatusCode::kOwnerAuthFail);
    }

    // root用户，签名不匹配
    {
        ASSERT_EQ(curvefs_->CheckDestinationOwner("/file1",
                    authOptions_.rootOwner, "wrongpass", date),
                  StatusCode::kOwnerAuthFail);
    }

    // 普通用户，根目录下的文件非root用户认证失败
    {
        ASSERT_EQ(curvefs_->CheckDestinationOwner("/file1",
                    "normaluser", "wrongpass", date),
                  StatusCode::kOwnerAuthFail);
    }
}

TEST_F(CurveFSTest, testCheckPathOwner) {
    uint64_t date = TimeUtility::GetTimeofDayUs();

    // root用户，签名匹配, 并检测date过期
    {
        std::string filename = "/file1";
        std::string str2sig = Authenticator::GetString2Signature(date,
                                                authOptions_.rootOwner);
        std::string sig = Authenticator::CalcString2Signature(str2sig,
                                                authOptions_.rootPassword);

        ASSERT_EQ(curvefs_->CheckPathOwner(filename,
                    authOptions_.rootOwner, sig, date),
                  StatusCode::kOK);

        ASSERT_EQ(curvefs_->CheckPathOwner(filename, authOptions_.rootOwner,
                                           sig, date + 15 * 2000 * 2000),
                  StatusCode::kOwnerAuthFail);
    }

    // root用户，签名不匹配
    {
        ASSERT_EQ(curvefs_->CheckPathOwner("/file1", authOptions_.rootOwner,
                                            "wrongpass", date),
                  StatusCode::kOwnerAuthFail);
    }

    // 普通用户，根目录下的文件非root用户认证成功, 并检测date超时
    {
        ASSERT_EQ(curvefs_->CheckPathOwner("/file1", "normaluser",
                                            "wrongpass", date),
                  StatusCode::kOK);

        ASSERT_EQ(curvefs_->CheckPathOwner("/file1", "normaluser", "wrongpass",
                                            date + 15 * 2000 * 2000),
                  StatusCode::kOwnerAuthFail);
    }
}

TEST_F(CurveFSTest, testCheckFileOwner) {
    uint64_t date = TimeUtility::GetTimeofDayUs();
    // root用户，签名匹配
    {
        std::string filename = "/file1";
        std::string str2sig = Authenticator::GetString2Signature(date,
                                                authOptions_.rootOwner);
        std::string sig = Authenticator::CalcString2Signature(str2sig,
                                                authOptions_.rootPassword);

        ASSERT_EQ(curvefs_->CheckFileOwner(filename,
                    authOptions_.rootOwner, sig, date),
                  StatusCode::kOK);
        ASSERT_EQ(curvefs_->CheckFileOwner(filename,
                    authOptions_.rootOwner, sig, date + 15 * 2000 * 2000),
                  StatusCode::kOwnerAuthFail);
    }

    // root用户，签名不匹配
    {
        ASSERT_EQ(curvefs_->CheckFileOwner("/file1",
                    authOptions_.rootOwner, "wrongpass", date),
                  StatusCode::kOwnerAuthFail);
    }

    // 普通用户，根目录下的文件非root用户认证成功
    {
        FileInfo fileInfo;
        fileInfo.set_owner("normaluser");
        EXPECT_CALL(*storage_, GetFile(_, _, _))
        .Times(1)
        .WillOnce(DoAll(SetArgPointee<2>(fileInfo),
                        Return(StoreStatus::OK)));

        ASSERT_EQ(curvefs_->CheckFileOwner("/file1",
                    "normaluser", "", date), StatusCode::kOK);
    }

    // 普通用户，根目录下的文件非root用户认证失败
    {
        FileInfo fileInfo;
        fileInfo.set_owner("normaluser");
        EXPECT_CALL(*storage_, GetFile(_, _, _))
        .Times(1)
        .WillOnce(DoAll(SetArgPointee<2>(fileInfo),
                        Return(StoreStatus::OK)));

        ASSERT_EQ(curvefs_->CheckFileOwner("/file1",
                    "normaluser1", "", date), StatusCode::kOwnerAuthFail);
    }
}


TEST_F(CurveFSTest, testCreateCloneFile) {
    // test parm error
    ASSERT_EQ(curvefs_->CreateCloneFile("/file1", "owner1",
                FileType::INODE_DIRECTORY, kMiniFileLength, kStartSeqNum,
                curvefs_->GetDefaultChunkSize(), nullptr),
                StatusCode::kParaError);

    ASSERT_EQ(curvefs_->CreateCloneFile("/file1", "owner1",
                FileType::INODE_PAGEFILE, kMiniFileLength - 1, kStartSeqNum,
                curvefs_->GetDefaultChunkSize(), nullptr),
                StatusCode::kParaError);

    {
        // test file exist
        EXPECT_CALL(*storage_, GetFile(_, _, _))
        .Times(AtLeast(1))
        .WillOnce(Return(StoreStatus::OK));

        auto statusCode = curvefs_->CreateCloneFile("/file1", "owner1",
                    FileType::INODE_PAGEFILE, kMiniFileLength, kStartSeqNum,
                    curvefs_->GetDefaultChunkSize(), nullptr);
        ASSERT_EQ(statusCode, StatusCode::kFileExists);
    }

    {
        // test get storage error
        EXPECT_CALL(*storage_, GetFile(_, _, _))
        .Times(AtLeast(1))
        .WillOnce(Return(StoreStatus::InternalError));

        auto statusCode = curvefs_->CreateCloneFile("/file1", "owner1",
                    FileType::INODE_PAGEFILE, kMiniFileLength, kStartSeqNum,
                    curvefs_->GetDefaultChunkSize(), nullptr);
        ASSERT_EQ(statusCode, StatusCode::kStorageError);
    }

    {
        // test inode allocate error
        EXPECT_CALL(*storage_, GetFile(_, _, _))
        .Times(AtLeast(1))
        .WillOnce(Return(StoreStatus::KeyNotExist));

        EXPECT_CALL(*inodeIdGenerator_, GenInodeID(_))
        .Times(1)
        .WillOnce(Return(false));

        auto statusCode = curvefs_->CreateCloneFile("/file1", "owner1",
                    FileType::INODE_PAGEFILE, kMiniFileLength, kStartSeqNum,
                    curvefs_->GetDefaultChunkSize(), nullptr);
        ASSERT_EQ(statusCode, StatusCode::kStorageError);
    }

    {
        // test put storage error
        EXPECT_CALL(*storage_, GetFile(_, _, _))
        .Times(AtLeast(1))
        .WillOnce(Return(StoreStatus::KeyNotExist));

        EXPECT_CALL(*storage_, PutFile(_))
        .Times(AtLeast(1))
        .WillOnce(Return(StoreStatus::InternalError));

        EXPECT_CALL(*inodeIdGenerator_, GenInodeID(_))
        .Times(1)
        .WillOnce(Return(true));

        auto statusCode = curvefs_->CreateCloneFile("/file1", "owner1",
                    FileType::INODE_PAGEFILE, kMiniFileLength, kStartSeqNum,
                    curvefs_->GetDefaultChunkSize(), nullptr);
        ASSERT_EQ(statusCode, StatusCode::kStorageError);
    }
    {
        // test ok
        EXPECT_CALL(*storage_, GetFile(_, _, _))
        .Times(AtLeast(1))
        .WillOnce(Return(StoreStatus::KeyNotExist));

        EXPECT_CALL(*inodeIdGenerator_, GenInodeID(_))
        .Times(1)
        .WillOnce(Return(true));

        EXPECT_CALL(*storage_, PutFile(_))
        .Times(AtLeast(1))
        .WillOnce(Return(StoreStatus::OK));

        FileInfo fileInfo;
        auto statusCode = curvefs_->CreateCloneFile("/file1", "owner1",
                    FileType::INODE_PAGEFILE, kMiniFileLength, kStartSeqNum,
                    curvefs_->GetDefaultChunkSize(), &fileInfo);
        ASSERT_EQ(statusCode, StatusCode::kOK);
        ASSERT_EQ(fileInfo.filename(), "file1");
        ASSERT_EQ(fileInfo.owner(), "owner1");
        ASSERT_EQ(fileInfo.filetype(), FileType::INODE_PAGEFILE);
        ASSERT_EQ(fileInfo.filestatus(), FileStatus::kFileCloning);
        ASSERT_EQ(fileInfo.length(), kMiniFileLength);
        ASSERT_EQ(fileInfo.segmentsize(), DefaultSegmentSize);
        ASSERT_EQ(fileInfo.chunksize(), curvefs_->GetDefaultChunkSize());
        ASSERT_EQ(fileInfo.seqnum(), kStartSeqNum);
    }
}

TEST_F(CurveFSTest, testSetCloneFileStatus) {
    {
        // test path not exist
        FileInfo  fileInfo;
        EXPECT_CALL(*storage_, GetFile(_, _, _))
        .Times(1)
        .WillOnce(Return(StoreStatus::KeyNotExist));

        ASSERT_EQ(curvefs_->SetCloneFileStatus("/dir1/file2",
            kUnitializedFileID, FileStatus::kFileCloned),
                  StatusCode::kFileNotExists);
    }

    {
        // test stoarge error
        FileInfo fileInfo;
        EXPECT_CALL(*storage_, GetFile(_, _, _))
        .Times(1)
        .WillOnce(Return(StoreStatus::InternalError));

        ASSERT_EQ(curvefs_->SetCloneFileStatus("/dir1/file2",
            kUnitializedFileID, FileStatus::kFileCloned),
                StatusCode::kStorageError);
    }

    {
        // test  WalkPath NOT DIRECTORY
        FileInfo  fileInfo;
        fileInfo.set_filetype(FileType::INODE_PAGEFILE);
        EXPECT_CALL(*storage_, GetFile(_, _, _))
        .Times(1)
        .WillOnce(DoAll(SetArgPointee<2>(fileInfo),
            Return(StoreStatus::OK)));

        ASSERT_EQ(curvefs_->SetCloneFileStatus("/dir1/file2",
            kUnitializedFileID, FileStatus::kFileCloned),
                StatusCode::kFileNotExists);
    }
    {
        // test LookUpFile internal Error
        FileInfo  fileInfo;
        fileInfo.set_filetype(FileType::INODE_DIRECTORY);
        EXPECT_CALL(*storage_, GetFile(_, _, _))
        .Times(2)
        .WillOnce(DoAll(SetArgPointee<2>(fileInfo),
            Return(StoreStatus::OK)))
        .WillOnce(Return(StoreStatus::InternalError));

        ASSERT_EQ(curvefs_->SetCloneFileStatus("/dir1/file2",
            kUnitializedFileID, FileStatus::kFileCloned),
                StatusCode::kStorageError);
    }
    {
        // test inodeid not match
        FileInfo fileInfo;
        fileInfo.set_filetype(FileType::INODE_PAGEFILE);
        fileInfo.set_id(100);
        EXPECT_CALL(*storage_, GetFile(_, _, _))
        .Times(1)
        .WillOnce(DoAll(SetArgPointee<2>(fileInfo),
            Return(StoreStatus::OK)));

        ASSERT_EQ(curvefs_->SetCloneFileStatus("/dir1",
            10, FileStatus::kFileCloned),
                StatusCode::kFileIdNotMatch);
    }
    {
        // test filestatus not ok
        const struct {
            FileStatus originStatus;
            FileStatus setStatus;
            StatusCode expectReturn;
            int putFileTime;
        } testCases[] {
            {FileStatus::kFileCloning, FileStatus::kFileCloneMetaInstalled,
                StatusCode::kOK, 1},
            {FileStatus::kFileCloning, FileStatus::kFileCloning,
                StatusCode::kOK, 1},
            {FileStatus::kFileCloneMetaInstalled, FileStatus::kFileCloned,
                StatusCode::kOK, 1},
            {FileStatus::kFileCloneMetaInstalled,
                FileStatus::kFileCloneMetaInstalled,
                StatusCode::kOK, 1},
            {FileStatus::kFileCloned, FileStatus::kFileCloned,
                StatusCode::kOK, 1},
            {FileStatus::kFileCreated, FileStatus::kFileBeingCloned,
                StatusCode::kOK, 1},
            {FileStatus::kFileBeingCloned, FileStatus::kFileCreated,
                StatusCode::kOK, 1},
            {FileStatus::kFileBeingCloned, FileStatus::kFileBeingCloned,
                StatusCode::kOK, 1},
            {FileStatus::kFileCloned, FileStatus::kFileBeingCloned,
                StatusCode::kOK, 1},
            {FileStatus::kFileBeingCloned, FileStatus::kFileCloned,
                StatusCode::kOK, 1},
            {FileStatus::kFileCreated, FileStatus::kFileCreated,
                StatusCode::kOK, 1},
            {FileStatus::kFileCloning, FileStatus::kFileCloned,
                StatusCode::kCloneStatusNotMatch, 0},
            {FileStatus::kFileCloneMetaInstalled, FileStatus::kFileCloning,
                StatusCode::kCloneStatusNotMatch, 0},
            {FileStatus::kFileCreated, FileStatus::kFileCloned,
                StatusCode::kCloneStatusNotMatch, 0},
            {FileStatus::kFileDeleting, FileStatus::kFileBeingCloned,
                StatusCode::kCloneStatusNotMatch, 0},
            {FileStatus::kFileCloning, FileStatus::kFileBeingCloned,
                StatusCode::kCloneStatusNotMatch, 0},
            {FileStatus::kFileCloneMetaInstalled, FileStatus::kFileBeingCloned,
                StatusCode::kCloneStatusNotMatch, 0}
        };

        for (int i = 0; i < sizeof(testCases) / sizeof(testCases[0]); i++) {
            {
                FileInfo fileInfo;
                fileInfo.set_filetype(FileType::INODE_PAGEFILE);
                fileInfo.set_filestatus(testCases[i].originStatus);
                EXPECT_CALL(*storage_, GetFile(_, _, _))
                .Times(1)
                .WillOnce(DoAll(SetArgPointee<2>(fileInfo),
                    Return(StoreStatus::OK)));

                EXPECT_CALL(*storage_, PutFile(_))
                .Times(AtLeast(testCases[i].putFileTime))
                .WillOnce(Return(StoreStatus::OK));


                ASSERT_EQ(curvefs_->SetCloneFileStatus("/dir1",
                    kUnitializedFileID, testCases[i].setStatus),
                    testCases[i].expectReturn);
            }
        }
    }
    {
        // test put file error
        FileInfo fileInfo;
        fileInfo.set_filetype(FileType::INODE_PAGEFILE);
        fileInfo.set_filestatus(FileStatus::kFileCloneMetaInstalled);
        EXPECT_CALL(*storage_, GetFile(_, _, _))
        .Times(1)
        .WillOnce(DoAll(SetArgPointee<2>(fileInfo),
            Return(StoreStatus::OK)));

        EXPECT_CALL(*storage_, PutFile(_))
        .Times(AtLeast(1))
        .WillOnce(Return(StoreStatus::InternalError));

        ASSERT_EQ(curvefs_->SetCloneFileStatus("/file1",
            kUnitializedFileID, FileStatus::kFileCloned),
                StatusCode::kStorageError);
    }
    {
        // test put file ok
        FileInfo fileInfo;
        fileInfo.set_filetype(FileType::INODE_PAGEFILE);
        fileInfo.set_filestatus(FileStatus::kFileCloneMetaInstalled);
        EXPECT_CALL(*storage_, GetFile(_, _, _))
        .Times(1)
        .WillOnce(DoAll(SetArgPointee<2>(fileInfo),
            Return(StoreStatus::OK)));

        EXPECT_CALL(*storage_, PutFile(_))
        .Times(AtLeast(1))
        .WillOnce(Return(StoreStatus::OK));

        ASSERT_EQ(curvefs_->SetCloneFileStatus("/file1",
            kUnitializedFileID, FileStatus::kFileCloned),
                StatusCode::kOK);
    }
}

TEST_F(CurveFSTest, InitRecycleBinDir) {
    // test getFile ok
    {
        FileInfo fileInfo1, fileInfo2, fileInfo3, fileInfo4, fileInfo5;
        fileInfo1.set_parentid(ROOTINODEID+1);

        fileInfo2.set_parentid(ROOTINODEID);
        fileInfo2.set_id(RECYCLEBININODEID+1);

        fileInfo3.set_parentid(ROOTINODEID);
        fileInfo3.set_id(RECYCLEBININODEID);
        fileInfo3.set_filename(RECYCLEBINDIRNAME + "aa");

        fileInfo4.set_parentid(ROOTINODEID);
        fileInfo4.set_id(RECYCLEBININODEID);
        fileInfo4.set_filename(RECYCLEBINDIRNAME);
        fileInfo4.set_filetype(FileType::INODE_PAGEFILE);

        fileInfo4.set_parentid(ROOTINODEID);
        fileInfo4.set_id(RECYCLEBININODEID);
        fileInfo4.set_filename(RECYCLEBINDIRNAME);
        fileInfo4.set_filetype(FileType::INODE_DIRECTORY);
        fileInfo4.set_owner("imanotroot");

        fileInfo5.set_parentid(ROOTINODEID);
        fileInfo5.set_id(RECYCLEBININODEID);
        fileInfo5.set_filename(RECYCLEBINDIRNAME);
        fileInfo5.set_filetype(FileType::INODE_DIRECTORY);
        fileInfo5.set_owner(ROOTUSERNAME);

        const struct {
            FileInfo info;
            bool      ret;
        } testCases[] = {
            {fileInfo1, false},
            {fileInfo2, false},
            {fileInfo3, false},
            {fileInfo4, false},
            {fileInfo5, true},
        };

        auto mockstorage = std::make_shared<MockNameServerStorage>();
        for (int i = 0; i < sizeof(testCases)/ sizeof(testCases[0]); i++) {
            EXPECT_CALL(*mockstorage, GetFile(_, _, _))
            .Times(1)
            .WillOnce(DoAll(SetArgPointee<2>(testCases[i].info),
                Return(StoreStatus::OK)));

            ASSERT_EQ(InitRecycleBinDir(mockstorage), testCases[i].ret);
        }
    }

    // test internal error
    {
        auto mockstorage = std::make_shared<MockNameServerStorage>();

        EXPECT_CALL(*mockstorage, GetFile(_, _, _))
            .Times(1)
            .WillOnce(Return(StoreStatus::InternalError));

        ASSERT_EQ(InitRecycleBinDir(mockstorage), false);
    }

    // test getfile not exist
    {
        auto mockstorage = std::make_shared<MockNameServerStorage>();

        // putfile error case
        EXPECT_CALL(*mockstorage, GetFile(_, _, _))
            .Times(1)
            .WillOnce(Return(StoreStatus::KeyNotExist));

        EXPECT_CALL(*mockstorage, PutFile(_))
            .Times(1)
            .WillOnce(Return(StoreStatus::InternalError));

        ASSERT_EQ(InitRecycleBinDir(mockstorage), false);

        // putfile ok
        FileInfo fileInfo5;
        fileInfo5.set_parentid(ROOTINODEID);
        fileInfo5.set_id(RECYCLEBININODEID);
        fileInfo5.set_filename(RECYCLEBINDIRNAME);
        fileInfo5.set_filetype(FileType::INODE_DIRECTORY);
        fileInfo5.set_owner(ROOTUSERNAME);

        EXPECT_CALL(*mockstorage, GetFile(_, _, _))
            .Times(1)
            .WillOnce(Return(StoreStatus::KeyNotExist));

        EXPECT_CALL(*mockstorage, PutFile(_))
            .Times(1)
            .WillOnce(Return(StoreStatus::OK));

        ASSERT_EQ(InitRecycleBinDir(mockstorage), true);
    }
}

TEST_F(CurveFSTest, RegistClient) {
    std::string clientIp = "127.0.0.1";
    uint32_t clientPort = 8888;
    // client的信息与mds记录的一致
    {
        ClientInfoRepoItem clientRepo(clientIp, clientPort);
        EXPECT_CALL(*mockRepo_, QueryClientInfoRepoItem(_, _, _))
            .Times(1)
            .WillOnce(DoAll(SetArgPointee<2>(clientRepo),
                Return(repo::OperationOK)));
        ASSERT_EQ(StatusCode::kOK, curvefs_->RegistClient(clientIp,
                                                          clientPort));
    }
    // client信息与mds记录不一致
    {
        ClientInfoRepoItem clientRepo(clientIp, 9999);
        EXPECT_CALL(*mockRepo_, QueryClientInfoRepoItem(_, _, _))
            .Times(1)
            .WillOnce(DoAll(SetArgPointee<2>(clientRepo),
                Return(repo::OperationOK)));
        EXPECT_CALL(*mockRepo_, InsertClientInfoRepoItem(_))
            .Times(1)
            .WillOnce(Return(repo::OperationOK));
        ASSERT_EQ(StatusCode::kOK, curvefs_->RegistClient(clientIp,
                                                          clientPort));
    }
    // 从数据库获取失败
    {
        ClientInfoRepoItem clientRepo(clientIp, clientPort);
        EXPECT_CALL(*mockRepo_, QueryClientInfoRepoItem(_, _, _))
            .Times(1)
            .WillOnce(Return(repo::SqlException));
        ASSERT_EQ(StatusCode::KInternalError, curvefs_->RegistClient(clientIp,
                                                            clientPort));
    }
    // 插入数据库失败
    {
        ClientInfoRepoItem clientRepo(clientIp, 9999);
        EXPECT_CALL(*mockRepo_, QueryClientInfoRepoItem(_, _, _))
            .Times(1)
            .WillOnce(DoAll(SetArgPointee<2>(clientRepo),
                Return(repo::OperationOK)));
        EXPECT_CALL(*mockRepo_, InsertClientInfoRepoItem(_))
            .Times(1)
            .WillOnce(Return(repo::SqlException));
        ASSERT_EQ(StatusCode::KInternalError, curvefs_->RegistClient(clientIp,
                                                            clientPort));
    }
}

TEST_F(CurveFSTest, ListClient) {
    // 成功
    {
        std::vector<ClientInfoRepoItem> items;
        items.emplace_back("127.0.0.1", 8888);
        items.emplace_back("127.0.0.1", 9999);
        EXPECT_CALL(*mockRepo_, LoadClientInfoRepoItems(_))
            .Times(1)
            .WillOnce(DoAll(SetArgPointee<0>(items),
                Return(repo::OperationOK)));
        std::vector<ClientInfo> clientInfos;
        ASSERT_EQ(StatusCode::kOK,
                        curvefs_->ListClient(&clientInfos));
    }
    // 失败
    {
        EXPECT_CALL(*mockRepo_, LoadClientInfoRepoItems(_))
            .Times(1)
            .WillOnce(Return(repo::SqlException));
        std::vector<ClientInfo> clientInfos;
        ASSERT_EQ(StatusCode::KInternalError,
                        curvefs_->ListClient(&clientInfos));
    }
}

int main(int argc, char **argv) {
    ::testing::InitGoogleTest(&argc, argv);
    ::testing::InitGoogleMock(&argc, argv);

    return RUN_ALL_TESTS();
}

}  // namespace mds
}  // namespace curve<|MERGE_RESOLUTION|>--- conflicted
+++ resolved
@@ -48,13 +48,8 @@
         fileRecordManager_ = std::make_shared<FileRecordManager>();
 
         // session repo已经mock，数据库相关参数不需要
-<<<<<<< HEAD
-        fileRecordOptions_.fileRecordExpiredTimeUs = 5000000;
-        fileRecordOptions_.scanIntervalTimeUs = 100000;
-=======
         fileRecordOptions_.fileRecordExpiredTimeUs = 5 * 1000;
         fileRecordOptions_.scanIntervalTimeUs = 1 * 1000;
->>>>>>> 6459c204
 
         authOptions_.rootOwner = "root";
         authOptions_.rootPassword = "root_password";
@@ -2453,15 +2448,9 @@
         .Times(1)
         .WillOnce(Return(StoreStatus::OK));
 
-<<<<<<< HEAD
-        ASSERT_EQ(curvefs_->OpenFile("/file1", "127.0.0.1",
-                                     &protoSession, &fileInfo),
-                  StatusCode::kOK);
-=======
         ASSERT_EQ(
             curvefs_->OpenFile("/file1", "127.0.0.1", &protoSession, &fileInfo),
             StatusCode::kOK);
->>>>>>> 6459c204
     }
 }
 
@@ -2475,24 +2464,9 @@
     .Times(1)
     .WillOnce(Return(StoreStatus::OK));
 
-<<<<<<< HEAD
-    ASSERT_EQ(curvefs_->OpenFile("/file1", "127.0.0.1",
-                                    &protoSession, &fileInfo),
-                StatusCode::kOK);
-
-    // 文件不存在
-    {
-         EXPECT_CALL(*storage_, GetFile(_, _, _))
-        .Times(1)
-        .WillOnce(Return(StoreStatus::KeyNotExist));
-        ASSERT_EQ(curvefs_->CloseFile("/file1", "sessionidxxxxx"),
-                  StatusCode::kFileNotExists);
-    }
-=======
     ASSERT_EQ(
         curvefs_->OpenFile("/file1", "127.0.0.1", &protoSession, &fileInfo),
         StatusCode::kOK);
->>>>>>> 6459c204
 
     // 执行成功
     {
@@ -2526,11 +2500,7 @@
         .Times(1)
         .WillOnce(Return(StoreStatus::KeyNotExist));
         ASSERT_EQ(curvefs_->RefreshSession("/file1", "sessionidxxxxx", 12345,
-<<<<<<< HEAD
-                    "signaturexxxx", "127.0.0.1", &fileInfo1),
-=======
                     "signaturexxxx", "127.0.0.1", "", &fileInfo1),
->>>>>>> 6459c204
                   StatusCode::kFileNotExists);
     }
 
@@ -2543,11 +2513,7 @@
 
         uint64_t date = ::curve::common::TimeUtility::GetTimeofDayUs();
         ASSERT_EQ(curvefs_->RefreshSession("/file1", protoSession.sessionid(),
-<<<<<<< HEAD
-                    date, "signaturexxxx", "127.0.0.1", &fileInfo1),
-=======
                     date, "signaturexxxx", "127.0.0.1", "", &fileInfo1),
->>>>>>> 6459c204
                   StatusCode::kOK);
         ASSERT_EQ(1, curvefs_->GetOpenFileNum());
     }
