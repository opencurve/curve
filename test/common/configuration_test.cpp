--- conflicted
+++ resolved
@@ -307,21 +307,12 @@
     Configuration conf;
     conf.SetIntValue("key1", 123);
     conf.SetFloatValue("key2", 1.23);
-<<<<<<< HEAD
-    conf.SetBoolValue("key3", true);
 
     conf.ExposeMetric("conf_metric");
-    conf.UpdateMetric();
-=======
-
-    conf.ExposeMetric("conf_metric");
->>>>>>> 1fdc81e6
     ASSERT_STREQ(bvar::Variable::describe_exposed("conf_metric_key1").c_str(),
                  "{\"conf_name\":\"key1\",\"conf_value\":\"123\"}");
     ASSERT_STREQ(bvar::Variable::describe_exposed("conf_metric_key2").c_str(),
                  "{\"conf_name\":\"key2\",\"conf_value\":\"1.230000\"}");
-<<<<<<< HEAD
-=======
     // 还未设置时，返回空
     ASSERT_STREQ(bvar::Variable::describe_exposed("conf_metric_key3").c_str(),
                  "");
@@ -331,7 +322,6 @@
     ASSERT_STREQ(bvar::Variable::describe_exposed("conf_metric_key1").c_str(),
                  "{\"conf_name\":\"key1\",\"conf_value\":\"234\"}");
     conf.SetBoolValue("key3", true);
->>>>>>> 1fdc81e6
     ASSERT_STREQ(bvar::Variable::describe_exposed("conf_metric_key3").c_str(),
                  "{\"conf_name\":\"key3\",\"conf_value\":\"1\"}");
 }
