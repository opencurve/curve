COPTS = [
    "-DGFLAGS=gflags",
    "-DOS_LINUX",
    "-DSNAPPY",
    "-DHAVE_SSE42",
    "-DNDEBUG",
    "-fno-omit-frame-pointer",
    "-momit-leaf-frame-pointer",
    "-msse4.2",
    "-pthread",
    "-Wsign-compare",
    "-Wno-unused-parameter",
    "-Wno-unused-variable",
    "-Woverloaded-virtual",
    "-Wnon-virtual-dtor",
    "-Wno-missing-field-initializers",
    "-std=c++14",
]

cc_binary(
    name = "curve_tool_test",
    srcs = glob([
                "*.h",
                "*.cpp",
                ]),
    deps = [
        "@com_google_googletest//:gtest",
        "@com_google_googletest//:gtest_main",
<<<<<<< HEAD
	"//external:gflags",
        "//src/tools:curve_tool_lib",
	"//test/client/fake:fake_lib",
=======
        "//external:gflags",
        "//src/tools:curve_tool_lib",
        "//test/client/fake:fake_lib",
        "//test/fs:fs_mock",
        "//test/common:common_mock",
        "//test/snapshotcloneserver:mock_repo",
        "//test/client:client_mock",
>>>>>>> 72014a25
    ],
    copts = COPTS
)
<|MERGE_RESOLUTION|>--- conflicted
+++ resolved
@@ -26,11 +26,6 @@
     deps = [
         "@com_google_googletest//:gtest",
         "@com_google_googletest//:gtest_main",
-<<<<<<< HEAD
-	"//external:gflags",
-        "//src/tools:curve_tool_lib",
-	"//test/client/fake:fake_lib",
-=======
         "//external:gflags",
         "//src/tools:curve_tool_lib",
         "//test/client/fake:fake_lib",
@@ -38,7 +33,6 @@
         "//test/common:common_mock",
         "//test/snapshotcloneserver:mock_repo",
         "//test/client:client_mock",
->>>>>>> 72014a25
     ],
     copts = COPTS
 )
