--- conflicted
+++ resolved
@@ -285,7 +285,6 @@
                length, ch, loop);
 }
 
-<<<<<<< HEAD
 /**
  * 验证3个节点的关闭非 leader 节点，重启，控制让其从 install snapshot 恢复
  * 1. 创建3个副本的复制组
@@ -399,7 +398,7 @@
 
     // Wait shutdown peer recovery, and then transfer leader to it
     ::sleep(3);
-    TransferLeaderAssertSuccess(&cluster, shutdownPeer);
+    TransferLeaderAssertSuccess(&cluster, shutdownPeer, defaultCliOpt_);
     leaderPeer = shutdownPeer;
     ReadVerify(leaderPeer, logicPoolId, copysetId, chunkId,
                length, ch + 2, loop);
@@ -536,7 +535,7 @@
 
     // Wait shutdown peer recovery, and then transfer leader to it
     ::sleep(3);
-    TransferLeaderAssertSuccess(&cluster, shutdownPeer);
+    TransferLeaderAssertSuccess(&cluster, shutdownPeer, defaultCliOpt_);
     leaderPeer = shutdownPeer;
     ReadVerify(leaderPeer, logicPoolId, copysetId, chunkId,
                length, ch, loop);
@@ -671,7 +670,7 @@
     ::system(rmdir.c_str());
 
     // transfer leader 到peer4_，并读出来验证
-    TransferLeaderAssertSuccess(&cluster, peer4_);
+    TransferLeaderAssertSuccess(&cluster, peer4_, defaultCliOpt_);
     leaderPeer = peer4_;
     // 读数据验证
     ReadVerify(leaderPeer, logicPoolId, copysetId, chunkId,
@@ -680,7 +679,5 @@
                        length, ch-1, loop);
 }
 
-=======
->>>>>>> afa43def
 }  // namespace chunkserver
 }  // namespace curve