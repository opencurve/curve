--- conflicted
+++ resolved
@@ -26,10 +26,6 @@
 #    up all cs
 #    [Teardown]   file clean    none
    
-<<<<<<< HEAD
-
-=======
->>>>>>> de3e1815
 inject one chunkserver down/up
     [Tags]    P1    base    first release   failover
     ${num}   evaluate   int(1)
@@ -451,7 +447,7 @@
     check vm iops
     check data consistency
 #    check copies consistency
-    [Teardown]	   wait iops ok   ${vm_iops_limit}
+    [Teardown]	   wait cluster healthy   ${vm_iops_limit}
 
 inject kill all mds
     [Tags]    P1    base    first release   failover
@@ -477,19 +473,6 @@
     check data consistency
 #    check copies consistency
     [Teardown]     test start etcd
-
-
-test mds delay package 50ms
-    [Tags]    P1    base    first release   failover   
-    ${ms}  evaluate  int(50)
-    test mds delay package  ${ms}
-    test start mds
-    test start etcd
-    sleep  120
-    check vm iops
-    check data consistency
-#    check copies consistency
-    [Teardown]	   wait cluster healthy   ${vm_iops_limit}
 
 inject all chunkserver down
     [Tags]    P1    base    first release   failover
