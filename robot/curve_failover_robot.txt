--- conflicted
+++ resolved
@@ -436,14 +436,11 @@
    check data consistency
    [Teardown]    wait iops ok   ${vm_iops_limit}
 
-<<<<<<< HEAD
-=======
 
 stop snapshot test
     [Tags]    P1    base    first release   failover  
     stop snapshot test
 
->>>>>>> fbefd332
 test mds delay package 50ms
     [Tags]    P1    base    first release   failover   
     ${ms}  evaluate  int(50)
