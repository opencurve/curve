*** Settings ***
Library           Resources/keywords/base_operate.py
Library           Resources/test/curve_base_test.py
Library           Resources/swig/swig_operate.py
Library			  Collections
#Library           RequestsLibrary
Library           Process
#Library           SSHLibrary
Library           Resources/keywords/mythread.py
Library           Resources/keywords/fault_inject.py
Library           Resources/keywords/deploy.py
Library           Resources/keywords/test_curve_stability.py

Suite Setup       init failover cluster
Suite Teardown    clean failover env

*** Variables ***
${fio_vdsize}     10
${vdbench_vdsize}   10
${vm_iops_limit}   8000
${chunk_num}   0

*** Test Cases ***
#test up all cs
#    [Tags]    P8    base    first release
#    up all cs
#    [Teardown]   file clean    none
   
inject one chunkserver down/up
    [Tags]    P1    base    first release   failover
    ${num}   evaluate   int(1)
    ${host}   test kill chunkserver num   ${num}
    sleep  5
    check vm iops
    check data consistency
#    check copies consistency
    sleep  5
    test start chunkserver num   ${num}  ${host}
    sleep  5
    check vm iops
    check data consistency
#    check copies consistency
    [Teardown]	  start host cs process   ${host}

inject two chunkserver down/up
    [Tags]    P1    base    first release   failover
    ${num}   evaluate   int(2)
    ${host}   test kill chunkserver num   ${num}
    sleep  5
    check vm iops
    check data consistency
#    check copies consistency
    sleep  5
    test start chunkserver num   ${num}  ${host}
    sleep  5
    check vm iops
    check data consistency
#    check copies consistency
    [Teardown]	  start host cs process   ${host}

inject host all chunkserver down/up
    [Tags]    P1    base    first release   failover
    ${host}  test stop chunkserver host
    sleep  10
    check vm iops
    check data consistency
#    check copies consistency
    sleep  5
    test start chunkserver host  ${host}
    sleep  5
    check vm iops
    check data consistency
#    check copies consistency
    [Teardown]	  start host cs process  ${host}

inject restart one chunkserver
    [Tags]    P1    base    first release   failover
    ${num}   evaluate   int(1)
    test restart chunkserver num   ${num}
    sleep  5
    check vm iops
    check data consistency
#    check copies consistency
    [Teardown]	  wait cluster healthy   ${vm_iops_limit}

inject restart two chunkserver
    [Tags]    P1    base    first release   failover
    ${num}   evaluate   int(2)
    test restart chunkserver num   ${num}
    sleep  5
    check vm iops
    check data consistency
#    check copies consistency
    [Teardown]	 wait cluster healthy    ${vm_iops_limit}

inject kill diff host chunkserver
    [Tags]    P1    base    first release   failover
    test kill diff host chunkserver
    wait health ok
    check vm iops
    check data consistency
#    check copies consistency
    [Teardown]	 wait cluster healthy    ${vm_iops_limit}

inject reboot nebd
    [Tags]   P1  base   first release   failover
    test reboot nebd
    sleep   5
    check vm iops
    check data consistency
    [Teardown]  wait cluster healthy   ${vm_iops_limit}

inject stop and start vm
    [Tags]    P1    base    first release   failover
    test start vm
    sleep   10
    check vm iops
    check data consistency
#    check copies consistency
    [Teardown]	 wait cluster healthy     ${vm_iops_limit}

inject reboot vm
    [Tags]    P1    base    first release   failover
    test restart vm
    sleep   5
    check vm iops
    check data consistency
    run rwio
#    check copies consistency
    [Teardown]	  wait cluster healthy    ${vm_iops_limit}

inject hang vm
    [Tags]    P1    base    first release   failover
    test hang vm
    sleep   5
    check vm iops
    check data consistency
#    check copies consistency
    [Teardown]	 wait cluster healthy     ${vm_iops_limit}

inject kill one mds 
    [Tags]    P1    base    first release   failover
    ${num}   evaluate  int(1)
    test kill mds   ${num}
    check vm iops  
    sleep  3
    test start mds
    check vm iops  
    check data consistency
    [Teardown]	  test start mds   

inject kill two mds
    [Tags]    P1    base    first release   failover
    ${num}   evaluate  int(2)
    test kill mds   ${num}
    check vm iops  
    sleep  3
    test start mds
    sleep  3
    check vm iops  
    check data consistency
    [Teardown]    test start mds

inject round restart mds
    [Tags]    P1    base    first release   failover
    test round restart mds
    sleep  3
    check vm iops  
    check data consistency
    [Teardown]    test start mds

inject loop restart one mds
    [Tags]    P1    base    first release   failover
    ${mds_ip}    evaluate    str("10.182.26.25")
    :FOR   ${i}   IN RANGE   10
          kill mds process   ${mds_ip}
          start mds process  ${mds_ip}
          sleep  3
          check vm iops  
    END 
    check data consistency
    [Teardown]    test start mds


inject kill one etcd     
    [Tags]    P1    base    first release   failover   
    ${host}  test kill etcd
    sleep  5
    check vm iops
    sleep  3
    test start etcd 
    test start mds
    test start snap
#    sleep  3
    check vm iops
    check data consistency
#    check copies consistency
    [Teardown]     start etcd process  ${host}

test round restart etcd
    [Tags]    P1    base    first release   failover   
    test round restart etcd
    sleep  3
    check vm iops
    check data consistency
    test start mds
    test start snap
    [Teardown]    test start etcd

inject loop restart one etcd
    [Tags]    P1    base    first release   failover  
    ${etcd_ip}    evaluate    str("10.182.26.16")
    :FOR   ${i}   IN RANGE   10
          kill etcd process   ${etcd_ip}
          start etcd process  ${etcd_ip}
          sleep  2
          check vm iops
    END
    check data consistency
    test start mds
    test start snap
    [Teardown]    test start etcd

inject kill mysql
    [Tags]    P1    base    first release   failover   no-need 
    ${host}  test kill mysql
#    ${limit_iops}   evaluate  int(0)
#    sleep  5
    check vm iops   ${vm_iops_limit} 
    sleep  3
    test start mysql   ${host}
#    sleep  3
    check vm iops
    check data consistency
#    check copies consistency
    [Teardown]     start mysql process  ${host}

inject chunkserver cpu stress 95%
    [Tags]    P1    base    first release   failover 
    ${cpu_stress}   evaluate  int(95)
    ${ssh}   test chunkserver cpu stress   ${cpu_stress}
    sleep  5
    ${limit_iops}   evaluate  int(2000)
    check vm iops    ${limit_iops} 
    del cpu stress   ${ssh}
    check vm iops    ${vm_iops_limit} 
    check data consistency
#    check copies consistency
    [Teardown]     del cpu stress    ${ssh}
    
inject mds cpu stress 95%
    [Tags]    P1    base    first release   failover
    ${cpu_stress}   evaluate  int(95)
    ${ssh}   test mds cpu stress   ${cpu_stress}
    sleep  5
    ${limit_iops}   evaluate  int(2000)
    check vm iops    ${limit_iops} 
    del cpu stress   ${ssh}
    check vm iops    ${vm_iops_limit} 
    check data consistency
#    check copies consistency
    [Teardown]     del cpu stress    ${ssh}

inject client cpu stress 95%
    [Tags]    P1    base    first release   failover
    ${cpu_stress}   evaluate  int(95)
    ${ssh}   test client cpu stress   ${cpu_stress}
    sleep  5
    ${limit_iops}   evaluate  int(2000)
    check vm iops    ${limit_iops} 
    del cpu stress   ${ssh}
    check vm iops    ${vm_iops_limit} 
    check data consistency
#    check copies consistency
    [Teardown]     del cpu stress    ${ssh}

inject chunkserver mem stress 95%
    [Tags]    P1    base    first release   failover
    ${cpu_stress}   evaluate  int(95)
    ${ssh}   test chunkserver mem stress   ${cpu_stress}
    sleep  10
    check vm iops    ${vm_iops_limit}
    del mem stress   ${ssh}
    check data consistency
#    check copies consistency
    [Teardown]     del mem stress    ${ssh}

inject mds mem stress 95%
    [Tags]    P1    base    first release   failover
    ${cpu_stress}   evaluate  int(95)
    ${ssh}   test mds mem stress   ${cpu_stress}
    sleep  10
    check vm iops    ${vm_iops_limit}
    del mem stress   ${ssh}
    check data consistency
#    check copies consistency
    [Teardown]     del mem stress    ${ssh}

inject client mem stress 95%
    [Tags]    P1    base    first release   failover
    ${cpu_stress}   evaluate  int(95)
    ${ssh}   test client mem stress   ${cpu_stress}
    sleep  10
    check vm iops    ${vm_iops_limit}
    del mem stress   ${ssh}
    check data consistency
#    check copies consistency
    [Teardown]     del mem stress    ${ssh}

test chunkserver network stress
    [Tags]    P1    base    first release   failover
    ${ip}    test chunkserver network stress
    sleep  10
    check vm iops    ${vm_iops_limit}
    check data consistency
#    stop network stress    ${ip}    
    [Teardown]     stop network stress    ${ip}

test mds network stress
    [Tags]    P1    base    first release   failover
    ${ip}    test mds network stress
    sleep  10
    check vm iops    ${vm_iops_limit}
    check data consistency
#    stop network stress    ${ip}
    [Teardown]     stop network stress    ${ip}

test client network stress
    [Tags]    P1    base    first release   failover
    ${ip}    test client network stress
    sleep  10
    check vm iops    ${vm_iops_limit}
    check data consistency
#   stop network stress    ${ip}
    [Teardown]     stop network stress    ${ip}

test chunkserver clock offset 2min
    [Tags]    P1    base    first release   failover   no-need
    ${offset}  evaluate  int(2)
    ${ssh}    test chunkserver clock offset    ${offset}
    check vm iops   ${vm_iops_limit}
    check data consistency
    [Teardown]   del clock offset   ${ssh}    ${offset}

test mds clock offset 2min
    [Tags]    P1    base    first release   failover   no-need
    ${offset}  evaluate  int(2)
    ${ssh}    test mds clock offset    ${offset}
    check vm iops   ${vm_iops_limit}
    check data consistency
#   check copies consistency
    [Teardown]   del clock offset   ${ssh}    ${offset}

test chunkserver loss package 5%
    [Tags]    P1    base    first release   failover
    ${percent}  evaluate  int(5)
    test cs loss package  ${percent}
    check vm iops
    check data consistency
#    check copies consistency
#    [Teardown]	   wait cluster healthy    ${vm_iops_limit}
<<<<<<< HEAD

test mds loss package 5%   
    [Tags]    P1    base    first release   failover  
    ${percent}  evaluate  int(5)
    test mds loss package  ${percent}
    sleep  60
    check vm iops
    check data consistency
#    check copies consistency
    test start mds
    [Teardown]	   wait cluster healthy   ${vm_iops_limit}
=======
>>>>>>> 6459c204

test chunkserver delay package 50ms
    [Tags]    P1    base    first release   failover   
    ${ms}  evaluate  int(50)
    test cs delay package  ${ms}
    sleep  5
    check vm iops
    check data consistency
#    check copies consistency
    test start mds
    test start snap
    sleep   5
    [Teardown]	 wait cluster healthy    ${vm_iops_limit}


test out/in chunkserver recover
    [Tags]    P1    base    first release   failover  longtime
    ${host}	${cs_copyset_num}  test outcs recover copyset
    check vm iops
    check data consistency
#    check copies consistency
    ${copyset_num}       Convert To Integer    ${cs_copyset_num}
    test upcs recover copyset  ${host}	 ${copyset_num}
    sleep  5
    check vm iops
    check data consistency
#    check copies consistency
    [Teardown]	   wait cluster healthy    ${vm_iops_limit}

#test suspend up recover chunkserver
#    [Tags]    P1    base    first release   failover  longtime
#    test suspend recover copyset
##    check vm iops
#    check data consistency
##    check copies consistency
#    [Teardown]	   wait cluster healthy   ${vm_iops_limit}
#
test suspend delete and up recover chunkserver
    [Tags]    P1    base    first release   failover  longtime  no-need
    test suspend delete recover copyset
#    check vm iops
    check data consistency
#    check copies consistency
    [Teardown]	   wait cluster healthy   ${vm_iops_limit}

test stop all cs not recover
    [Tags]    P1    base    first release   failover
    stop all cs not recover
    sleep   5
    check vm iops
    check data consistency
#    check copies consistency
    [Teardown]	  wait cluster healthy   ${vm_iops_limit}

test pendding host all cs
   [Tags]    P1    base    first release   failover  longtime
   pendding all cs recover 
   sleep  5
   check vm iops 
   check data consistency
#   check copies consistency
   [Teardown]	  check chunkserver online
<<<<<<< HEAD
=======

test mds loss package 5%   
    [Tags]    P1    base    first release   failover  
    ${percent}  evaluate  int(5)
    test mds loss package  ${percent}
    sleep  60
    check vm iops
    check data consistency
#    check copies consistency
    test start mds
    test start snap
    [Teardown]	   wait cluster healthy   ${vm_iops_limit}


test ipmitool restart mds node
   [Tags]    P1    base    first release   failover  ipmitool
   test ipmitool restart mds
   sleep  60
   check vm iops
   check data consistency
   test start snap
   [Teardown]    wait cluster healthy   ${vm_iops_limit}
>>>>>>> 6459c204

test ipmitool restart mds node
   [Tags]    P1    base    first release   failover  ipmitool
   test ipmitool restart mds
   sleep  60
   check vm iops
   check data consistency
<<<<<<< HEAD
   [Teardown]    wait cluster healthy   ${vm_iops_limit}

test ipmitool restart chunkserver node
   [Tags]    P1    base    first release   failover  ipmitool
   test ipmitool restart chunkserver
   sleep  60
   check vm iops
   check data consistency
   [Teardown]    check chunkserver online

stop attach detach thread
    [Tags]    P1    base    first release   failover
    stop attach detach
#    [Teardown]   wait cluster healthy    ${vm_iops_limit}
=======
   [Teardown]    check chunkserver online

stop attach detach thread
    [Tags]    P1    base    first release   failover
    stop attach detach
#    [Teardown]   wait cluster healthy    ${vm_iops_limit}

stop snapshot test
    [Tags]    P1    base    first release   failover  
    stop snapshot test

test mds delay package 50ms
    [Tags]    P1    base    first release   failover   
    ${ms}  evaluate  int(50)
    test mds delay package  ${ms}
    test start mds
    test start etcd
    test start snap
    sleep  120
    check vm iops
    check data consistency
#    check copies consistency
    [Teardown]	   wait cluster healthy   ${vm_iops_limit}
>>>>>>> 6459c204

inject kill all mds
    [Tags]    P1    base    first release   failover
    ${num}   evaluate  int(3)
    test kill mds   ${num}
    test start mds
    sleep  3
    check vm iops  
    check data consistency
    [Teardown]    test start mds

inject kill two etcd
    [Tags]    P1    base    first release   failover  
    ${num}   evaluate  int(2)
    test kill etcd   ${num}
    sleep  5
#    check vm iops
    sleep  3
    test start etcd
    test start mds
    test start snap
    sleep  3
    check vm iops
    check data consistency
#    check copies consistency
    [Teardown]     test start etcd


test mds delay package 50ms
    [Tags]    P1    base    first release   failover   
    ${ms}  evaluate  int(50)
    test mds delay package  ${ms}
    test start mds
    test start etcd
    sleep  120
    check vm iops
    check data consistency
#    check copies consistency
    [Teardown]	   wait cluster healthy   ${vm_iops_limit}

inject all chunkserver down
    [Tags]    P1    base    first release   failover
    test stop all chunkserver
    test start all chunkserver
    wait health ok
    sleep  10
    check vm iops
    check data consistency
#    check copies consistency
    [Teardown]   wait cluster healthy    ${vm_iops_limit}

inject all chunkserver down 10min
    [Tags]    P1    base    first release   failover  
    test stop all chunkserver
    sleep   600
    test start all chunkserver
    wait health ok
    sleep  10
    check vm iops
    check data consistency
#    check copies consistency
    [Teardown]   wait cluster healthy    ${vm_iops_limit}

test clone vol
    [Tags]    P1    base    first release   failover  snapshot  no-need
    test clone iovol consistency

test cancel vol snapshot
    [Tags]    P1    base    first release   failover   snapshot  no-need
    test cancel snapshot

test one volume perf
    [Tags]    P1    base    first release  longtime   perf  no-need
    remove vm key
    attach new vol   200   200
    stop rwio
    perf test

inject cluster stress test
    [Tags]    P1    base    first release  longtime  stress   perf  no-need
    init vm
    remove vm key
    attach new vol   20   20
    stop rwio
    stress test

*** Keywords ***

init failover cluster
<<<<<<< HEAD
     init vm
     init abnormal test env
     check chunkserver online
     ${begin_num}    get all chunk num
     ${begin_num}    Convert To Integer   ${begin_num}
     Set Global Variable  ${chunk_num}    ${begin_num} 
#     init vol
=======
     init abnormal test env
     check chunkserver online
     ${begin_num}    get all chunk num
     ${begin_num}    Convert To Integer   ${begin_num}
     Set Global Variable  ${chunk_num}    ${begin_num} 
     init vm
     init vol
     test get all chunk num
     begin snapshot test
     begin kill snapshotserver
>>>>>>> 6459c204
     loop attach detach vol
     init rw cloud disk

init abnormal test env
     clean env
     destroy etcd
     destroy mds
     destroy snapshotclone server
     stop nebd
     drop all chunkserver dat
     drop abnormal test db
     create abnormal db table
     install deb
     add config 
     start abnormal test services
     create pool
     restart cinder server
     wait cinder server up
     start nebd

init rw cloud disk
     remove vm key
     attach new vol   ${fio_vdsize}   ${vdbench_vdsize} 
     stop rwio
     write full disk  ${fio_vdsize}
     run rwio

test get all chunk num
    stop rwio
    sleep  2
    ${begin_num}    get all chunk num
    ${begin_num}    Convert To Integer  ${begin_num}
    exec deleteforce
    sleep  3
    ${end_num}    get all chunk num
    ${end_num}    Convert To Integer   ${end_num}
    should be equal    ${begin_num}   ${end_num}

clean failover env
     stop rwio
     check io error
#     stop scheduler
     check copies consistency
     detach vol
     sleep  10
     clear RecycleBin
     sleep  60 
     ${final_num}    get all chunk num
     ${final_num}    Convert To Integer   ${final_num}
     should be equal    ${final_num}   ${chunk_num}<|MERGE_RESOLUTION|>--- conflicted
+++ resolved
@@ -359,20 +359,6 @@
     check data consistency
 #    check copies consistency
 #    [Teardown]	   wait cluster healthy    ${vm_iops_limit}
-<<<<<<< HEAD
-
-test mds loss package 5%   
-    [Tags]    P1    base    first release   failover  
-    ${percent}  evaluate  int(5)
-    test mds loss package  ${percent}
-    sleep  60
-    check vm iops
-    check data consistency
-#    check copies consistency
-    test start mds
-    [Teardown]	   wait cluster healthy   ${vm_iops_limit}
-=======
->>>>>>> 6459c204
 
 test chunkserver delay package 50ms
     [Tags]    P1    base    first release   failover   
@@ -435,8 +421,6 @@
    check data consistency
 #   check copies consistency
    [Teardown]	  check chunkserver online
-<<<<<<< HEAD
-=======
 
 test mds loss package 5%   
     [Tags]    P1    base    first release   failover  
@@ -449,7 +433,6 @@
     test start mds
     test start snap
     [Teardown]	   wait cluster healthy   ${vm_iops_limit}
-
 
 test ipmitool restart mds node
    [Tags]    P1    base    first release   failover  ipmitool
@@ -459,16 +442,6 @@
    check data consistency
    test start snap
    [Teardown]    wait cluster healthy   ${vm_iops_limit}
->>>>>>> 6459c204
-
-test ipmitool restart mds node
-   [Tags]    P1    base    first release   failover  ipmitool
-   test ipmitool restart mds
-   sleep  60
-   check vm iops
-   check data consistency
-<<<<<<< HEAD
-   [Teardown]    wait cluster healthy   ${vm_iops_limit}
 
 test ipmitool restart chunkserver node
    [Tags]    P1    base    first release   failover  ipmitool
@@ -482,13 +455,6 @@
     [Tags]    P1    base    first release   failover
     stop attach detach
 #    [Teardown]   wait cluster healthy    ${vm_iops_limit}
-=======
-   [Teardown]    check chunkserver online
-
-stop attach detach thread
-    [Tags]    P1    base    first release   failover
-    stop attach detach
-#    [Teardown]   wait cluster healthy    ${vm_iops_limit}
 
 stop snapshot test
     [Tags]    P1    base    first release   failover  
@@ -506,7 +472,6 @@
     check data consistency
 #    check copies consistency
     [Teardown]	   wait cluster healthy   ${vm_iops_limit}
->>>>>>> 6459c204
 
 inject kill all mds
     [Tags]    P1    base    first release   failover
@@ -533,19 +498,6 @@
     check data consistency
 #    check copies consistency
     [Teardown]     test start etcd
-
-
-test mds delay package 50ms
-    [Tags]    P1    base    first release   failover   
-    ${ms}  evaluate  int(50)
-    test mds delay package  ${ms}
-    test start mds
-    test start etcd
-    sleep  120
-    check vm iops
-    check data consistency
-#    check copies consistency
-    [Teardown]	   wait cluster healthy   ${vm_iops_limit}
 
 inject all chunkserver down
     [Tags]    P1    base    first release   failover
@@ -596,15 +548,6 @@
 *** Keywords ***
 
 init failover cluster
-<<<<<<< HEAD
-     init vm
-     init abnormal test env
-     check chunkserver online
-     ${begin_num}    get all chunk num
-     ${begin_num}    Convert To Integer   ${begin_num}
-     Set Global Variable  ${chunk_num}    ${begin_num} 
-#     init vol
-=======
      init abnormal test env
      check chunkserver online
      ${begin_num}    get all chunk num
@@ -615,7 +558,6 @@
      test get all chunk num
      begin snapshot test
      begin kill snapshotserver
->>>>>>> 6459c204
      loop attach detach vol
      init rw cloud disk
 
