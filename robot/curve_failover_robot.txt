*** Settings ***
Library           Resources/keywords/base_operate.py
Library           Resources/test/curve_base_test.py
Library           Resources/swig/swig_operate.py
Library			  Collections
#Library           RequestsLibrary
Library           Process
#Library           SSHLibrary
Library           Resources/keywords/mythread.py
Library           Resources/keywords/fault_inject.py
Library           Resources/keywords/deploy.py
Library           Resources/keywords/test_curve_stability.py

Suite Setup       init failover cluster
Suite Teardown    clean failover env

*** Variables ***
${fio_vdsize}     10
${vdbench_vdsize}   10
${vm_iops_limit}   8000
${chunk_num}   0

*** Test Cases ***
#test up all cs
#    [Tags]    P8    base    first release
#    up all cs
#    [Teardown]   file clean    none
   
inject one chunkserver down/up
    [Tags]    P1    base    first release   failover
    ${num}   evaluate   int(1)
    ${host}   test kill chunkserver num   ${num}
    sleep  5
    check vm iops
    check data consistency
#    check copies consistency
    sleep  5
    test start chunkserver num   ${num}  ${host}
    sleep  5
    check vm iops
    check data consistency
#    check copies consistency
    [Teardown]	  start host cs process   ${host}

inject two chunkserver down/up
    [Tags]    P1    base    first release   failover
    ${num}   evaluate   int(2)
    ${host}   test kill chunkserver num   ${num}
    sleep  5
    check vm iops
    check data consistency
#    check copies consistency
    sleep  5
    test start chunkserver num   ${num}  ${host}
    sleep  5
    check vm iops
    check data consistency
#    check copies consistency
    [Teardown]	  start host cs process   ${host}

inject host all chunkserver down/up
    [Tags]    P1    base    first release   failover
    ${host}  test stop chunkserver host
    sleep  10
    check vm iops
    check data consistency
#    check copies consistency
    sleep  5
    test start chunkserver host  ${host}
    sleep  5
    check vm iops
    check data consistency
#    check copies consistency
    [Teardown]	  start host cs process  ${host}

inject restart one chunkserver
    [Tags]    P1    base    first release   failover
    ${num}   evaluate   int(1)
    test restart chunkserver num   ${num}
    sleep  5
    check vm iops
    check data consistency
#    check copies consistency
    [Teardown]	  wait cluster healthy   ${vm_iops_limit}

inject restart two chunkserver
    [Tags]    P1    base    first release   failover
    ${num}   evaluate   int(2)
    test restart chunkserver num   ${num}
    sleep  5
    check vm iops
    check data consistency
#    check copies consistency
    [Teardown]	 wait cluster healthy    ${vm_iops_limit}

inject kill diff host chunkserver
    [Tags]    P1    base    first release   failover
    test kill diff host chunkserver
    wait health ok
    check vm iops
    check data consistency
#    check copies consistency
    [Teardown]	 wait cluster healthy    ${vm_iops_limit}

inject reboot nebd
    [Tags]   P1  base   first release   failover
    test reboot nebd
    sleep   5
    check vm iops
    check data consistency
    [Teardown]  wait cluster healthy   ${vm_iops_limit}

inject stop and start vm
    [Tags]    P1    base    first release   failover
    test start vm
    sleep   10
    check vm iops
    check data consistency
#    check copies consistency
    [Teardown]	 wait cluster healthy     ${vm_iops_limit}

inject reboot vm
    [Tags]    P1    base    first release   failover
    test restart vm
    sleep   5
    check vm iops
    check data consistency
    run rwio
#    check copies consistency
    [Teardown]	  wait cluster healthy    ${vm_iops_limit}

inject hang vm
    [Tags]    P1    base    first release   failover
    test hang vm
    sleep   5
    check vm iops
    check data consistency
#    check copies consistency
    [Teardown]	 wait cluster healthy     ${vm_iops_limit}

inject kill one mds 
    [Tags]    P1    base    first release   failover
    ${num}   evaluate  int(1)
    test kill mds   ${num}
    check vm iops  
    sleep  3
    test start mds
    check vm iops  
    check data consistency
    [Teardown]	  test start mds   

inject kill two mds
    [Tags]    P1    base    first release   failover
    ${num}   evaluate  int(2)
    test kill mds   ${num}
    check vm iops  
    sleep  3
    test start mds
    sleep  3
    check vm iops  
    check data consistency
    [Teardown]    test start mds

inject round restart mds
    [Tags]    P1    base    first release   failover
    test round restart mds
    sleep  3
    check vm iops  
    check data consistency
    [Teardown]    test start mds

inject loop restart one mds
    [Tags]    P1    base    first release   failover
    ${mds_ip}    evaluate    str("10.182.26.25")
    :FOR   ${i}   IN RANGE   10
          kill mds process   ${mds_ip}
          start mds process  ${mds_ip}
          sleep  3
          check vm iops  
    END 
    check data consistency
    [Teardown]    test start mds


inject kill one etcd     
    [Tags]    P1    base    first release   failover   
    ${host}  test kill etcd
    sleep  5
    check vm iops
    sleep  3
    test start etcd 
    test start mds
    test start snap
#    sleep  3
    check vm iops
    check data consistency
#    check copies consistency
    [Teardown]     start etcd process  ${host}

test round restart etcd
    [Tags]    P1    base    first release   failover   
    test round restart etcd
    sleep  3
    check vm iops
    check data consistency
    test start mds
    test start snap
    [Teardown]    test start etcd

inject loop restart one etcd
    [Tags]    P1    base    first release   failover  
    ${etcd_ip}    evaluate    str("10.182.26.16")
    :FOR   ${i}   IN RANGE   10
          kill etcd process   ${etcd_ip}
          start etcd process  ${etcd_ip}
          sleep  2
          check vm iops
    END
    check data consistency
    test start mds
    test start snap
    [Teardown]    test start etcd

inject kill mysql
    [Tags]    P1    base    first release   failover   no-need 
    ${host}  test kill mysql
#    ${limit_iops}   evaluate  int(0)
#    sleep  5
    check vm iops   ${vm_iops_limit} 
    sleep  3
    test start mysql   ${host}
#    sleep  3
    check vm iops
    check data consistency
#    check copies consistency
    [Teardown]     start mysql process  ${host}

inject chunkserver cpu stress 95%
    [Tags]    P1    base    first release   failover 
    ${cpu_stress}   evaluate  int(95)
    ${ssh}   test chunkserver cpu stress   ${cpu_stress}
    sleep  5
    ${limit_iops}   evaluate  int(2000)
    check vm iops    ${limit_iops} 
    del cpu stress   ${ssh}
    check vm iops    ${vm_iops_limit} 
    check data consistency
#    check copies consistency
    [Teardown]     del cpu stress    ${ssh}
    
inject mds cpu stress 95%
    [Tags]    P1    base    first release   failover
    ${cpu_stress}   evaluate  int(95)
    ${ssh}   test mds cpu stress   ${cpu_stress}
    sleep  5
    ${limit_iops}   evaluate  int(2000)
    check vm iops    ${limit_iops} 
    del cpu stress   ${ssh}
    check vm iops    ${vm_iops_limit} 
    check data consistency
#    check copies consistency
    [Teardown]     del cpu stress    ${ssh}

inject client cpu stress 95%
    [Tags]    P1    base    first release   failover
    ${cpu_stress}   evaluate  int(95)
    ${ssh}   test client cpu stress   ${cpu_stress}
    sleep  5
    ${limit_iops}   evaluate  int(2000)
    check vm iops    ${limit_iops} 
    del cpu stress   ${ssh}
    check vm iops    ${vm_iops_limit} 
    check data consistency
#    check copies consistency
    [Teardown]     del cpu stress    ${ssh}

inject chunkserver mem stress 95%
    [Tags]    P1    base    first release   failover
    ${cpu_stress}   evaluate  int(95)
    ${ssh}   test chunkserver mem stress   ${cpu_stress}
    sleep  10
    check vm iops    ${vm_iops_limit}
    del mem stress   ${ssh}
    check data consistency
#    check copies consistency
    [Teardown]     del mem stress    ${ssh}

inject mds mem stress 95%
    [Tags]    P1    base    first release   failover
    ${cpu_stress}   evaluate  int(95)
    ${ssh}   test mds mem stress   ${cpu_stress}
    sleep  10
    check vm iops    ${vm_iops_limit}
    del mem stress   ${ssh}
    check data consistency
#    check copies consistency
    [Teardown]     del mem stress    ${ssh}

inject client mem stress 95%
    [Tags]    P1    base    first release   failover
    ${cpu_stress}   evaluate  int(95)
    ${ssh}   test client mem stress   ${cpu_stress}
    sleep  10
    check vm iops    ${vm_iops_limit}
    del mem stress   ${ssh}
    check data consistency
#    check copies consistency
    [Teardown]     del mem stress    ${ssh}

test chunkserver network stress
    [Tags]    P1    base    first release   failover
    ${ip}    test chunkserver network stress
    sleep  10
    check vm iops    ${vm_iops_limit}
    check data consistency
#    stop network stress    ${ip}    
    [Teardown]     stop network stress    ${ip}

test mds network stress
    [Tags]    P1    base    first release   failover
    ${ip}    test mds network stress
    sleep  10
    check vm iops    ${vm_iops_limit}
    check data consistency
#    stop network stress    ${ip}
    [Teardown]     stop network stress    ${ip}

test client network stress
    [Tags]    P1    base    first release   failover
    ${ip}    test client network stress
    sleep  10
    check vm iops    ${vm_iops_limit}
    check data consistency
#   stop network stress    ${ip}
    [Teardown]     stop network stress    ${ip}

test chunkserver clock offset 2min
    [Tags]    P1    base    first release   failover   no-need
    ${offset}  evaluate  int(2)
    ${ssh}    test chunkserver clock offset    ${offset}
    check vm iops   ${vm_iops_limit}
    check data consistency
    [Teardown]   del clock offset   ${ssh}    ${offset}

test mds clock offset 2min
    [Tags]    P1    base    first release   failover   no-need
    ${offset}  evaluate  int(2)
    ${ssh}    test mds clock offset    ${offset}
    check vm iops   ${vm_iops_limit}
    check data consistency
#   check copies consistency
    [Teardown]   del clock offset   ${ssh}    ${offset}

test chunkserver loss package 5%
    [Tags]    P1    base    first release   failover
    ${percent}  evaluate  int(5)
    test cs loss package  ${percent}
    check vm iops
    check data consistency
#    check copies consistency
#    [Teardown]	   wait cluster healthy    ${vm_iops_limit}

test chunkserver delay package 50ms
    [Tags]    P1    base    first release   failover   
    ${ms}  evaluate  int(50)
    test cs delay package  ${ms}
    sleep  5
    check vm iops
    check data consistency
#    check copies consistency
    test start mds
    test start snap
    sleep   5
    [Teardown]	 wait cluster healthy    ${vm_iops_limit}


test out/in chunkserver recover
    [Tags]    P1    base    first release   failover  longtime
    ${host}	${cs_copyset_num}  test outcs recover copyset
    check vm iops
    check data consistency
#    check copies consistency
    ${copyset_num}       Convert To Integer    ${cs_copyset_num}
    test upcs recover copyset  ${host}	 ${copyset_num}
    sleep  5
    check vm iops
    check data consistency
#    check copies consistency
    [Teardown]	   wait cluster healthy    ${vm_iops_limit}

#test suspend up recover chunkserver
#    [Tags]    P1    base    first release   failover  longtime
#    test suspend recover copyset
##    check vm iops
#    check data consistency
##    check copies consistency
#    [Teardown]	   wait cluster healthy   ${vm_iops_limit}
#
test suspend delete and up recover chunkserver
    [Tags]    P1    base    first release   failover  longtime  no-need
    test suspend delete recover copyset
#    check vm iops
    check data consistency
#    check copies consistency
    [Teardown]	   wait cluster healthy   ${vm_iops_limit}

test stop all cs not recover
    [Tags]    P1    base    first release   failover
    stop all cs not recover
    sleep   5
    check vm iops
    check data consistency
#    check copies consistency
    [Teardown]	  wait cluster healthy   ${vm_iops_limit}

test pendding host all cs
   [Tags]    P1    base    first release   failover  longtime
   pendding all cs recover 
   sleep  5
   check vm iops 
   check data consistency
#   check copies consistency
   [Teardown]	  check chunkserver online

test mds loss package 5%   
    [Tags]    P1    base    first release   failover  
    ${percent}  evaluate  int(5)
    test mds loss package  ${percent}
    sleep  60
    check vm iops
    check data consistency
#    check copies consistency
    test start mds
    test start snap
    [Teardown]	   wait cluster healthy   ${vm_iops_limit}

test ipmitool restart mds node
   [Tags]    P1    base    first release   failover  ipmitool
   test ipmitool restart mds
   sleep  60
   check vm iops
   check data consistency
   test start snap
   [Teardown]    wait cluster healthy   ${vm_iops_limit}

test ipmitool restart chunkserver node
   [Tags]    P1    base    first release   failover  ipmitool
   test ipmitool restart chunkserver
   sleep  60
   check vm iops
   check data consistency
   [Teardown]    check chunkserver online

stop attach detach thread
    [Tags]    P1    base    first release   failover
    stop attach detach
#    [Teardown]   wait cluster healthy    ${vm_iops_limit}

stop snapshot test
    [Tags]    P1    base    first release   failover  
    stop snapshot test

test mds delay package 50ms
    [Tags]    P1    base    first release   failover   
    ${ms}  evaluate  int(50)
    test mds delay package  ${ms}
    test start mds
    test start etcd
    test start snap
    sleep  120
    check vm iops
    check data consistency
#    check copies consistency
    [Teardown]	   wait cluster healthy   ${vm_iops_limit}

inject kill all mds
    [Tags]    P1    base    first release   failover
    ${num}   evaluate  int(3)
    test kill mds   ${num}
    test start mds
    sleep  3
    check vm iops  
    check data consistency
    [Teardown]    test start mds

inject kill two etcd
    [Tags]    P1    base    first release   failover  
    ${num}   evaluate  int(2)
    test kill etcd   ${num}
    sleep  5
#    check vm iops
    sleep  3
    test start etcd
    test start mds
    test start snap
    sleep  3
    check vm iops
    check data consistency
#    check copies consistency
    [Teardown]     test start etcd

inject all chunkserver down
    [Tags]    P1    base    first release   failover
    test stop all chunkserver
    test start all chunkserver
    wait health ok
    sleep  10
    check vm iops
    check data consistency
#    check copies consistency
    [Teardown]   wait cluster healthy    ${vm_iops_limit}

inject all chunkserver down 10min
    [Tags]    P1    base    first release   failover  
    test stop all chunkserver
    sleep   600
    test start all chunkserver
    wait health ok
    sleep  10
    check vm iops
    check data consistency
#    check copies consistency
    [Teardown]   wait cluster healthy    ${vm_iops_limit}

test clone vol
    [Tags]    P1    base    first release   failover  snapshot  no-need
    test clone iovol consistency

test cancel vol snapshot
    [Tags]    P1    base    first release   failover   snapshot  no-need
    test cancel snapshot

test one volume perf
    [Tags]    P1    base    first release  longtime   perf  no-need
    remove vm key
    attach new vol   200   200
    stop rwio
    perf test

inject cluster stress test
    [Tags]    P1    base    first release  longtime  stress   perf  no-need
    init vm
    remove vm key
    attach new vol   20   20
    stop rwio
    stress test

*** Keywords ***

init failover cluster
     init vm
     init abnormal test env
     check chunkserver online
     ${begin_num}    get all chunk num
     ${begin_num}    Convert To Integer   ${begin_num}
     Set Global Variable  ${chunk_num}    ${begin_num} 
<<<<<<< HEAD
#     init vol
=======
     init vm
     init vol
     test get all chunk num
     begin snapshot test
     begin kill snapshotserver
>>>>>>> baddb286
     loop attach detach vol
     init rw cloud disk

init abnormal test env
     clean env
     destroy etcd
     destroy mds
     destroy snapshotclone server
     stop nebd
     drop all chunkserver dat
     drop abnormal test db
     create abnormal db table
     install deb
     add config 
     start abnormal test services
     create pool
     restart cinder server
     wait cinder server up
     start nebd

init rw cloud disk
     remove vm key
     attach new vol   ${fio_vdsize}   ${vdbench_vdsize} 
     stop rwio
     write full disk  ${fio_vdsize}
     run rwio

test get all chunk num
    stop rwio
    sleep  2
    ${begin_num}    get all chunk num
    ${begin_num}    Convert To Integer  ${begin_num}
    exec deleteforce
    sleep  3
    ${end_num}    get all chunk num
    ${end_num}    Convert To Integer   ${end_num}
    should be equal    ${begin_num}   ${end_num}

clean failover env
     stop rwio
     check io error
#     stop scheduler
     check copies consistency
     detach vol
     sleep  10
     clear RecycleBin
     sleep  60 
     ${final_num}    get all chunk num
     ${final_num}    Convert To Integer   ${final_num}
     should be equal    ${final_num}   ${chunk_num}<|MERGE_RESOLUTION|>--- conflicted
+++ resolved
@@ -554,15 +554,10 @@
      ${begin_num}    get all chunk num
      ${begin_num}    Convert To Integer   ${begin_num}
      Set Global Variable  ${chunk_num}    ${begin_num} 
-<<<<<<< HEAD
-#     init vol
-=======
-     init vm
      init vol
      test get all chunk num
      begin snapshot test
      begin kill snapshotserver
->>>>>>> baddb286
      loop attach detach vol
      init rw cloud disk
 
