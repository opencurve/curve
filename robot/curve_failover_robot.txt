--- conflicted
+++ resolved
@@ -550,20 +550,13 @@
      remove vm key
      attach new vol   ${fio_vdsize}   ${vdbench_vdsize} 
      stop rwio
-<<<<<<< HEAD
-     write full disk   ${fio_vdsize}
-=======
      write full disk  ${fio_vdsize}
->>>>>>> e7d3945f
      run rwio
 
 clean failover env
      stop rwio
      check io error
-<<<<<<< HEAD
-=======
 #     stop scheduler
->>>>>>> e7d3945f
      check copies consistency
      detach vol
      sleep  10
