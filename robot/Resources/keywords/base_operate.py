#!/usr/bin/env python
# -*- coding: utf8 -*-

import os
import shlex
from config import config
from logger import logger
from lib import db_operator
from lib import shell_operator
from swig import swig_operate
from multiprocessing import Pool
from curvefs_python import curvefs
import threading
import random
import time
import Queue
import types
import mythread

#clean_db
def clean_db():
    try:
        cmd_list = ["DELETE FROM curve_logicalpool;", "DELETE FROM curve_copyset;", \
                "DELETE FROM curve_physicalpool;", "DELETE FROM curve_zone;", \
                "DELETE FROM curve_server;", "DELETE FROM curve_chunkserver;", \
                "DELETE FROM curve_session;", "DELETE FROM client_info;"]
        for cmd in cmd_list:
            conn = db_operator.conn_db(config.db_host, config.db_port, config.db_user, config.db_pass, config.mds_db_name)
            db_operator.exec_sql(conn, cmd)
            logger.debug("clean db %s" %cmd)

    except Exception:
        logger.error("clean db fail.")
        raise

def drop_mds_table():
    try:
        cmd_list = ["DROP TABLE curve_logicalpool;", "DROP TABLE curve_copyset;", \
                    "DROP TABLE curve_physicalpool;", "DROP TABLE curve_zone;", \
                    "DROP TABLE curve_server;", "DROP TABLE curve_chunkserver;", \
                    "DROP TABLE curve_session;", "DROP TABLE client_info;"]
        for cmd in cmd_list:
            conn = db_operator.conn_db(config.db_host, config.db_port, config.db_user, config.db_pass, config.mds_db_name)
            db_operator.exec_sql(conn, cmd)
            logger.debug("drop table %s" %cmd)
    except Exception:
        logger.error("drop db fail.")
        raise

def get_copyset_table():
    try:
        cmd = "select copySetID,chunkServerIDList  from curve_copyset  INTO OUTFILE " + '"'+config.mysql_log +'"'+ \
              " fields terminated by '|' lines terminated by '|'; "
        conn = db_operator.conn_db(config.db_host, config.db_port, config.db_user, config.db_pass, config.mds_db_name)
        db_operator.exec_sql(conn, cmd)
        logger.debug("get table %s" %cmd)
        rc = os.path.isfile(config.mysql_log)
        assert rc == True,"exec %s"%cmd
    except Exception:
        logger.error("get copyset table fail.cmd is %s"%cmd)
        raise

def mv_copyset_table():
    grep_cmd = "mv %s %s"%(config.mysql_log,config.curve_workspace)
    try:
        pid = shell_operator.run_exec2(grep_cmd)
    except Exception:
        logger.error("exec %s error" %grep_cmd)
        raise

def rm_copyset_table():
    grep_cmd = "rm mysql.log"
    try:
        pid = shell_operator.run_exec2(grep_cmd)
    except Exception:
        logger.error("exec %s error" %grep_cmd)
        raise

def get_copyset_scatterwith():
    cmd1 = 'sed -i "s/\\t//g" mysql.log'
    cmd2 = 'sed -i ":label;N;s/\\n//;b label" mysql.log'
    try:
        shell_operator.run_exec2(cmd1)
        shell_operator.run_exec2(cmd2)
    except Exception:
        logger.error("exec %s %s error"%(cmd1,cmd2))
        raise
    copyset_list = {}
    try:
        row = open("mysql.log").read()
    except Exception:
        logger.error("open mysql.log fail")
        raise
    row = row.split('|')
    for i in range(0, len(row)):
        if i % 2 != 0:
            copyset_list[(i + 1) / 2] = eval(row[i])
    logger.info("copset length is %d" % len(copyset_list))
    assert len(copyset_list) == config.copyset_num
    cs_list = []
    for key, value in copyset_list.items():
        cs = value
        for i in range(len(cs)):
            cs_list.append(cs[i])
    # print cs_list
    cs_list = list(set(cs_list))
#    logger.info("chunkserver list is %s"%cs_list)
    for cs in cs_list:
        cs_copyset_num = 0
        scatterwith = []
        for key, value in copyset_list.items():
            if cs in value:
                cs_copyset_num += 1
                for i in range(len(value)):
                    scatterwith.append(value[i])
        scatterwith = list(set(scatterwith))
        assert cs_copyset_num == (config.copyset_num*3/config.cs_num)
        logger.info("chunkserver %d copyset_num is %d \t,scatterwith is %d %s"%(cs,cs_copyset_num,len(scatterwith),scatterwith))
#        print "chunkserver %d ,scatterwith is %d" % (cs, len(scatterwith))

def drop_snap_clone_table():
    try:
        cmd_list = ["DROP TABLE snapshot;", "DROP TABLE clone;"]
        for cmd in cmd_list:
            conn = db_operator.conn_db(config.db_host, config.db_port, config.db_user, config.db_pass, config.snap_db_name)
            db_operator.exec_sql(conn, cmd)
            logger.debug("drop table %s" %cmd)
    except Exception:
        logger.error("drop db fail.")
        raise

def mock_chunkserver_registe():
    try:
        mysql_cmd = ["INSERT INTO  curve_chunkserver VALUES (31, 'token1', 'nvme', '127.0.0.1', 8200, 0, 1, 0, 0, '/', 0, 0);",
                     "INSERT INTO  curve_chunkserver VALUES (32, 'token2', 'nvme', '127.0.0.1', 8201, 0, 2, 0, 0, '/', 0, 0);",
                     "INSERT INTO  curve_chunkserver VALUES (33, 'token3', 'nvme', '127.0.0.1', 8202, 0, 3, 0, 0, '/', 0, 0);"]
        for cmd in mysql_cmd:
            conn = db_operator.conn_db(config.db_host, config.db_port, config.db_user, config.db_pass, config.mds_db_name)
            db_operator.exec_sql(conn, cmd)
            logger.debug("insert db %s" % cmd)
    except Exception:
        logger.error("insert db fail. %s" % cmd)
        raise


def kill_process(process_name):
    grep_cmd = "ps -ef | grep %s | grep -v grep | awk '{print $2}' " %process_name
    pids = shell_operator.run_exec2(grep_cmd)
    logger.info("pid=%s" %pids)
    if pids:
        for pid in pids:
            kill_cmd = "sudo kill -9 %s" % pid
            ret_code = shell_operator.run_exec(kill_cmd)
            if ret_code == 0:
                return 0
            else:
                logger.error("kill process fail %s" % process_name )
    else:
        logger.debug("process %s not start." %process_name)

def stop_chunkserver():
    try:
        stop_cmd = "cd %s && %s" %(config.curve_workspace, config.chunkserver_stop_script)
        shell_operator.run_exec(stop_cmd)
    except Exception:
        logger.error("stop chunkserver fail.")
        raise

def chunkserver_log_create():
    try:
        mkdir_cmd = "mkdir -p %s + '/' + %s" %(config.curve_workspace, config.chunkserver_log_dir)
        shell_operator.run_exec(mkdir_cmd)
    except Exception:
        logger.error("mkdir for chunkserver dir fail.")
        raise

def clean_cs_data():
    try:
        clean_cs_data_dir0 = "sudo rm -rf " + config.cs_0
        clean_cs_data_dir1 = "sudo rm -rf " + config.cs_1
        clean_cs_data_dir2 = "sudo rm -rf " + config.cs_2
        shell_operator.run_exec3(clean_cs_data_dir0)
        shell_operator.run_exec3(clean_cs_data_dir1)
        shell_operator.run_exec3(clean_cs_data_dir2)
    except Exception as e:
        logger.error("clean data fail.")
        raise e

def clean_etcd_data():
    shell_operator.run_exec("rm -rf default.etcd")

def start_chunkserver():
    try:
        start_cmd = "cd %s && %s" %(config.curve_workspace, config.chunkserver_start_script)
        shell_operator.run_exec(start_cmd)
    except Exception:
        logger.error("start chunkserver fail.")
        raise

def check_process_exsits(process_name):
    grep_cmd = "ps -ef | grep %s | grep -v grep | awk '{print $2}'  " % process_name
    pid = shell_operator.run_exec2(grep_cmd)
    logger.info("pid=%s" %pid)
    if pid:
        logger.debug("process %s exsits" % process_name)
        return 0
    else:
        logger.debug("process %s not exsits" % process_name)
        return -1

def start_mds():
    #try:
    start_cmd = "nohup " + config.mds_start +  " 2>&1 | tee mds.log &"
        #start_cmd = config.mds_start + " " + config.mds_listen
    shell_operator.run_exec3(start_cmd)
    #except Exception as e:
        #logger.error("start mds fail.")
        #raise e

def start_snapshot_server():
    #try:
    start_cmd = "nohup " + config.snapshot_server_start + " -conf " + config.snapshot_clone_server_conf + " >> clone.log &"
    logger.info(start_cmd)
        #start_cmd = config.mds_start + " " + config.mds_listen
    shell_operator.run_exec3(start_cmd)
    #except Exception as e:
        #logger.error("start mds fail.")
        #raise e

def start_etcd():
    #try:
    start_cmd = "nohup " + "etcd | tee etcd.log" + " &"
    logger.info(start_cmd)
        #start_cmd = config.mds_start + " " + config.mds_listen
    shell_operator.run_exec3(start_cmd)
    #except Exception as e:
        #logger.error("start mds fail.")
        #raise e
		
		
def stop_write():
    logger.info("set write_stopped = True")
    config.write_stopped = True

def create_physicalpool(cluster_map, mds_port, op): #need modify
    cmd = config.curvefs_tool + ' -cluster_map=%s' % cluster_map + ' -mds_port=%s' % mds_port + \
          ' -op=%s' % op
    ret_code = shell_operator.run_exec(cmd)
    if ret_code != 0:
        logger.error("create physicalpool failed. ret_code is %d"%ret_code)
        raise AssertionError()
    else:
        return  ret_code


def create_logicalpool(copyset_num, mds_port, physicalpool_name, op):
    cmd = config.curvefs_tool + ' -copyset_num=%s' % copyset_num + ' -mds_port=%s' % mds_port+ \
          ' -physicalpool_name=%s' % physicalpool_name + ' -op=%s' % op
    ret_code = shell_operator.run_exec(cmd)
    print ret_code, cmd
    if ret_code != 0:
        logger.error("create logicalpool failed. ret_code is %d"%ret_code)
        raise AssertionError()
    else:
        return ret_code

def run_libcurve_test(fake_mds, fake_chunkserver):
    cmd = config.libcurve_workflow + ' -fake_mds=%s' % fake_mds + ' -fake_chunkserver=%s' % fake_chunkserver
    ret_code = shell_operator.run_exec(cmd)
    print ret_code, cmd
    assert ret_code == 0

'''
def create_libcurve_file(file_name = "/vdisk_001", file_length = "10737418240", mds_addr = "127.0.0.1:6666"):
    cmd = config.createfile_tool + ' -file_name=%s' % file_name + ' -file_size=%s' %file_length + ' -mds_addr=%s' %mds_addr
    logger.debug("run start %s" %cmd)
    ret_code = shell_operator.run_exec(cmd)
    logger.debug("run end return code %s" %ret_code)
    assert ret_code == 0
'''

def create_libcurve_file(file_name = config.file_name, user_name = config.user_name, size = config.size, pass_word = config.pass_word):
    curvefs = swig_operate.LibCurve()
    rc = curvefs.libcurve_create(file_name, user_name, size, pass_word)
    if rc != 0:
        logger.error("create libcurve file %s fail. rc = %s" %(file_name,rc))
        return rc

        #raise AssertionError
    else:

        return rc

def create_libcurve_dir(dir_path = config.dir_path, user_name = config.user_name, pass_word = config.pass_word):
    curvefs = swig_operate.LibCurve()
    rc = curvefs.libcurve_mkdir(dir_path, user_name, pass_word)
    if rc != 0:
        logger.info("create libcurve dir fail. rc = %s" %rc)
        return rc

        #raise AssertionError
    else:
        return rc

def open_libcurve_file(file_name =config.file_name, user_name = config.user_name, pass_word = config.pass_word):
    curvefs = swig_operate.LibCurve()
    fd = curvefs.libcurve_open(file_name, user_name, pass_word)
    logger.info("fd=%s" %fd)
    return fd


def extend_libcurve_file(file_name=config.file_name, user_name=config.user_name, new_size=config.new_size, pass_word=config.pass_word):
    curvefs = swig_operate.LibCurve()
    rc = curvefs.libcurve_extend(file_name, user_name, new_size, pass_word)

    if rc != 0:
        logger.info("extend libcurve file fail. rc = %s" %rc)
        return rc
        #raise AssertionError
    else:
        return rc


def rename_libcurve_file(old_name=config.old_name, new_name=config.new_name, user_name=config.user_name, pass_word=config.pass_word):
    curvefs = swig_operate.LibCurve()
    rc = curvefs.libcurve_rename(user_name, old_name, new_name, pass_word)

    if rc != 0:
        logger.info("rename libcurve file fail. rc = %s" %rc)
        return rc
        #raise AssertionError
    else:
        return rc


def statfs_libcurve_file(file_name=config.file_name, user_name=config.user_name, pass_word=config.pass_word):
    curvefs = swig_operate.LibCurve()
    rc = curvefs.libcurve_statfs(file_name, user_name, pass_word)

    if rc < 0:
        logger.info("stafs libcurve file fail. rc = %s" %rc)
        return rc
        #raise AssertionError
    else:
        return rc

def statfs_libcurve_dir(dir_path =config.dir_path, user_name = config.user_name, pass_word = config.pass_word):
    curvefs = swig_operate.LibCurve()
    rc = curvefs.libcurve_statfs(dir_path, user_name, pass_word)

    if rc < 0:
        logger.info("stafs libcurve dir fail. rc = %s" %rc)
        return rc
        #raise AssertionError
    else:
        return rc


def close_libcurve_file(fd):
    curvefs = swig_operate.LibCurve()
    rc = curvefs.libcurve_close(fd)
    if rc != 0:
        logger.error("close libcurve file fail. rc = %s" %rc)
        return rc
        #raise AssertionError
    else:

        return rc

def delete_libcurve_file(file_name = config.file_name, user_name = config.user_name, pass_word = config.pass_word):
    curvefs = swig_operate.LibCurve()
    rc = curvefs.libcurve_delete(file_name, user_name, pass_word)
    if rc != 0:
        logger.debug("delete libcurve file %s fail. rc = %s" %(file_name,str(rc)))
        return rc
        #raise AssertionError
    else:
<<<<<<< HEAD
        logger.debug("delete libcurve file %s success. rc = %s" %(file_name,str(rc)))
=======
>>>>>>> fbefd332
        return rc

def delete_libcurve_dir(dir_path = config.dir_path, user_name = config.user_name, pass_word = config.pass_word):
    curvefs = swig_operate.LibCurve()
    rc = curvefs.libcurve_rmdir(dir_path, user_name, pass_word)
    if rc != 0:
        #logger.error("delete libcurve dir fail. rc = %s" %rc)
        return rc
        #raise AssertionError
    else:
        return rc

def write_libcurve_file(fd, buf=config.buf, offset=config.offset, length=config.length):
    curvefs = swig_operate.LibCurve()
    logger.info("fd=%s, buf=%s, offset=%s, length=%s" % (fd, buf, offset, length))
    rc = curvefs.libcurve_write(fd, buf, offset, length)
    if rc < 0:
        logger.error("write libcurve file fail. rc = %s" %rc)
        return rc
        raise AssertionError
    else:
        return rc

def write_libcurve_file_error(fd, buf=config.buf, offset=config.offset, length=config.length):
    curvefs = swig_operate.LibCurve()
    ret = curvefs.libcurve_write(fd, buf, offset, length)
    logger.debug("write error,return id is %d"%ret)
    return ret

def read_libcurve_file(fd, buf="", offset=config.offset, length=config.length):
    curvefs = swig_operate.LibCurve()
    content = curvefs.libcurve_read(fd, buf, offset, length)
    return content


def cat_chunkserver_log(chunkserver_id):
    chunkserver_log = config.chunkserver_log_dir + chunkserver_id
    cmd = "cat %s" % chunkserver_log
    logger.debug("%scmdcmd" %cmd)
    if os.path.exists(chunkserver_log):
        shell_operator.run_exec(cmd)
    else:
        logger.error("chunkserver log not exists!")

def check_copyset_num(copyset_num):
    sql = "select * from curve_copyset;"
    conn = db_operator.conn_db(config.db_host, config.db_port, config.db_user, config.db_pass, config.mds_db_name)
    logicalpool_dbinof = db_operator.query_db(conn, sql)
    logger.info("logicalpool_dbinof = %s" % int(logicalpool_dbinof["rowcount"]))
    assert int(logicalpool_dbinof["rowcount"]) == int(copyset_num)

def get_buf():
    return config.buf

def loop_write_file(fd, num, offset, length):
    curvefs = swig_operate.LibCurve()
    i = 1
    buf_list = []
    while i < num + 1:
        if config.write_stopped == True:
            break
        buf_data = random.randint(1,9)
        buf = str(buf_data)*length
        logger.debug("begin write buf_data = %d"%buf_data)
        rc = curvefs.libcurve_write(fd, buf, offset, length)
        logger.debug("rc is %d" % rc)
        if rc > 0:
            buf_list.append(buf_data)
            i += 1
            offset += length
        else:
            raise AssertionError
    config.buf_list = buf_list
    config.write_stopped = False
def loop_write_file_noassert(fd, num, offset, length):
    curvefs = swig_operate.LibCurve()
    i = 1
    buf_list = []
    while i < num + 1:
        if config.write_stopped == True:
            break
        buf_data = random.randint(1,9)
        buf = str(buf_data)*length
        logger.debug("begin write buf_data = %d"%buf_data)
        rc = curvefs.libcurve_write(fd, buf, offset, length)
        logger.debug("rc is %d" % rc)
        if rc > 0:
            buf_list.append(buf_data)
            i += 1
            offset += length
    config.buf_list = buf_list
    config.write_stopped = False


def background_loop_write_file_noassert(fd,num=1000000,offset=config.offset, length=config.length):
    t = threading.Thread(target=loop_write_file_noassert, args=(fd,num,offset,length))
    t.start()
    return t

def background_loop_write_file(fd,num=1000000,offset=config.offset, length=config.length):
    t = mythread.runThread(loop_write_file,fd,num,offset,length)
    t.start()
    return t


def check_write_isalive(t):
    rc = t.is_alive()
    logger.debug("thread is %s"%t)
    logger.debug("rc is %s"%rc)
    assert rc == True

def wait_thread(t):
    time.sleep(1)
    t.join()

def check_loop_read(fd, offset=config.offset, length=config.length):
    curvefs = swig_operate.LibCurve()
    #logger.debug("buf_list is %s" % config.buf_list)
    i = 1
    for data in config.buf_list:
        buf = str(data)*length
        content = curvefs.libcurve_read(fd, buf, offset, length)
        assert buf == content,"buf is %s,content is %s"%(buf,content)
        logger.debug("read data is content %s"%content)
        i += 1
        offset += length

def loop_read_write_file_with_different_iosize(fd,offset=config.offset, length=config.length):
    curvefs = swig_operate.LibCurve()
    for i in range(1,10):
        buf = str(i)*length
        logger.debug("begin write buf_length = %d"%len(buf))
        rc = curvefs.libcurve_write(fd, buf, offset, length)
        assert rc == length
        content = curvefs.libcurve_read(fd, "", offset, length)
        assert buf == content,"buf is %s,content is %s"%(buf,content)
        offset += length
        length = length*2

def mult_process(func,num):
    pool = Pool(processes = num)
    results = []
    for  i in  xrange(num):
        results.append(pool.apply_async(globals().get(func),args=("/"+str(i),)))
        logger.debug("%s %s"%(func,str(i)))
    pool.close()
    pool.join()
    for result in results:
        logger.debug("get is %d"%(result.get()))
        assert result.get() == 0


def mult_thread(func,num,pre_path="/"):
#    pool = Pool(processes = num)
    thread = []
    results = []
    if pre_path != "/":
        path = pre_path + "/"
        curvefs = swig_operate.LibCurve()
        rc = curvefs.libcurve_statfs(pre_path, user_name=config.user_name, pass_word=config.pass_word)
        logger.debug("path is %s" % path)
        parentid = rc.id
    else:
        path = pre_path
        parentid = 0
    for  i in  xrange(num):
#        results.append(pool.apply_async(globals().get(func),args=("/"+str(i),)))
        filename = path + str(i)
        logger.debug("filename is %s"%filename)
        t = mythread.runThread(globals().get(func),filename)
        thread.append(t)
        logger.debug("%s %s"%(func,str(i)))
    for t in thread:
        t.start()
    if str(func) == "statfs_libcurve_file":
        for t in thread:
            result = t.get_result()
            assert result.length == 10737418240, "file length is %d"%(result.length)
            assert result.parentid == parentid, "file parentid is %d,pre id is %d"%(result.parentid,parentid)
            assert result.filetype == 1, "file filetype is %d" % (result.filetype)
    elif str(func) == "open_libcurve_file":
        for t in thread:
            results.append(t.get_result())
            assert t.get_result() != None, "open file fd is %d"%t.get_result()
        return results
    elif str(func) == "create_libcurve_file":
        for t in thread:
            rc = t.get_result()
            logger.debug("get result is %d"%rc)
            if rc == -1:
                logger.error("file exist")
            else:
                assert rc == 0,"result is %s"%str(rc)
    elif str(func) == "delete_libcurve_file":
        for t in thread:
            rc = t.get_result()
            logger.debug("get result is %d"%rc)
            if rc == -6:
                logger.error("file not exist")
            else:
                assert rc == 0,"result is %s"%str(rc)
    else:
        for t in thread:
            rc = t.get_result()
            logger.debug("get result is %d"%rc)
            assert rc == 0,"result is %s"%str(rc)


def mult_thread_close_file(fd,num):
#    pool = Pool(processes = num)
    thread = []
    for  i in  fd:
#        results.append(pool.apply_async(globals().get(func),args=("/"+str(i),)))
        t = mythread.runThread(close_libcurve_file,i)
        thread.append(t)
        logger.debug("%s %s"%(close_libcurve_file,i))
    for t in thread:
        t.start()
    for t in thread:
        logger.debug("get result is %d"%t.get_result())
        assert t.get_result() == 0


def create_multi_dir(depth,user_name=config.user_name, pass_word=config.pass_word):
    curvefs = swig_operate.LibCurve()
    pre_path = ""
    for i in range(depth):
        dir_path = pre_path + "/" + str(i)
        rc = curvefs.libcurve_mkdir(dir_path, user_name, pass_word)
        logger.debug("create dir dir_path %s"%dir_path)
        assert rc == 0,"crate dir %s fail ,rc is %d"%(dir_path,rc)
        pre_path = dir_path

def delete_multi_dir(depth,user_name=config.user_name, pass_word=config.pass_word):
    curvefs = swig_operate.LibCurve()
    last_path = ""
    for i in range(depth):
        last_path = last_path + "/" + str(i)
    dir_path = last_path
    for i in range(depth):
        rc = curvefs.libcurve_rmdir(dir_path, user_name, pass_word)
        logger.debug("rm dir dir_path %s" % dir_path)
        assert rc == 0, "rm dir %s fail ,rc is %d" % (dir_path, rc)
        dir_path = last_path.rsplit("/", 1)[0]
        last_path = dir_path

def test():
    logger.info("pass,need to add later")

def test_kill_one_chunkserver():
    id = random.randint(0,2)
    process_name = "chunkserver.conf.%d"%id
    logger.info("kill chunkserver %d"%id)
    kill_process(process_name)

def thrasher(fd):
    actions = []
    actions.append((extend_libcurve_file,1.0,))
    actions.append((test,0.5,))
    curvefs = swig_operate.LibCurve()
#    actions.append((create_libcurve_file,1.0,))
    for i in range(1, 10):
        total = sum([y for (x, y) in actions])
        logger.debug("total %s" %(total))
        val = random.uniform(0, total)
        logger.debug("val is %s" % (val))
        for (action, prob) in actions:
            logger.info("running time %s " % (i))
            if val < prob:
                if  action == extend_libcurve_file:
                    new_size = 10737418240 * i
                    logger.debug("running action %s" % (action))
                    rc = action(new_size=new_size)
                    assert rc == 0
                    rc = curvefs.libcurve_statfs(file_name=config.file_name, user_name=config.user_name, \
                                                 pass_word=config.pass_word)
                    assert rc.length == new_size,"get file length is %d"%rc.length
                else:
                    action()
            val -= prob
<|MERGE_RESOLUTION|>--- conflicted
+++ resolved
@@ -375,10 +375,7 @@
         return rc
         #raise AssertionError
     else:
-<<<<<<< HEAD
         logger.debug("delete libcurve file %s success. rc = %s" %(file_name,str(rc)))
-=======
->>>>>>> fbefd332
         return rc
 
 def delete_libcurve_dir(dir_path = config.dir_path, user_name = config.user_name, pass_word = config.pass_word):
