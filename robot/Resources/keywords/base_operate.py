--- conflicted
+++ resolved
@@ -34,17 +34,11 @@
         raise
 
 def create_db_table():
-<<<<<<< HEAD
-    conn = db_operator.conn_db(config.db_host, config.db_port, config.db_user, config.db_pass, config.mds_db_name)
-    try:
-        db_operator.exec_sql_file(conn, config.curve_sql)
-=======
     try:
         conn = db_operator.conn_db(config.db_host, config.db_port, config.db_user, config.db_pass, config.mds_db_name)
         db_operator.exec_sql_file(conn, config.curve_sql)
         conn2 = db_operator.conn_db(config.db_host, config.db_port, config.db_user, config.db_pass, config.mds_db_name)
         db_operator.exec_sql_file(conn2, config.snap_sql)
->>>>>>> 1fdc81e6
 
     except Exception:
         logger.error("创建表失败.")
