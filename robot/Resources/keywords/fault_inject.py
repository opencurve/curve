#!/usr/bin/env python
# -*- coding: utf8 -*-

import subprocess
from config import config
from logger import logger
from lib import shell_operator
import random
import time
from lib import db_operator
import threading
import random
import time
import mythread
import test_curve_stability
import re

def block_ip(chain):
    ori_cmd = "iptables -I %s 2>&1" % chain
    cmd = shell_operator.gen_remote_cmd(config.ssh_user, config.ssh_hostname, 1046, config.ssh_key, ori_cmd,
                                        sudo_flag=True, sudo_way="")
    print cmd
    #rc = shell_operator.run_exec(cmd)


def cancel_block_ip(chain):
    ori_cmd = "iptables -I %s 2>&1" % chain
    cmd = shell_operator.gen_remote_cmd(config.ssh_user, config.ssh_hostname, 1046, config.ssh_key, ori_cmd,
                                        sudo_flag=True, sudo_way="")
    print cmd
    # rc = shell_operator.run_exec(cmd)

def net_work_delay(dev, time):
    ori_cmd = "tc qdisc add dev %s root netem delay %dms 2>&1" % (dev, time)
    cmd = shell_operator.gen_remote_cmd(config.ssh_user, config.ssh_hostname, 1046, config.ssh_key, ori_cmd,
                                        sudo_flag=True, sudo_way="")
    print cmd
    # rc = shell_operator.run_exec(cmd)

def package_loss_all(ssh,dev, percent):
    ori_cmd = "sudo tc qdisc add dev %s root netem loss %d%% 2>&1" % (dev, percent)
    rs = shell_operator.ssh_exec(ssh, ori_cmd)
    assert rs[3] == 0,"error is %s"%rs[2]
    # rc = shell_operator.run_exec(cmd)

def package_delay_all(ssh, dev,ms):
    ori_cmd = "sudo tc qdisc add dev %s root netem delay %dms" % (dev, ms)
    rs = shell_operator.ssh_exec(ssh, ori_cmd)
    assert rs[3] == 0,"error is %s"%rs[2]
    # rc = shell_operator.run_exec(cmd)

def cancel_tc_inject(ssh,dev):
    ori_cmd = "sudo tc qdisc del dev %s root" % dev
    rs = shell_operator.ssh_exec(ssh, ori_cmd)
    assert rs[3] == 0,"error is %s"%rs[2]
    # rc = shell_operator.run_exec(cmd)

def show_tc_inject(ssh,dev):
    ori_cmd = "sudo tc qdisc show dev %s " % dev
    rs = shell_operator.ssh_exec(ssh, ori_cmd)
    assert rs[3] == 0,"error is %s"%rs[2]
    # rc = shell_operator.run_exec(cmd)

def package_reorder_all(dev, ms, percent1, percent2):
    ori_cmd = "tc qdisc change dev %s root netem delay %s reorder %d%% %d%%" % (dev, ms, percent1, percent2)
    cmd = shell_operator.gen_remote_cmd(config.ssh_user, config.ssh_hostname, 1046, config.ssh_key, ori_cmd,
                                        sudo_flag=True, sudo_way="")
    print cmd
    # rc = shell_operator.run_exec(cmd)

def package_duplicate_all(dev, percent):
    ori_cmd = "tc qdisc add dev %s root netem duplicate %d%%" % (dev, percent)
    cmd = shell_operator.gen_remote_cmd(config.ssh_user, config.ssh_hostname, 1046, config.ssh_key, ori_cmd,
                                        sudo_flag=True, sudo_way="")
    print cmd
    # rc = shell_operator.run_exec(cmd)


def eth_down_for_a_monent(dev, time):
    ori_cmd = "ip link set %s down 2>&1 && sleep %d 2>&1 && ip link set %s up 2>&1" % (dev, time)
    cmd = shell_operator.gen_remote_cmd(config.ssh_user, config.ssh_hostname, 1046, config.ssh_key, ori_cmd,
                                        sudo_flag=True, sudo_way="")
    print cmd
    # rc = shell_operator.run_exec(cmd)


def add_rate_limit(dev, downlink, uplink):
    ori_cmd = "wget -N -P /tmp nos.netease.com/nfit-software/taaslimit.sh 2>&1 && chmod a+rx /tmp/taaslimit.sh 2>&1 " \
              "&& mv /tmp/taaslimit.sh /sbin/taaslimit 2>&1 && chown root:root /sbin/taaslimit && taaslimit %s %d %d 2>&1" % (dev, downlink, uplink)
    cmd = shell_operator.gen_remote_cmd(config.ssh_user, config.ssh_hostname, 1046, config.ssh_key, ori_cmd,
                                        sudo_flag=True, sudo_way="")
    print cmd
    # rc = shell_operator.run_exec(cmd)

def del_rate_limit(dev):
    ori_cmd = "taaslimit clear %s 2>&1" %(dev)
    cmd = shell_operator.gen_remote_cmd(config.ssh_user, config.ssh_hostname, 1046, config.ssh_key, ori_cmd,
                                        sudo_flag=True, sudo_way="")
    print cmd
    # rc = shell_operator.run_exec(cmd)

def inject_cpu_stress(ssh,stress=50):
    cmd = "sudo nohup python cpu_stress.py %d &"%stress
    shell_operator.ssh_background_exec2(ssh,cmd)
    cmd = "ps -ef|grep -v grep | grep cpu_stress.py | awk '{print $2}'"
    rs = shell_operator.ssh_exec(ssh,cmd)
    assert rs[1] != [],"up cpu stress fail"

def del_cpu_stress(ssh):
    cmd = "ps -ef|grep -v grep | grep cpu_stress.py | awk '{print $2}'"
    rs = shell_operator.ssh_exec(ssh,cmd) 
    if rs[1] == []:
        logger.info("no cpu stress running")
        return
    cmd = "ps -ef|grep -v grep | grep cpu_stress.py | awk '{print $2}'| sudo xargs kill -9"
    rs = shell_operator.ssh_exec(ssh,cmd)
    assert rs[3] == 0,"stop cpu stess fail"

def inject_mem_stress(ssh,stress):
    cmd = "sudo nohup /usr/local/stress/memtester/bin/memtester %dG > memtest.log  &"%stress
    shell_operator.ssh_background_exec2(ssh,cmd)
    cmd = "ps -ef|grep -v grep | grep memtester | awk '{print $2}'"
    rs = shell_operator.ssh_exec(ssh,cmd)
    assert rs[1] != [],"up memster stress fail"

def del_mem_stress(ssh):
    cmd = "ps -ef|grep -v grep | grep memtester | awk '{print $2}'"
    rs = shell_operator.ssh_exec(ssh,cmd)
    if rs[1] == []:
        logger.info("no memtester stress running")
        return
    cmd = "ps -ef|grep -v grep | grep memtester | awk '{print $2}'| sudo xargs kill -9"
    rs = shell_operator.ssh_exec(ssh,cmd)
    assert rs[3] == 0,"stop memtester stess fail"

def inject_clock_offset(ssh,time):
    cmd = "sudo date -s `date -d \"+%d min\" | awk \'{print $4}\'`" % time
    rs = shell_operator.ssh_exec(ssh, cmd)
    assert rs[3] == 0,"inject clock offet fail,return is %s"%rs[2]

def del_clock_offset(ssh,time):
    cmd = "sudo date -s `date -d \"-%d min\" | awk \'{print $4}\'`" % time
    rs = shell_operator.ssh_exec(ssh, cmd)
    assert rs[3] == 0, "del clock offet fail,return is %s" % rs[2]

def listen_network_stress(ip):
    ori_cmd = "iperf -s"
    ssh = shell_operator.create_ssh_connect(ip, 1046, config.abnormal_user)
    rs = shell_operator.ssh_exec(ssh,ori_cmd)
    logger.info("exec cmd %s" % ori_cmd)
#    assert rs[3] == 0,"up iperf fail: %s"%rs[1]

def inject_network_stress(ip):
    ori_cmd = "iperf -c %s -b 20000M -t 10 -p 5001"%ip
    ssh = shell_operator.create_ssh_connect(ip, 1046, config.abnormal_user)
    rs = shell_operator.ssh_exec(ssh,ori_cmd)
    logger.info("exec cmd %s" % ori_cmd)
    assert rs[3] == 0,"inject iperf fail: %s"%rs[2]

def stop_network_stress(ip):
    ori_cmd = "ps -ef|grep iperf |grep -v grep| awk '{print $2}' | sudo xargs kill -9"
    ssh = shell_operator.create_ssh_connect(ip, 1046, config.abnormal_user)
    rs = shell_operator.ssh_exec(ssh,ori_cmd)
    assert rs[3] == 0,"stop iperf fail: %s"%rs[2]
    ori_cmd = "ps -ef|grep iperf |grep -v grep"
    rs = shell_operator.ssh_exec(ssh,ori_cmd)
    assert rs[1] == [],"stop iperf fail,pid %s"%rs[1]

def ipmitool_cycle_restart_host(ssh):
    ori_cmd = "sudo ipmitool chassis power cycle"
    rs = shell_operator.ssh_exec(ssh,ori_cmd)
    assert rs[3] == 0,"cycle restart host fail,return is %s"%rs

def ipmitool_reset_restart_host(ssh):
    ori_cmd = "sudo ipmitool chassis power reset"
    rs = shell_operator.ssh_exec(ssh,ori_cmd)
    assert rs[3] == 0,"reset restart host fail,return is %s"%rs

def get_hostip_dev(ssh,hostip):
    ori_cmd = "ip a|grep %s | awk '{print $7}'"%hostip
    rs = shell_operator.ssh_exec(ssh, ori_cmd)
    assert rs[3] == 0,"error is %s"%rs[2]
    return "".join(rs[1]).strip()

def remove_vm_key():
    cmd = "ssh-keygen -f ~/.ssh/known_hosts -R %s"%config.vm_host
    shell_operator.run_exec(cmd)
    print cmd

def attach_new_vol(fio_size,vdbench_size):
    ori_cmd = "bash curve_test.sh create %d %d"%(int(fio_size),int(vdbench_size))
    ssh = shell_operator.create_ssh_connect(config.nova_host, 1046, config.nova_user)
    rs = shell_operator.ssh_exec(ssh,ori_cmd)
    logger.info("exec cmd %s" % ori_cmd)
    assert rs[3] == 0,"attach vol fail,return is %s"%rs[2]
    logger.info("exec cmd %s"%ori_cmd)
    get_vol_uuid()
    ssh.close()

def detach_vol():
    stop_rwio()
    ori_cmd = "bash curve_test.sh delete"
    ssh = shell_operator.create_ssh_connect(config.nova_host, 1046, config.nova_user)
    rs = shell_operator.ssh_exec(ssh,ori_cmd)
    logger.info("exec cmd %s" % ori_cmd)
    assert rs[3] == 0,"retcode is %d,error is %s"%(rs[3],rs[2])
    logger.info("exec cmd %s"%ori_cmd)
    ssh.close()

def loop_attach_detach_vol():
    ori_cmd = "source OPENRC && nova list |grep %s | awk '{print $2}'"%config.vm_stability_host
    ssh = shell_operator.create_ssh_connect(config.nova_host, 1046, config.nova_user)
    rs = shell_operator.ssh_exec(ssh,ori_cmd)
    vm_uuid = "".join(rs[1]).strip() 
    thread = []
    for i in range(2):
        t = mythread.runThread(test_curve_stability.vol_all, vm_uuid)
        thread.append(t)

    config.thrash_thread = thread
    logger.debug("thrash attach detach %s" %vm_uuid)
    for t in thread:
        t.start()
   # logger.debug("get result is %d" % t.get_result())
   # assert t.get_result() == 0

def stop_attach_detach():
    try:
        if config.thrash_thread == []:
            assert False,"attach thread not up"
        thread = config.thrash_thread
        config.thrash_attach = False
        time = 0
        for t in thread:
            assert t.exitcode == 0,"attach detach thread error"
            result = t.get_result()
            logger.debug("thrash attach detach time is %d"%result)
            assert result > 0,"attach detach thread error"
            time = time + result
        logger.info("attach detach all time is %d"%time)
    except:
        raise   

def get_vol_uuid():
    ori_cmd = "source OPENRC && nova list |grep %s | awk '{print $2}'"%config.vm_host
    ssh = shell_operator.create_ssh_connect(config.nova_host, 1046, config.nova_user)
    rs = shell_operator.ssh_exec(ssh,ori_cmd)
    ori_cmd = "source OPENRC && cinder list |grep %s |grep thrash-fio | awk '{print $2}'"%("".join(rs[1]).strip())
    rs = shell_operator.ssh_exec(ssh,ori_cmd)
    vol_uuid = "".join(rs[1]).strip() 
    assert vol_uuid != "","get vol uuid fail,rs is %s"%rs[2]
    config.vol_uuid = vol_uuid
    ssh.close()

def stop_rwio():
    ssh = shell_operator.create_ssh_connect(config.vm_host, 22, config.vm_user)
    ori_cmd = "supervisorctl stop all"
    rs = shell_operator.ssh_exec(ssh, ori_cmd)
    assert rs[3] == 0,"stop rwio fail,rs is %s"%rs[2]
    ori_cmd = "ps -ef|grep -v grep | grep -w /root/vdbench50406/profile | awk '{print $2}'| xargs kill -9"
    rs = shell_operator.ssh_exec(ssh, ori_cmd)
    time.sleep(3)
    ssh.close()

def run_rwio():
    ssh = shell_operator.create_ssh_connect(config.vm_host, 22, config.vm_user)
    ori_cmd =  "lsblk |grep vdc | awk '{print $1}'"
    rs = shell_operator.ssh_exec(ssh, ori_cmd)
    output = "".join(rs[1]).strip()
    if output != "vdc":
        logger.error("attach is error")
        assert  False,"output is %s"%output
    ori_cmd =  "lsblk |grep vdd | awk '{print $1}'"
    rs = shell_operator.ssh_exec(ssh, ori_cmd)
    output = "".join(rs[1]).strip()
    if output != "vdd":
        logger.error("attach is error")
        assert  False,"output is %s"%output
    ori_cmd = "supervisorctl stop all && supervisorctl reload"
    rs = shell_operator.ssh_exec(ssh, ori_cmd)
    ori_cmd = "nohup /root/vdbench50406/vdbench -jn -f /root/vdbench50406/profile &"
    rs = shell_operator.ssh_background_exec2(ssh, ori_cmd)
    #write 60s io
    time.sleep(60)
#    assert rs[3] == 0,"start rwio fail"
    ssh.close()

def write_full_disk(fio_size):
    ori_cmd = "fio -name=/dev/vdc -direct=1 -iodepth=32 -rw=write -ioengine=libaio -bs=1024k -size=%dG -numjobs=1 -time_based"%int(fio_size)
    ssh = shell_operator.create_ssh_connect(config.vm_host, 22, config.vm_user)
    rs = shell_operator.ssh_exec(ssh, ori_cmd)
    assert rs[3] == 0,"write fio fail"
   
def get_chunkserver_id(host,cs_id):
    conn = db_operator.conn_db(config.abnormal_db_host, config.db_port, config.db_user, config.db_pass, config.mds_db_name)
    sql = R"select * from curve_chunkserver where `internalHostIP` like '%s' and `mountPoint` like 'local:///data/chunkserver%d/' and `rwstatus` like 0;;"%(host,cs_id)
    chunkserver = db_operator.query_db(conn, sql)
    if chunkserver["rowcount"] == 1:
        chunkserver_id = chunkserver["data"][0]["chunkServerID"]
        logger.info("operator chunkserver id is %d"%chunkserver_id)
    else:
#            assert False,"get chunkserver id fail,retun is %s"%(chunkserver)
        return -1

    return int(chunkserver_id)

def get_cs_copyset_num(chunkserver_id):
    conn = db_operator.conn_db(config.abnormal_db_host, config.db_port, config.db_user, config.db_pass, config.mds_db_name)
    try:
        sql = R"select * from curve_copyset where chunkServerIDList REGEXP '\n\t%d,|,\n\t%d,|,\n\t%d\n';"\
                %(chunkserver_id,chunkserver_id,chunkserver_id)
        cs_copyset_info = db_operator.query_db(conn, sql)
#        logger.debug("get table row is %s"%cs_copyset_info["rowcount"])
#        logger.debug("get table %s" %(cs_copyset_info))
    except Exception:
        logger.error("get db fail.")
        raise
    return int(cs_copyset_info["rowcount"])


def stop_vm(ssh,uuid):
    stop_cmd = "source OPENRC && nova stop %s"%uuid
    rs = shell_operator.ssh_exec(ssh, stop_cmd)
    assert rs[3] == 0,"stop vm fail,error is %s"%rs[2]
    time.sleep(5)

def start_vm(ssh,uuid):
    start_cmd = "source OPENRC && nova start %s"%uuid
    rs = shell_operator.ssh_exec(ssh, start_cmd)
    assert rs[3] == 0,"start vm fail,error is %s"%rs[2]

def restart_vm(ssh,uuid):
    restart_cmd = "source OPENRC && nova reboot %s"%uuid
    rs = shell_operator.ssh_exec(ssh, restart_cmd)
    assert rs[3] == 0,"reboot vm fail,error is %s"%rs[2]

def check_vm_status(ssh,uuid):
    ori_cmd = "source OPENRC && nova list|grep %s|awk '{print $6}'"%uuid
    i = 0
    while i < 180:
       rs = shell_operator.ssh_exec(ssh, ori_cmd)
       if "".join(rs[1]).strip() == "ACTIVE":
           return True
       elif "".join(rs[1]).strip() == "ERROR":
           return False
       else:
           time.sleep(5)
           i = i + 5
    assert False,"start vm fail"

def check_vm_vd(ip,nova_ssh,uuid):
    i = 0
    while i < 300:
        try:
            ssh = shell_operator.create_ssh_connect(ip, 22, config.vm_user)
            ori_cmd = "lsblk |grep vdc | awk '{print $1}'"
            rs = shell_operator.ssh_exec(ssh, ori_cmd)
            output = "".join(rs[1]).strip()
            if output == "vdc":
                ori_cmd = "source OPENRC &&  nova reboot %s --hard"%uuid
                shell_operator.ssh_exec(nova_ssh,ori_cmd)
            elif output == "":
                break
        except:
            i = i + 5
            time.sleep(5)
<<<<<<< HEAD
    assert rs[3] == 0,"start vm fail,ori_cmd is %s"%rs[2]
=======
    assert rs[3] == 0,"start vm fail,ori_cmd is %s"%rs
>>>>>>> 82944855

def init_vm():
    ssh = shell_operator.create_ssh_connect(config.nova_host, 1046, config.nova_user)
    ori_cmd = "source OPENRC && nova list|grep %s | awk '{print $2}'"%config.vm_host
    ori_cmd2 = "source OPENRC && nova list|grep %s | awk '{print $2}'"%config.vm_stability_host
    try:
        rs = shell_operator.ssh_exec(ssh, ori_cmd)
        rs2 = shell_operator.ssh_exec(ssh, ori_cmd2)
        logger.debug("exec %s" % ori_cmd)
        logger.debug("exec %s" % ori_cmd2)
        uuid = "".join(rs[1]).strip()
        uuid2 = "".join(rs2[1]).strip()
        
        for i in range(1,10):
            ori_cmd = "bash curve_test.sh delete"
            shell_operator.ssh_exec(ssh, ori_cmd)
            ori_cmd = "source OPENRC &&  nova reboot %s --hard"%uuid
            ori_cmd2 = "source OPENRC &&  nova reboot %s --hard"%uuid2
            rs = shell_operator.ssh_exec(ssh,ori_cmd)
            rs2 = shell_operator.ssh_exec(ssh,ori_cmd2)
            time.sleep(60)
            rs1 = check_vm_status(ssh,uuid)
            rs2 = check_vm_status(ssh,uuid2)
            if rs1 == True and rs2 == True:
                break
        assert rs1 == True,"hard reboot vm fail"
        assert rs2 == True,"hard reboot vm fail"
      
        check_vm_vd(config.vm_host,ssh,uuid)
        check_vm_vd(config.vm_stability_host,ssh,uuid2)
    except:
        logger.error("init vm error")
        raise
    ssh.close()

def check_host_connect(ip):
    cmd = "ping %s -w3"%ip
    status = shell_operator.run_exec(cmd)
    if status == 0:
        return True
    else:
        return False

def get_chunkserver_status(host):
    ssh = shell_operator.create_ssh_connect(host, 1046, config.abnormal_user)
    grep_cmd = "bash /home/nbs/chunkserver_status.sh"
    rs = shell_operator.ssh_exec(ssh,grep_cmd)
    chunkserver_lines = rs[1]
    logger.debug("get lines is %s"%chunkserver_lines)
    up_cs = [int(i.split()[0][11:]) for i in filter(lambda x: "active" in x, chunkserver_lines)]
    down_cs = [int(i.split()[0][11:]) for i in filter(lambda x: "down" in x, chunkserver_lines)]
    return {'up':up_cs, 'down':down_cs}
    ssh.close()



def kill_mult_cs_process(host,num):
    ssh = shell_operator.create_ssh_connect(host, 1046, config.abnormal_user)
    operate_cs = []
    for i in range(0,num):
        try:
           cs_status = get_chunkserver_status(host)
           up_cs = cs_status["up"]
           if up_cs == []:
               raise Exception("no chunkserver up") 
        except Exception as e:
           logger.debug("cs_status is %s"%cs_status)
           logger.error("%s"%e)
           raise AssertionError()
        logger.debug("cs_status is %s"%cs_status)
        cs = random.choice(up_cs)
        ori_cmd = "ps -ef|grep -v grep | grep -w chunkserver%d | awk '{print $2}' && \
        ps -ef|grep -v grep | grep -w /etc/curve/chunkserver.conf.%d |grep -v sudo | awk '{print $2}'"%(cs,cs)
        rs = shell_operator.ssh_exec(ssh,ori_cmd)
        logger.debug("exec %s"%ori_cmd)
        pid_chunkserver = "".join(rs[1]).strip()
        logger.info("test kill host %s chunkserver %s"%(host,cs))
        kill_cmd = "sudo kill -9 %s"%pid_chunkserver
        rs = shell_operator.ssh_exec(ssh,kill_cmd)
        logger.debug("exec %s,stdout is %s"%(kill_cmd,"".join(rs[2])))
        assert rs[3] == 0,"kill chunkserver fail"
        up_cs.remove(cs)
        operate_cs.append(cs)
    ssh.close()
    return operate_cs

def start_mult_cs_process(host,num):
    ssh = shell_operator.create_ssh_connect(host, 1046, config.abnormal_user)
    operate_cs = []
    for i in range(0,num):
        try:
           cs_status = get_chunkserver_status(host)
           down_cs = cs_status["down"]
           if down_cs == []:
               raise Exception("no chunkserver down") 
        except Exception as e:
           logger.error("%s"%e)
           assert False
           #raise AssertionError()
        logger.debug("cs_status is %s"%cs_status)
        cs = random.choice(down_cs)
        id = get_chunkserver_id(host,cs)
        if id == -1 and get_cs_copyset_num(id) == 0:
            ori_cmd = "sudo rm -rf /data/chunkserver%d/chunkserver.dat;sudo rm -rf /data/chunkserver%d/copysets;\
             sudo rm -rf /data/chunkserver%d/recycler"%(cs,cs,cs)
            rs = shell_operator.ssh_exec(ssh, ori_cmd)
            assert rs[3] == 0
<<<<<<< HEAD
        ori_cmd = "sudo /home/nbs/chunkserver_start.sh %d %s 8200  &"%(cs,host)
=======
        ori_cmd = "sudo /home/nbs/chunkserver_start.sh %d &"%cs
>>>>>>> 82944855
        logger.debug("exec %s"%ori_cmd)
        shell_operator.ssh_background_exec2(ssh,ori_cmd)
        time.sleep(2)
        ori_cmd = "ps -ef|grep -v grep | grep -w chunkserver%d | awk '{print $2}' && \
        ps -ef|grep -v grep | grep -w /etc/curve/chunkserver.conf.%d |grep -v sudo | awk '{print $2}'" % (cs, cs)
        rs = shell_operator.ssh_exec(ssh,ori_cmd)
        if rs[1] == []:
            assert False,"up chunkserver fail"
        down_cs.remove(cs)
        operate_cs.append(cs)
    ssh.close()
    return operate_cs

def up_all_cs():
    operate_cs = []
    for host in config.chunkserver_list:
        ssh = shell_operator.create_ssh_connect(host, 1046, config.abnormal_user)
        try:
           cs_status = get_chunkserver_status(host)
           down_cs = cs_status["down"]
           if down_cs == []:
               continue
        except Exception as e:
           logger.error("%s"%e)
           assert False
           #raise AssertionError()
        logger.debug("cs_status is %s"%cs_status)
        cs = random.choice(down_cs)
        for cs in down_cs:
            id = get_chunkserver_id(host,cs)
            if id == -1 and get_cs_copyset_num(id) == 0:
                ori_cmd = "sudo rm -rf /data/chunkserver%d/chunkserver.dat;sudo rm -rf /data/chunkserver%d/copysets;\
                sudo rm -rf /data/chunkserver%d/recycler"%(cs,cs,cs)
                rs = shell_operator.ssh_exec(ssh, ori_cmd)
                assert rs[3] == 0
            ori_cmd = "sudo /home/nbs/chunkserver_start.sh %d > /dev/null 2>&1 &"%cs
            logger.debug("exec %s"%ori_cmd)
            shell_operator.ssh_background_exec(ssh,ori_cmd)
            time.sleep(2)
            ori_cmd = "ps -ef|grep -v grep | grep -w chunkserver%d | awk '{print $2}' && \
            ps -ef|grep -v grep | grep -w /etc/curve/chunkserver.conf.%d |grep -v sudo | awk '{print $2}'" % (cs, cs)
            rs = shell_operator.ssh_exec(ssh,ori_cmd)
            if rs[1] == []:
                assert False,"up chunkserver fail"
        ssh.close()

def stop_host_cs_process(host):
    ssh = shell_operator.create_ssh_connect(host, 1046, config.abnormal_user)
    try:
        cs_status = get_chunkserver_status(host)
        up_cs = cs_status["up"]
        if up_cs == []:
            raise Exception("no chunkserver up")
    except Exception as e:
        logger.error("%s"%e)
        raise AssertionError()
    logger.debug("cs_status is %s"%cs_status)
    ori_cmd = "ps -ef|grep -v grep | grep -w curve-chunkserver |grep -v sudo | awk '{print $2}' | sudo xargs kill -9"
    rs = shell_operator.ssh_exec(ssh,ori_cmd)
    logger.debug("exec %s"%ori_cmd)
    print "test kill host %s chunkserver %s"%(host,up_cs)
    assert rs[3] == 0,"kill chunkserver fail"
    ssh.close()

def start_host_cs_process(host,csid=-1):
    ssh = shell_operator.create_ssh_connect(host, 1046, config.abnormal_user)
    cs_status = get_chunkserver_status(host)
    down_cs = cs_status["down"]
    if down_cs == []:
        return 
#    for cs in down_cs:
#        ori_cmd = "sudo nohup curve-chunkserver -bthread_concurrency=18 -raft_max_segment_size=8388608 -raft_sync=true\
#                     -conf=/etc/curve/chunkserver.conf.%d 2>/data/log/chunkserver%d/chunkserver.err &"%(cs,cs)
#        shell_operator.ssh_background_exec(ssh,ori_cmd)
#        logger.debug("exec %s"%ori_cmd)
    if csid == -1:
        ori_cmd = "sudo nohup /home/nbs/chunkserver_start.sh all &"
    else:
        id = get_chunkserver_id(host,csid)
        if id == -1 and get_cs_copyset_num(id) == 0:
            ori_cmd = "sudo rm -rf /data/chunkserver%d/chunkserver.dat;sudo rm -rf /data/chunkserver%d/copysets;\
             sudo rm -rf /data/chunkserver%d/recycler"%(csid,csid,csid)
            rs = shell_operator.ssh_exec(ssh, ori_cmd)
            assert rs[3] == 0
        ori_cmd = "sudo nohup /home/nbs/chunkserver_start.sh %d &" %csid
    print "test up host %s chunkserver %s"%(host, down_cs)
    shell_operator.ssh_background_exec2(ssh,ori_cmd)
    ssh.close()

def restart_mult_cs_process(host,num):
    ssh = shell_operator.create_ssh_connect(host, 1046, config.abnormal_user)
    for i in range(0, num):
        try:
            cs_status = get_chunkserver_status(host)
            up_cs = cs_status["up"]
            if up_cs == []:
                raise Exception("no chunkserver up")
        except Exception as e:
            logger.error("%s" % e)
            raise AssertionError()
        logger.debug("cs_status is %s" % cs_status)
        cs = random.choice(up_cs)
        ori_cmd = "ps -ef|grep -v grep | grep -w chunkserver%d | awk '{print $2}' && \
        ps -ef|grep -v grep | grep -w /etc/curve/chunkserver.conf.%d |grep -v sudo | awk '{print $2}'" % (cs, cs)
        rs = shell_operator.ssh_exec(ssh, ori_cmd)
        logger.debug("exec %s" % ori_cmd)
        pid_chunkserver = "".join(rs[1]).strip()
        logger.info("test kill host %s chunkserver %s" % (host, cs))
        kill_cmd = "sudo kill -9 %s" % pid_chunkserver
        rs = shell_operator.ssh_exec(ssh, kill_cmd)
        logger.debug("exec %s,stdout is %s" % (kill_cmd, "".join(rs[2])))
        ori_cmd = "sudo /home/nbs/chunkserver_start.sh %d > /dev/null 2>&1 &" % cs
        shell_operator.ssh_background_exec(ssh, ori_cmd)
        logger.debug("exec %s" % ori_cmd)
        logger.info("test up host %s chunkserver %s" % (host, cs))
        time.sleep(2)
        ori_cmd = "ps -ef|grep -v grep | grep -w chunkserver%d | awk '{print $2}' && \
        ps -ef|grep -v grep | grep -w /etc/curve/chunkserver.conf.%d |grep -v sudo | awk '{print $2}'" % (cs, cs)
        rs = shell_operator.ssh_exec(ssh, ori_cmd)
        if rs[1] == []:
            assert False, "up chunkserver fail"
        up_cs.remove(cs)

def kill_mds_process(host):
    ssh = shell_operator.create_ssh_connect(host, 1046, config.abnormal_user)
    ori_cmd = "ps -ef|grep -v grep | grep -v sudo | grep curve-mds | awk '{print $2}'"
    rs = shell_operator.ssh_exec(ssh, ori_cmd)
    if rs[1] == []:
        logger.debug("mds not up")
        return
    pid = "".join(rs[1]).strip()
    kill_cmd = "sudo kill -9 %s"%pid
    rs = shell_operator.ssh_exec(ssh,kill_cmd)
    logger.debug("exec %s,stdout is %s"%(kill_cmd,"".join(rs[1])))
    assert rs[3] == 0,"kill mds fail"

def start_mds_process(host):
    ssh = shell_operator.create_ssh_connect(host, 1046, config.abnormal_user)
    ori_cmd = "ps -ef|grep -v grep | grep curve-mds | awk '{print $2}'"
    rs = shell_operator.ssh_exec(ssh, ori_cmd)
    if rs[1] != []:
        logger.debug("mds already up")
        return
    up_cmd = "sudo nohup /usr/bin/curve-mds --confPath=/etc/curve/mds.conf &"
    shell_operator.ssh_background_exec2(ssh, up_cmd)
    logger.debug("exec %s"%(up_cmd))
    time.sleep(2)
    rs = shell_operator.ssh_exec(ssh, ori_cmd)
    if rs[1] == []:
        assert False, "mds up fail"

def kill_etcd_process(host):
    ssh = shell_operator.create_ssh_connect(host, 1046, config.abnormal_user)
    ori_cmd = "ps -ef|grep -v grep  | grep etcd | awk '{print $2}'"
    rs = shell_operator.ssh_exec(ssh, ori_cmd)
    if rs[1] == []:
        logger.debug("etcd not up")
        return
    pid = "".join(rs[1]).strip()
    kill_cmd = "sudo kill -9 %s"%pid
    rs = shell_operator.ssh_exec(ssh,kill_cmd)
    logger.debug("exec %s,stdout is %s"%(kill_cmd,"".join(rs[1])))
    assert rs[3] == 0,"kill etcd fail"

def start_etcd_process(host):
    ssh = shell_operator.create_ssh_connect(host, 1046, config.abnormal_user)
    ori_cmd = "ps -ef|grep -v grep | grep etcd | awk '{print $2}'"
    rs = shell_operator.ssh_exec(ssh, ori_cmd)
    if rs[1] != []:
        logger.debug("etcd already up")
        return
#    mkdir_cmd = "sudo rm -rf /etcd/default.etcd"
#    rs = shell_operator.ssh_exec(ssh, mkdir_cmd)
    up_cmd = " cd etcdrun && sudo nohup  ./run.sh existing &"
    shell_operator.ssh_background_exec2(ssh, up_cmd)
    logger.debug("exec %s"%(up_cmd))
    time.sleep(2)
    rs = shell_operator.ssh_exec(ssh, ori_cmd)
    if rs[1] == []:
        assert False, "etcd up fail"

def stop_mysql_process(host):
    ssh = shell_operator.create_ssh_connect(host, 1046, config.abnormal_user)
    ori_cmd = "ps -ef|grep -v grep | grep mysql"
    rs = shell_operator.ssh_exec(ssh, ori_cmd)
    if rs[1] == []:
        logger.debug("mysql not up")
        return
    ori_cmd = "sudo killall mysqld"
    rs = shell_operator.ssh_exec(ssh, ori_cmd)
    logger.debug("exec %s,stdout is %s"%(ori_cmd,"".join(rs[1])))
    assert rs[3] == 0,"stop mysql fail"

def start_mysql_process(host):
    ssh = shell_operator.create_ssh_connect(host, 1046, config.abnormal_user)
    ori_cmd = "ps -ef|grep -v grep | grep mysql"
    rs = shell_operator.ssh_exec(ssh, ori_cmd)
    if rs[1] != []:
        logger.debug("mysql already up")
        return
    start_cmd = "sudo /home/nbs/mysql/Percona-Server-5.7.26-debain9/bin/mysqld_safe --defaults-file=/home/nbs/mysql/my.cnf &"
    rs = shell_operator.ssh_background_exec2(ssh, start_cmd)
#    assert rs[3] == 0,"start mysql fail"
    time.sleep(2)
    rs = shell_operator.ssh_exec(ssh, ori_cmd)
    if rs[1] == []:
        assert False, "mysql up fail"

def get_cluster_iops():
    return 100

def exec_deleteforce():
    client_list = config.client_list
    host = random.choice(client_list)
    cmd = "scp -i %s -o StrictHostKeyChecking=no -P 1046 robot/Resources/keywords/deleteforce-test.py %s:~/"%(config.pravie_key_path,host)
    shell_operator.run_exec2(cmd)
    ssh = shell_operator.create_ssh_connect(host, 1046, config.abnormal_user)
    ori_cmd = "sudo cp ~/deleteforce-test.py /usr/curvefs/"
    shell_operator.ssh_exec(ssh, ori_cmd)
    ori_cmd = "sudo python /usr/curvefs/deleteforce-test.py"
    rs = shell_operator.ssh_exec(ssh, ori_cmd)
    logger.info("exec deleteforce return is %s"%rs[1])
    assert rs[3] == 0,"rc is %d"%rs[3]
    
def get_all_chunk_num():
    chunkserver_list = config.chunkserver_list
    num = 0
    for host in chunkserver_list:
        ssh = shell_operator.create_ssh_connect(host, 1046, config.abnormal_user)
        cs_status = get_chunkserver_status(host)
        for cs in cs_status["up"]:
            ori_cmd = "ls /data/chunkserver%d/chunkfilepool/ |wc -l"%cs
            rs = shell_operator.ssh_exec(ssh, ori_cmd)
            assert rs[3] == 0
            num = num + int("".join(rs[1]).strip())
        logger.info("now num is %d"%(num)) 
    return num


def check_vm_iops(limit_iops=3000):
    ssh = shell_operator.create_ssh_connect(config.vm_host, 22, config.vm_user)
    ori_cmd = "iostat -d vdc 1 2 |grep vdc | awk 'END {print $6}'"
    rs = shell_operator.ssh_exec(ssh, ori_cmd)
    kb_wrtn = "".join(rs[1]).strip()
    iops = int(kb_wrtn) / int(config.vm_iosize)
    logger.info("now vm vdc iops is %d with 4k randrw"%iops)
    assert iops >= limit_iops,"vm iops not ok,is %d"%iops

def check_chunkserver_online(num=120):
    host = random.choice(config.mds_list)
    ssh = shell_operator.create_ssh_connect(host, 1046, config.abnormal_user)
    ori_cmd = "curve_ops_tool status -mds_config_path=/etc/curve/mds.conf |grep chunkserver"
    rs = shell_operator.ssh_exec(ssh, ori_cmd)
<<<<<<< HEAD
    assert rs[3] == 0,"get chunkserver status fail,rs is %s"%rs[2]
=======
    assert rs[3] == 0,"get chunkserver status fail,rs is %s"%rs
>>>>>>> 82944855
    status = "".join(rs[1]).strip()
    online_num = re.findall(r'(?<=online = )\d+',status)
    logger.info("chunkserver online num is %s"%online_num)
    if int(online_num[0]) != num:
        ori_cmd = "curve_ops_tool chunkserver-list -mds_config_path=/etc/curve/mds.conf |grep OFFLINE"
        rs = shell_operator.ssh_exec(ssh, ori_cmd)
        logger.error("chunkserver offline list is %s"%rs[1])
        assert int(online_num[0]) == num,"chunkserver online num is %s"%online_num

def wait_iops_ok(limit_iops=8000):
    check_chunkserver_online()
    ssh = shell_operator.create_ssh_connect(config.vm_host, 22, config.vm_user)
    i = 0
    while i < 300:
        ori_cmd = "iostat -d vdc 1 2 |grep vdc | awk 'END {print $6}'"
        rs = shell_operator.ssh_exec(ssh, ori_cmd)
        kb_wrtn = "".join(rs[1]).strip()
        iops = int(kb_wrtn) / int(config.vm_iosize)
        if iops >= limit_iops:
            break
        i = i + 2
        time.sleep(2)
    assert iops >= limit_iops,"vm iops not ok in 300s"

def check_io_error():
    ssh = shell_operator.create_ssh_connect(config.vm_host, 22, config.vm_user)
    ori_cmd = "grep \'I/O error\' /var/log/kern.log -R"
    rs = shell_operator.ssh_exec(ssh, ori_cmd)
    if rs[1] != []:
        assert False," rwio error,log is %s"%rs[1]
    ssh.close()

<<<<<<< HEAD

=======
>>>>>>> 82944855
def check_copies_consistency():
    host = random.choice(config.client_list)
    ssh = shell_operator.create_ssh_connect(host, 1046, config.abnormal_user)
    if config.vol_uuid == "":
        assert False,"not get vol uuid"
    filename = "volume-" + config.vol_uuid
    ori_cmdpri = "curve_ops_tool check-consistency -client_config_path=/etc/curve/client.conf -filename=/cinder/%s \
            -chunksize=16777216 -filesize=10737418240 -segmentsize=1073741824 -username=cinder -check_hash="%(filename)
    check_hash = "false"
    ori_cmd = ori_cmdpri + check_hash
    i = 0
    try:
        stop_rwio()
        while i < 600:
            rs = shell_operator.ssh_exec(ssh, ori_cmd)
            if rs[1] == [u'consistency check success!\n']:
                break
            logger.info("check_hash false return is %s,return code is %d"%(rs[1],rs[3]))
            time.sleep(3)
            i = i + 3
        if rs[1] != [u'consistency check success!\n']:
            assert False,"exec check_hash false fail,return is %s"%rs[1]
        check_hash = "true"
        ori_cmd = ori_cmdpri + check_hash
        rs = shell_operator.ssh_exec(ssh,ori_cmd)
        logger.debug("exec %s,stdout is %s"%(ori_cmd,"".join(rs[1])))
        assert rs[1] == [u'consistency check success!\n'],"checkconsistecny fail,error is %s"%("".join(rs[1]).strip())
#        check_data_consistency()
    except:
        logger.error("check consistency error")
#        run_rwio()
        raise
#    run_rwio()

def check_data_consistency():
    try:
        #wait run 60s io
        time.sleep(60)
        ssh = shell_operator.create_ssh_connect(config.vm_host, 22, config.vm_user)
        ori_cmd = "grep \"Data Validation error\" /root/output/ -R  && \
                grep \"Data Validation error\" /root/nohup.out"
        rs = shell_operator.ssh_exec(ssh, ori_cmd)
        if rs[1] != []:
            t = time.time()
            ori_cmd = "mv /root/output /root/vdbench-output/output-%d && mv /root/nohup.out /root/nohup-%d"%(int(t),int(t))
            rs = shell_operator.ssh_exec(ssh, ori_cmd)
            ori_cmd = "mkdir output && touch nohup.out"
            rs = shell_operator.ssh_exec(ssh, ori_cmd)
#            logger.error("find error in %s"%rs[1])
            assert False,"find data consistency error,save log to vm /root/vdbench-output/output-%d"%int(t)
    except Exception as e:
        ssh.close()
        raise
    ssh.close()

def test_kill_chunkserver_num(num):
    start_iops = get_cluster_iops()
    chunkserver_host = random.choice(config.chunkserver_list)
    logger.info("|------begin test kill chunkserver num %d,host %s------|"%(num,chunkserver_host))
    try:
#    check_chunkserver_status(chunkserver_host)
        kill_mult_cs_process(chunkserver_host,num)
        end_iops = get_cluster_iops()
        if float(end_iops)/float(start_iops) < 0.9:
            raise Exception("client io is slow, = %d more than 5s" % (end_iops))
    except Exception as e:
        logger.error("error:%s"%e)
        start_mult_cs_process(chunkserver_host,num)
        raise 
    return chunkserver_host

def test_start_chunkserver_num(num,host=None):
    start_iops = get_cluster_iops()
    if host == None:
       chunkserver_host = random.choice(config.chunkserver_list)
    else:
        chunkserver_host = host
    logger.info("|------begin test start chunkserver num %d,host %s------|"%(num,chunkserver_host))
    try:
        start_mult_cs_process(chunkserver_host,num)
        end_iops = get_cluster_iops()
        if float(end_iops)/float(start_iops) < 0.9:
            raise Exception("client io is slow, = %d more than 5s" % (end_iops))
    except Exception as e:
        raise 

def test_outcs_recover_copyset():
    chunkserver_host = random.choice(config.chunkserver_list)
    logger.info("|------begin test out one chunkserver,host %s------|"%(chunkserver_host))
    try:
        cs_list = kill_mult_cs_process(chunkserver_host,1)
        chunkserver_id = get_chunkserver_id(chunkserver_host,cs_list[0])
        assert chunkserver_id != -1
        begin_num = get_cs_copyset_num(chunkserver_id)
        #time.sleep(config.recover_time)
        i = 0
        time.sleep(5)
        while i < config.recover_time:
            check_vm_iops()
            i = i + 60
            num = get_cs_copyset_num(chunkserver_id)
            time.sleep(60)
            if num == 0:
                break
            logger.info("cs copyset num is %d"%num)
        if num != 0:
        #    assert num != 0
            raise Exception("host %s chunkserver %d not recover to 0 in %d,now is %d"%(chunkserver_host,cs_list[0],config.recover_time,num))
    except Exception as e:
#        raise AssertionError()
        logger.error("error is %s"%e)
        cs_list = start_host_cs_process(chunkserver_host,cs_list[0])
        raise
    return chunkserver_host,begin_num

def test_upcs_recover_copyset(host,copyset_num):
    if host == None:
        chunkserver_host = random.choice(config.chunkserver_list)
    else:
        chunkserver_host = host
    logger.info("|------begin test up one chunkserver,host %s------|"%(chunkserver_host))
    try:
        cs_list = start_mult_cs_process(chunkserver_host,1)
        time.sleep(10)
        chunkserver_id = get_chunkserver_id(chunkserver_host,cs_list[0])
        assert chunkserver_id != -1,"mysql can not find chunkserver"
        #time.sleep(config.recover_time)
        i = 0
        while i < config.recover_time:
            check_vm_iops()
            i = i + 60
            time.sleep(60)
            num = get_cs_copyset_num(chunkserver_id)
            logger.info("cs copyset num is %d"%num)
            if abs(num - copyset_num) <= 10:
                break
        if abs(num - copyset_num) > 10:
            logger.error("get host %s chunkserver %d copyset num is %d"%(chunkserver_host,cs_list[0],num))
            raise Exception(
                "host %s chunkserver %d not recover to %d in %d,now is %d" % \
            (chunkserver_host, cs_list[0],copyset_num,config.recover_time,num))
    except Exception as e:
        logger.error("error is :%s"%e)
        raise 
    return chunkserver_host

def stop_all_cs_not_recover():
    chunkserver_host = random.choice(config.chunkserver_list)
    logger.info("|------begin test stop all chunkserver,host %s------|"%(chunkserver_host))
    try:
        stop_host_cs_process(chunkserver_host)
        list = get_chunkserver_status(chunkserver_host)
        down_list = list["down"]
        dict = {}
        for cs in down_list:
            chunkserver_id = get_chunkserver_id(chunkserver_host,cs)
            assert chunkserver_id != -1
            num = get_cs_copyset_num(chunkserver_id)
            dict[chunkserver_id] = num
        time.sleep(config.offline_timeout + 10)
        check_vm_iops()
        for cs in dict:
            num = get_cs_copyset_num(cs)
            if num != dict[cs]:
            #    assert num != 0
                raise Exception("stop all cs not recover fail,cs id %d" % (cs))
    except Exception as e:
        #        raise AssertionError()
        logger.error("error is %s" % e)
        cs_list = start_host_cs_process(chunkserver_host)
        raise
    start_host_cs_process(chunkserver_host)

def pendding_all_cs_recover():
    chunkserver_host = random.choice(config.chunkserver_list)
    logger.info("|------begin test pendding all chunkserver,host %s------|"%(chunkserver_host))
    ssh = shell_operator.create_ssh_connect(chunkserver_host, 1046, config.abnormal_user)
    ssh_mds = shell_operator.create_ssh_connect(config.mds_list[0], 1046, config.abnormal_user)
    try:
        stop_host_cs_process(chunkserver_host)
        list = get_chunkserver_status(chunkserver_host)
        down_list = list["down"]
        csid_list = []
        time.sleep(config.offline_timeout + 60)
        mds = []
        for host in config.mds_list:
            mds.append(host + ":6666")
        mds_addrs = ",".join(mds)
        for cs in down_list:
            chunkserver_id = get_chunkserver_id(chunkserver_host,cs)
            assert chunkserver_id != -1
            csid_list.append(chunkserver_id)
            pendding_cmd = "sudo curve-tool -mds_addr=%s -op=set_chunkserver \
                    -chunkserver_id=%d -chunkserver_status=pendding"%(mds_addrs,chunkserver_id)
            rs = shell_operator.ssh_exec(ssh_mds,pendding_cmd)
            assert rs[3] == 0,"pendding chunkserver %d fail,rs is %s"%(cs,rs)
        time.sleep(10)
        i = 0
        while i < config.recover_time:
            check_vm_iops()
            i = i + 60
            time.sleep(60)
            for chunkserver_id in csid_list:
                num = get_cs_copyset_num(chunkserver_id)
                if num != 0:
                    break
            if num == 0:
                break
        if num != 0:
            logger.error("exist chunkserver copyset %d"%num)
            raise Exception("pendding chunkserver fail")
    except Exception as e:
        #        raise AssertionError()
        logger.error("error is %s" % e)
        cs_list = start_host_cs_process(chunkserver_host)
        raise
    for cs in down_list:
        start_host_cs_process(chunkserver_host,cs)
    time.sleep(60)
    list = get_chunkserver_status(chunkserver_host)
    up_list = list["up"]
    for cs in up_list:
        chunkserver_id = get_chunkserver_id(chunkserver_host,cs)
        assert chunkserver_id != -1
        i = 0
        while i < config.recover_time:
            i = i + 10
            time.sleep(10)
            num = get_cs_copyset_num(chunkserver_id)
            logger.info("cs copyset num is %d"%num)
            if num > 0:
                break
        if num == 0:
            logger.error("get host %s chunkserver %d copyset num is %d"%(chunkserver_host,chunkserver_id,num))
            raise Exception(
                "host %s chunkserver %d not recover to %d in %d,now is %d" % \
            (chunkserver_host, cs,1,config.recover_time,num))


def test_suspend_recover_copyset():
    chunkserver_host = random.choice(config.chunkserver_list)
    logger.info("|------begin test suspend recover,host %s------|"%(chunkserver_host))
    try:
        cs_list = kill_mult_cs_process(chunkserver_host,1)
        chunkserver_id = get_chunkserver_id(chunkserver_host,cs_list[0])
        assert chunkserver_id != -1
        begin_num = get_cs_copyset_num(chunkserver_id)
        #time.sleep(config.recover_time)
        i = 0
        time.sleep(config.offline_timeout - 5)
        while i < config.recover_time:
            check_vm_iops()
            i = i + 1
            num = get_cs_copyset_num(chunkserver_id)
            time.sleep(1)
            logger.info("now cs copyset num is %d,begin_num is %d"%(num,begin_num))
            if num > 0 and abs(begin_num - num) > 10 :
                break
            elif num == 0:
               cs_list = start_host_cs_process(chunkserver_host,cs_list[0]) 
               assert False,"copyset is 0"
        start_host_cs_process(chunkserver_host)
        i = 0
        while i < config.recover_time:
            check_vm_iops()
<<<<<<< HEAD
=======
            i = i + 60
            num = get_cs_copyset_num(chunkserver_id)
            time.sleep(60)
            logger.info("cs copyset num is %d"%num)
            if abs(num - begin_num) < 10:
                break
        if abs(num - begin_num) > 10:
            raise Exception(
                "host %s chunkserver %d not recover to %d in %d,now is %d" % \
            (chunkserver_host, cs_list[0],begin_num,config.recover_time,num))
    except Exception as e:
#        raise AssertionError()
        logger.error("error is %s"%e)
        cs_list = start_host_cs_process(chunkserver_host)
        raise

def test_suspend_delete_recover_copyset():
    chunkserver_host = random.choice(config.chunkserver_list)
    logger.info("|------begin test suspend delete recover,host %s------|"%(chunkserver_host))
    try:
        cs_list = kill_mult_cs_process(chunkserver_host,1)
        chunkserver_id = get_chunkserver_id(chunkserver_host,cs_list[0])
        assert chunkserver_id != -1
        begin_num = get_cs_copyset_num(chunkserver_id)
        #time.sleep(config.recover_time)
        i = 0
        time.sleep(10)
        while i < config.recover_time:
            check_vm_iops()
            i = i + 1
            num = get_cs_copyset_num(chunkserver_id)
            time.sleep(1)
            logger.info("now cs copyset num is %d,begin_num is %d"%(num,begin_num))
            if num > 0 and abs(begin_num - num) > 10 :
                break
            elif num == 0:
               cs_list = start_host_cs_process(chunkserver_host,cs_list[0]) 
               assert False,"copyset is 0"
        start_host_cs_process(chunkserver_host,cs_list[0])
        time.sleep(300)
        chunkserver_id = get_chunkserver_id(chunkserver_host,cs_list[0])
        i = 0
        while i < config.recover_time:
            check_vm_iops()
>>>>>>> 82944855
            i = i + 60
            num = get_cs_copyset_num(chunkserver_id)
            time.sleep(60)
            logger.info("cs copyset num is %d"%num)
            if abs(num - begin_num) < 10:
                break
        if abs(num - begin_num) > 10:
            raise Exception(
                "host %s chunkserver %d not recover to %d in %d,now is %d" % \
            (chunkserver_host, cs_list[0],begin_num,config.recover_time,num))
    except Exception as e:
#        raise AssertionError()
        logger.error("error is %s"%e)
        cs_list = start_host_cs_process(chunkserver_host)
        raise

<<<<<<< HEAD
def test_suspend_delete_recover_copyset():
    chunkserver_host = random.choice(config.chunkserver_list)
    logger.info("|------begin test suspend delete recover,host %s------|"%(chunkserver_host))
    try:
        cs_list = kill_mult_cs_process(chunkserver_host,1)
        chunkserver_id = get_chunkserver_id(chunkserver_host,cs_list[0])
        assert chunkserver_id != -1
        begin_num = get_cs_copyset_num(chunkserver_id)
        #time.sleep(config.recover_time)
        i = 0
        time.sleep(10)
        while i < config.recover_time:
            check_vm_iops()
            i = i + 1
            num = get_cs_copyset_num(chunkserver_id)
            time.sleep(1)
            logger.info("now cs copyset num is %d,begin_num is %d"%(num,begin_num))
            if num > 0 and abs(begin_num - num) > 10 :
                break
            elif num == 0:
               cs_list = start_host_cs_process(chunkserver_host,cs_list[0]) 
               assert False,"copyset is 0"
        start_host_cs_process(chunkserver_host,cs_list[0])
        time.sleep(300)
        chunkserver_id = get_chunkserver_id(chunkserver_host,cs_list[0])
        i = 0
        while i < config.recover_time:
            check_vm_iops()
            i = i + 60
            num = get_cs_copyset_num(chunkserver_id)
            time.sleep(60)
            logger.info("cs copyset num is %d"%num)
            if abs(num - begin_num) < 10:
                break
        if abs(num - begin_num) > 10:
            raise Exception(
                "host %s chunkserver %d not recover to %d in %d,now is %d" % \
            (chunkserver_host, cs_list[0],begin_num,config.recover_time,num))
    except Exception as e:
#        raise AssertionError()
        logger.error("error is %s"%e)
        cs_list = start_host_cs_process(chunkserver_host)
        raise

=======
>>>>>>> 82944855
def test_kill_mds(num=1):
    start_iops = get_cluster_iops()
    logger.info("|------begin test kill mds num %d------|"%(num))
    mds_ips = list(config.mds_list)
    try:
        for i in range(0,num):
            mds_host = random.choice(mds_ips)
            logger.info("mds ip is %s"%mds_host)
            kill_mds_process(mds_host)
            end_iops = get_cluster_iops()
            if float(end_iops)/float(start_iops) < 0.9:
                raise Exception("client io is slow, = %d more than 5s" % (end_iops))
            mds_ips.remove(mds_host)
    except Exception as e:
        logger.error("kill mds %s fail"%mds_host)
        raise 
    return mds_host

def test_start_mds():
    start_iops = get_cluster_iops()
    try:
        logger.info("mds list is %s"%config.mds_list)
        for mds_host in config.mds_list:
            start_mds_process(mds_host)
            end_iops = get_cluster_iops()
            if float(end_iops) / float(start_iops) < 0.9:
                raise Exception("client io is slow, = %d more than 5s" % (end_iops))
    except Exception as e:
        raise 

def test_round_restart_mds():
    logger.info("|------begin test round restart mds------|")
    start_iops = get_cluster_iops()
    mds_list = list(config.mds_list)
    try:
        for mds_host in mds_list:
            kill_mds_process(mds_host)
            time.sleep(2)
            start_mds_process(mds_host)
            end_iops = get_cluster_iops()
            if float(end_iops)/float(start_iops) < 0.9:
                raise Exception("client io is slow, = %d more than 5s" % (end_iops))
    except Exception as e:
        logger.error("round restart mds %s fail"%mds_host)
        raise

def test_kill_etcd(num=1):
    logger.info("|------begin test kill etcd num %d------|"%(num))
    start_iops = get_cluster_iops()
    etcd_ips = list(config.etcd_list)
    try:
        for i in range(0,num):
            etcd_host = random.choice(etcd_ips)
            logger.info("etcd ip is %s"%etcd_host)
            kill_etcd_process(etcd_host)
            end_iops = get_cluster_iops()
            if float(end_iops)/float(start_iops) < 0.9:
                raise Exception("client io is slow, = %d more than 5s" % (end_iops))
            etcd_ips.remove(etcd_host)
    except Exception as e:
        logger.error("kill etcd %s fail"%etcd_host)
        raise
    return etcd_host

def test_start_etcd():
    start_iops = get_cluster_iops()
    try:
        for etcd_host in config.etcd_list:
            start_etcd_process(etcd_host)
            end_iops = get_cluster_iops()
            if float(end_iops) / float(start_iops) < 0.9:
                raise Exception("client io is slow, = %d more than 5s" % (end_iops))
    except Exception as e:
        raise 

def test_round_restart_etcd():
    logger.info("|------begin test round restart etcd------|")
    start_iops = get_cluster_iops()
    etcd_list = list(config.etcd_list)
    try:
        for etcd_host in etcd_list:
            kill_etcd_process(etcd_host)
            time.sleep(6)
            start_etcd_process(etcd_host)
            end_iops = get_cluster_iops()
            if float(end_iops)/float(start_iops) < 0.9:
                raise Exception("client io is slow, = %d more than 5s" % (end_iops))
    except Exception as e:
        logger.error("round restart etcd %s fail"%etcd_host)
        raise

def test_kill_mysql():
    logger.info("|------begin test kill mysql------|")
    start_iops = get_cluster_iops()
    mysql_host = random.choice(config.mds_list)
    try:
        stop_mysql_process(mysql_host)
        end_iops = get_cluster_iops()
        if float(end_iops)/float(start_iops) < 0.9:
            raise Exception("client io is slow, = %d more than 5s" % (end_iops))
    except Exception as e:
        start_mysql_process(mysql_host)
        raise
    return mysql_host

def test_start_mysql(host):
    start_iops = get_cluster_iops()
    mysql_host = host
    try:
        start_mysql_process(mysql_host)
        end_iops = get_cluster_iops()
        if float(end_iops) / float(start_iops) < 0.9:
            raise Exception("client io is slow, = %d more than 5s" % (end_iops))
    except Exception as e:
        raise

def test_stop_chunkserver_host():
    start_iops = get_cluster_iops()
    chunkserver_host = random.choice(config.chunkserver_list)
    logger.info("|------begin test stop chunkserver host %s------|"%(chunkserver_host))
    try:
        stop_host_cs_process(chunkserver_host)
        end_iops = get_cluster_iops()
        if float(end_iops)/float(start_iops) < 0.9:
            raise Exception("client io is slow, = %d more than 5s" % (end_iops))
    except Exception as e:
        start_host_cs_process(chunkserver_host)
        raise e
    return chunkserver_host

def test_start_chunkserver_host(host=None):
    start_iops = get_cluster_iops()
    if host == None:
       chunkserver_host = random.choice(config.chunkserver_list)
    else:
        chunkserver_host = host
    try:
        start_host_cs_process(chunkserver_host)
        end_iops = get_cluster_iops()
        if float(end_iops) / float(start_iops) < 0.9:
            raise Exception("client io is slow, = %d more than 5s" % (end_iops))
    except Exception as e:
        raise e

def test_restart_chunkserver_num(num):
    start_iops = get_cluster_iops()
    chunkserver_host = random.choice(config.chunkserver_list)
    logger.info("|------begin test restart chunkserver num %d,host %s------|"%(num,chunkserver_host))
    try:
        restart_mult_cs_process(chunkserver_host,num)
        end_iops = get_cluster_iops()
        if float(end_iops) / float(start_iops) < 0.9:
            raise Exception("client io is slow, = %d more than 5s" % (end_iops))
    except Exception as e:
        raise e

def test_start_all_chunkserver():
    start_iops = get_cluster_iops()
    try:
        for chunkserver_host in config.chunkserver_list:
           start_host_cs_process(chunkserver_host)
           end_iops = get_cluster_iops()
           if float(end_iops) / float(start_iops) < 0.9:
               raise Exception("client io is slow, = %d more than 5s" % (end_iops))
    except Exception as e:
        raise e

def test_stop_all_chunkserver():
    start_iops = get_cluster_iops()
    logger.info("|------begin test stop all chunkserver------|")
    try:
        for chunkserver_host in config.chunkserver_list:
            stop_host_cs_process(chunkserver_host)
            end_iops = get_cluster_iops()
            if float(end_iops)/float(start_iops) < 0.9:
               raise Exception("client io is slow, = %d more than 5s" % (end_iops))
    except Exception as e:
        test_start_all_chunkserver()
        raise e

def test_kill_diff_host_chunkserver():
    start_iops = get_cluster_iops()
    chunkserver_list = list(config.chunkserver_list)
    chunkserver_host1 = random.choice(chunkserver_list)
    chunkserver_list.remove(chunkserver_host1)
    chunkserver_host2 = random.choice(chunkserver_list)
    logger.info("|------begin test kill diff host chunkserver,host1 %s,host2 %s------|"%(chunkserver_host1,chunkserver_host2))
    try:
        kill_mult_cs_process(chunkserver_host1, 1)
        kill_mult_cs_process(chunkserver_host2, 1)
        time.sleep(5)
    # io hang ....

        end_iops = get_cluster_iops()
        check_vm_iops(0)
     #   logger.error("kill diff host chunkserver,end iops is %d"%(end_iops))
     #   if float(end_iops) / float(start_iops) < 0.9:
     #   raise Exception("client io is slow, = %d more than 5s" % (end_iops))
     #   assert False
    except Exception as e:
        raise e
    finally:
        start_mult_cs_process(chunkserver_host1, 1)
        start_mult_cs_process(chunkserver_host2, 1)

def test_start_vm():
    start_iops = get_cluster_iops()
    ssh = shell_operator.create_ssh_connect(config.nova_host, 1046, config.nova_user)
    ori_cmd = "source OPENRC && nova list|grep %s | awk '{print $2}'"%config.vm_host
    logger.info("|------begin test start vm------|")
    try:
        rs = shell_operator.ssh_exec(ssh, ori_cmd)
        logger.debug("exec %s" % ori_cmd)
        uuid = "".join(rs[1]).strip()
        stop_vm(ssh,uuid)
        time.sleep(30)
        start_vm(ssh,uuid)
        rs = check_vm_status(ssh,uuid)
        assert rs,"vm status is error"
        end_iops = get_cluster_iops()
        if float(end_iops) / float(start_iops) < 0.9:
            raise Exception("client io is slow = %d"%(end_iops))
    except Exception as e:
        raise
    
def test_restart_vm():
    logger.info("|------begin test restart vm------|")
    start_iops = get_cluster_iops()
    ssh = shell_operator.create_ssh_connect(config.nova_host, 1046, config.nova_user)
    ori_cmd = "source OPENRC && nova list|grep %s | awk '{print $2}'"%config.vm_host
    try:
        rs = shell_operator.ssh_exec(ssh, ori_cmd)
        logger.debug("exec %s" % ori_cmd)
        uuid = "".join(rs[1]).strip()
        restart_vm(ssh,uuid)
        time.sleep(60)
        rs = check_vm_status(ssh,uuid)
        assert rs,"vm status is error"
        end_iops = get_cluster_iops()
        if float(end_iops) / float(start_iops) < 0.9:
            raise Exception("client io is slow = %d"%(end_iops))
    except Exception as e:
         raise

def test_cs_loss_package(percent):
    start_iops = get_cluster_iops()
    chunkserver_list = config.chunkserver_list
    chunkserver_host = random.choice(chunkserver_list)
    ssh = shell_operator.create_ssh_connect(chunkserver_host, 1046, config.abnormal_user)
    dev = get_hostip_dev(ssh,chunkserver_host)
    logger.info("|------begin test host %s dev %s loss package------|"%(chunkserver_host,dev))
    try:
        package_loss_all(ssh, dev, percent)
        show_tc_inject(ssh,dev)
        check_vm_iops(1)
        end_iops = get_cluster_iops()
        if float(end_iops) / float(start_iops) < 0.1:
            raise Exception("client io slow op more than 5s")
    except Exception as e:
        raise       
    finally:
        time.sleep(60)
        cancel_tc_inject(ssh,dev)

def test_mds_loss_package(percent):
    start_iops = get_cluster_iops()
    mds_list = config.mds_list
    mds_host = random.choice(mds_list)
    ssh = shell_operator.create_ssh_connect(mds_host, 1046, config.abnormal_user)
    dev = get_hostip_dev(ssh,mds_host)
    logger.info("|------begin test host %s dev %s loss package------|"%(mds_host,dev))
    try:
        package_loss_all(ssh, dev, percent)
        show_tc_inject(ssh,dev)
        check_vm_iops(1)
        end_iops = get_cluster_iops()
        if float(end_iops) / float(start_iops) < 0.1:
            raise Exception("client io slow op more than 5s")
    except Exception as e:
        raise
    finally:
        time.sleep(60)
        cancel_tc_inject(ssh,dev)

def test_cs_delay_package(ms):
    start_iops = get_cluster_iops()
    chunkserver_list = config.chunkserver_list
    chunkserver_host = random.choice(chunkserver_list)
    ssh = shell_operator.create_ssh_connect(chunkserver_host, 1046, config.abnormal_user)
    dev = get_hostip_dev(ssh,chunkserver_host)
    logger.info("|------begin test host %s dev %s delay package------|"%(chunkserver_host,dev))
    try:
        package_delay_all(ssh, dev, ms)
        show_tc_inject(ssh,dev)
        check_vm_iops(1)
        end_iops = get_cluster_iops()
        if float(end_iops) / float(start_iops) < 0.1:
            raise Exception("client io slow op more than 5s")
    except Exception as e:
        raise
    finally:
        time.sleep(60)
        cancel_tc_inject(ssh,dev)

def test_mds_delay_package(ms):
    start_iops = get_cluster_iops()
    mds_list = config.mds_list
    mds_host = random.choice(mds_list)
    ssh = shell_operator.create_ssh_connect(mds_host, 1046, config.abnormal_user)
    dev = get_hostip_dev(ssh,mds_host)
    logger.info("|------begin test host %s dev %s delay package------|"%(mds_host,dev))
    try:
        package_delay_all(ssh, dev, ms)
        show_tc_inject(ssh,dev)
#        check_vm_iops(1)
        end_iops = get_cluster_iops()
        if float(end_iops) / float(start_iops) < 0.1:
            raise Exception("client io slow op more than 5s")
    except Exception as e:
        raise
    finally:
        time.sleep(60)
        cancel_tc_inject(ssh,dev)

def test_chunkserver_cpu_stress(stress=50):
    chunkserver_host = random.choice(config.chunkserver_list)
    logger.info("|------begin test chunkserver cpu stress,host %s------|"%(chunkserver_host))
    cmd = "scp -i %s -o StrictHostKeyChecking=no -P 1046 robot/Resources/keywords/cpu_stress.py \
     %s:~/"%(config.pravie_key_path,chunkserver_host)
    shell_operator.run_exec2(cmd)
    ssh = shell_operator.create_ssh_connect(chunkserver_host, 1046, config.abnormal_user)
    inject_cpu_stress(ssh,stress)
    return ssh
 
def test_mds_cpu_stress(stress=50):
    mds_host = random.choice(config.mds_list)
    logger.info("|------begin test mds cpu stress,host %s------|"%(mds_host))
    cmd = "scp -i %s -o StrictHostKeyChecking=no -P 1046 robot/Resources/keywords/cpu_stress.py \
     %s:~/"%(config.pravie_key_path,mds_host)
    shell_operator.run_exec2(cmd)
    ssh = shell_operator.create_ssh_connect(mds_host, 1046, config.abnormal_user)
    inject_cpu_stress(ssh,stress)
    return ssh

def test_client_cpu_stress(stress=50):
    client_host = random.choice(config.client_list)
    logger.info("|------begin test client cpu stress,host %s------|"%(client_host))
    cmd = "scp -i %s -o StrictHostKeyChecking=no -P 1046 robot/Resources/keywords/cpu_stress.py \
     %s:~/"%(config.pravie_key_path,client_host)
    shell_operator.run_exec2(cmd)
    ssh = shell_operator.create_ssh_connect(client_host, 1046, config.abnormal_user)
    inject_cpu_stress(ssh,stress)
    return ssh

def test_chunkserver_mem_stress(stress=50):
    chunkserver_host = random.choice(config.chunkserver_list)
    logger.info("|------begin test chunkserver mem stress,host %s------|"%(chunkserver_host))
    cmd = "free -g |grep Mem|awk \'{print $2}\'"
    ssh = shell_operator.create_ssh_connect(chunkserver_host, 1046, config.abnormal_user)
    rs = shell_operator.ssh_exec(ssh, cmd)
    all_mem = int("".join(rs[1]).strip())
    stress = all_mem * stress / 100
    inject_mem_stress(ssh,stress)
    return ssh

def test_mds_mem_stress(stress=50):
    mds_host = random.choice(config.mds_list)
    logger.info("|------begin test mds mem stress,host %s------|"%(mds_host))
    cmd = "free -g |grep Mem|awk \'{print $2}\'"
    ssh = shell_operator.create_ssh_connect(mds_host, 1046, config.abnormal_user)
    rs = shell_operator.ssh_exec(ssh, cmd)
    all_mem = int("".join(rs[1]).strip())
    stress = all_mem * stress / 100
    inject_mem_stress(ssh,stress)
    return ssh

def test_client_mem_stress(stress=50):
    client_host = random.choice(config.client_list)
    logger.info("|------begin test client mem stress,host %s------|"%(client_host))
    cmd = "free -g |grep Mem|awk \'{print $2}\'"
    ssh = shell_operator.create_ssh_connect(client_host, 1046, config.abnormal_user)
    rs = shell_operator.ssh_exec(ssh, cmd)
    all_mem = int("".join(rs[1]).strip())
    stress = all_mem * stress / 100
    inject_mem_stress(ssh,stress)
    return ssh

def test_chunkserver_network_stress():
    chunkserver_host = random.choice(config.chunkserver_list)
    logger.info("|------begin test chunkserver network stress,host %s------|"%(chunkserver_host))
    t1 = mythread.runThread(listen_network_stress, chunkserver_host)
    t2 = mythread.runThread(inject_network_stress, chunkserver_host)
    t1.start()
    time.sleep(3)
    t2.start()
    return chunkserver_host

def test_mds_network_stress():
    mds_host = random.choice(config.mds_list)
    logger.info("|------begin test mds network stress,host %s------|"%(mds_host))
    t1 = mythread.runThread(listen_network_stress, mds_host)
    t2 = mythread.runThread(inject_network_stress, mds_host)
    t1.start()
    time.sleep(3)
    t2.start()
    return mds_host

def test_client_network_stress():
    client_host = random.choice(config.client_list)
    logger.info("|------begin test client network stress,host %s------|"%(client_host))
    t1 = mythread.runThread(listen_network_stress, client_host)
    t2 = mythread.runThread(inject_network_stress, client_host)
    t1.start()
    time.sleep(3)
    t2.start()
    return client_host

def test_chunkserver_clock_offset(offset):
    chunkserver_host = random.choice(config.chunkserver_list)
    ssh = shell_operator.create_ssh_connect(chunkserver_host, 1046, config.abnormal_user)
    inject_clock_offset(ssh,offset)
    return ssh

def test_mds_clock_offset(offset):
    mds_host = random.choice(config.mds_list)
    ssh = shell_operator.create_ssh_connect(mds_host, 1046, config.abnormal_user)
    inject_clock_offset(ssh,offset)
    return ssh

#使用cycle会从掉电到上电有１秒钟的间隔
def test_ipmitool_restart_chunkserver():
    chunkserver_host = random.choice(config.chunkserver_reset_list)
    logger.info("|------begin test chunkserver ipmitool cycle,host %s------|"%(chunkserver_host))
    ssh = shell_operator.create_ssh_connect(chunkserver_host, 1046, config.abnormal_user)
    ipmitool_cycle_restart_host(ssh)
    time.sleep(60)
    starttime = time.time()
    i = 0
    while time.time() - starttime < 600:
        status = check_host_connect(chunkserver_host)
        if status == True:
            break
        else:
            logger.debug("wait host up")
            time.sleep(5)
    assert status,"restart host %s fail"%chunkserver_host
    start_host_cs_process(chunkserver_host)

#使用reset从掉电到上电没有间隔
def test_ipmitool_reset_chunkserver():
    chunkserver_host = random.choice(config.chunkserver_reset_list)
    logger.info("|------begin test chunkserver ipmitool reset,host %s------|"%(chunkserver_host))
    ssh = shell_operator.create_ssh_connect(chunkserver_host, 1046, config.abnormal_user)
    ipmitool_reset_restart_host(ssh)
    time.sleep(60)
    starttime = time.time()
    i = 0
    while time.time() - starttime < 600:
        status = check_host_connect(chunkserver_host)
        if status == True:
            break
        else:
            logger.debug("wait host up")
            time.sleep(5)
    assert status,"restart host %s fail"%chunkserver_host
    start_host_cs_process(chunkserver_host)

def test_ipmitool_restart_mds():
    mds_host = random.choice(config.mds_reset_list)
    logger.info("|------begin test mds ipmitool cycle,host %s------|"%(mds_host))
    ssh = shell_operator.create_ssh_connect(mds_host, 1046, config.abnormal_user)
    ipmitool_cycle_restart_host(ssh)
    time.sleep(60)
    starttime = time.time()
    i = 0
    while time.time() - starttime < 600:
        status = check_host_connect(mds_host)
        if status == True:
            break
        else:
            logger.debug("wait host up")
            time.sleep(5)
    assert status,"restart host %s fail"%mds_host
    start_mds_process(mds_host)
    start_etcd_process(mds_host)
    start_host_cs_process(mds_host)

def clean_last_data():
    ssh = shell_operator.create_ssh_connect(config.vm_host, 22, config.vm_user)
    ori_cmd = "rm /root/perf/test-ssd/fiodata/* && rm /root/perf/test-ssd/cfg/*"
    rs = shell_operator.ssh_exec(ssh, ori_cmd)
    #assert rs[3] == 0,"rm fail"
    ori_cmd = "rm /root/perf/fiodata -rf"
    rs = shell_operator.ssh_exec(ssh, ori_cmd)

def analysis_data(ssh):
    ori_cmd = "cd /root/perf/ && python gen_randrw_data.py"
    rs = shell_operator.ssh_exec(ssh, ori_cmd)
<<<<<<< HEAD
    assert rs[3] == 0,"gen randrw data fail,error is %s"%rs[2]
    ori_cmd = "cat /root/perf/test.csv"
    rs = shell_operator.ssh_exec(ssh, ori_cmd)
    assert rs[3] == 0,"get data fail,error is %s"%rs[2]
=======
    assert rs[3] == 0,"gen randrw data fail,error is %s"%rs
    ori_cmd = "cat /root/perf/test.csv"
    rs = shell_operator.ssh_exec(ssh, ori_cmd)
    assert rs[3] == 0,"get data fail,error is %s"%rs
>>>>>>> 82944855
    for line in rs[1]:
        if 'randread,4k' in line:
            randr_4k_iops = line.split(',')[4]
        elif 'randwrite,4k' in line:
            randw_4k_iops = line.split(',')[8]
        elif 'write,512k' in line: 
            write_512k_iops = line.split(',')[8]
        elif 'read,512k' in line:
            read_512k_iops = line.split(',')[4]
    randr_4k_iops = float(randr_4k_iops)*1000
    randw_4k_iops = float(randw_4k_iops)*1000
    read_512k_BW = float(read_512k_iops)*1000/2
    write_512k_BW = float(write_512k_iops)*1000/2
    logger.info("get one volume Basic data:-------------------------------")
    logger.info("4k rand read iops is %d/s"%int(randr_4k_iops))
    logger.info("4k rand write iops is %d/s"%int(randw_4k_iops))
    logger.info("512k read BW is %d MB/s"%int(read_512k_BW))
    logger.info("512k write BW is %d MB/s"%int(write_512k_BW))
    filename = "onevolume_perf.txt"
    with open(filename,'w') as f:
        f.write("4k randwrite %d/s 56000\n"%int(randw_4k_iops))
        f.write("4k randread %d/s 75000\n"%int(randr_4k_iops))
        f.write("512k  write %dMB/s 135\n"%int(write_512k_BW))
        f.write("512k  read %dMB/s 450\n"%int(read_512k_BW))
    if randr_4k_iops < 75000:
        assert float(75000 - randr_4k_iops)/75000 < 0.02,"4k_randr_iops did not meet expectations,expect more than 75000"
    if randw_4k_iops < 56000:
        assert float(56000 - randw_4k_iops)/56000 < 0.02,"4k_randw_iops did not meet expectations,expect more than 56000"    
    if read_512k_BW < 450:
        assert float(450 - read_512k_BW)/450 < 0.02,"512k_read_bw did not meet expectations,expect more than 450"
    if write_512k_BW < 135:
        assert float(135 - write_512k_BW)/135 < 0.02,"512k_write_bw did not meet expectations,expect more than 135"

def perf_test():
    ssh = shell_operator.create_ssh_connect(config.vm_host, 22, config.vm_user)
    ori_cmd = "supervisorctl stop all"
    rs = shell_operator.ssh_exec(ssh, ori_cmd)
    time.sleep(5)
    clean_last_data()
    init_io = "fio -name=/dev/vdc -direct=1 -iodepth=128 -rw=randrw  -ioengine=libaio \
        -bs=4k -size=200G  -runtime=300 -numjobs=1 -time_based"
    shell_operator.ssh_exec(ssh, init_io)
    start_test = "cd /root/perf && nohup python /root/perf/io_test.py &"
    shell_operator.ssh_background_exec2(ssh,start_test)
    time.sleep(60)
    final = 0
    starttime = time.time()
    while time.time() - starttime < 3600:
        ori_cmd = "ps -ef|grep -v grep |grep io_test.py"
        rs = shell_operator.ssh_exec(ssh, ori_cmd)
        if rs[1] == []:
            final = 1
            break
        else:
            logger.debug("wait io test finally")
            time.sleep(60)
    assert final == 1,"io test have not finall"
    ori_cmd = "cp -r /root/perf/test-ssd/fiodata /root/perf"
    rs = shell_operator.ssh_exec(ssh, ori_cmd)
<<<<<<< HEAD
    assert rs[3] == 0,"cp fiodata fail,error is %s"%rs[2]
=======
    assert rs[3] == 0,"cp fiodata fail,error is %s"%rs
>>>>>>> 82944855
    analysis_data(ssh)

def stress_test():
    ori_cmd = "bash attach_thrash.sh"
    ssh = shell_operator.create_ssh_connect(config.nova_host, 1046, config.nova_user)
    rs = shell_operator.ssh_exec(ssh,ori_cmd)
<<<<<<< HEAD
    assert rs[3] == 0,"attach thrash vol fail,rs is %s"%rs[2]
=======
    assert rs[3] == 0,"attach thrash vol fail,rs is %s"%rs
>>>>>>> 82944855
    ori_cmd = "cat thrash_vm"
    rs = shell_operator.ssh_exec(ssh,ori_cmd)
    logger.info("rs is %s"%rs[1])
    vm_list = []
    for i in rs[1]:
       logger.info("uuid is %s"%i)
       vm_list.append(i.strip())
    vm_ip_list = []
    for vm in vm_list:
        ori_cmd = "source OPENRC && nova list|grep %s"%vm
        rs = shell_operator.ssh_exec(ssh,ori_cmd)
        ret = "".join(rs[1]).strip()
        ip = re.findall(r'\d+\.\d+\.\d+\.\d+',ret)
        logger.info("get vm %s ip %s"%(vm,ip))
        vm_ip_list.append(ip[0])
    ssh.close()
    ssh = shell_operator.create_ssh_connect(config.vm_host, 22, config.vm_user)
    ori_cmd = "/etc/init.d/nagent start"
    rs = shell_operator.ssh_exec(ssh,ori_cmd)
    ori_cmd = "nohup fio -name=/dev/vdc -direct=1 -iodepth=1 -rw=randrw  -ioengine=libaio \
       -bs=4k -size=10G  -runtime=99999999 -numjobs=1 -time_based -write_iops_log=str \
       -log_avg_msec=500 -rate_iops=10 &"
    shell_operator.ssh_background_exec2(ssh,ori_cmd) 
    for ip in vm_ip_list:
        ori_cmd = "ssh %s -o StrictHostKeyChecking=no "%ip + "\"" + " supervisorctl reload && supervisorctl start all " + "\""
        logger.info("exec cmd %s" % ori_cmd)
        rs = shell_operator.ssh_exec(ssh, ori_cmd)
<<<<<<< HEAD
        assert rs[3] == 0,"start supervisor fail,rs is %s"%rs[2]
    start_time = time.time()
    while time.time() - start_time < 70000:
        num = random.randint(1,5)
        host = test_kill_chunkserver_num(num)
        time.sleep(30)
        check_vm_iops(9) #打桩机iops检测，默认为10 iops
        time.sleep(100)
        check_chunkserver_online(120 - num) # chunkserver数量检测，初始为120个
        test_start_chunkserver_num(num,host)
        time.sleep(30)
        check_vm_iops(9)
        time.sleep(100)
        check_chunkserver_online(120)
    ssh.close() 
=======
        assert rs[3] == 0,"start supervisor fail,rs is %s"%rs
    start_time = time.time()
    while time.time() - start_time < 70000:
#        num = random.randint(1,5)
#        host = test_kill_chunkserver_num(num)
#        time.sleep(30)
#        check_vm_iops(9) #打桩机iops检测，默认为10 iops
#        time.sleep(100)
#        check_chunkserver_online(120 - num) # chunkserver数量检测，初始为120个
#        test_start_chunkserver_num(num,host)
#        time.sleep(30)
#        check_vm_iops(9)
        time.sleep(300)
        check_chunkserver_online(120)
    ssh.close()
>>>>>>> 82944855

def thrasher_abnormal_cluster():
    actions = []
    actions.append((test_kill_chunkserver_num,1.0,))
    actions.append((test_outcs_recover_copyset,0,))
    actions.append((stop_all_cs_not_recover,1.0,))
    actions.append((test_suspend_recover_copyset,1.0,))
    actions.append((test_kill_mds,1.0,))

def log_test(i):
    logger.info("%s"%i)<|MERGE_RESOLUTION|>--- conflicted
+++ resolved
@@ -364,11 +364,7 @@
         except:
             i = i + 5
             time.sleep(5)
-<<<<<<< HEAD
     assert rs[3] == 0,"start vm fail,ori_cmd is %s"%rs[2]
-=======
-    assert rs[3] == 0,"start vm fail,ori_cmd is %s"%rs
->>>>>>> 82944855
 
 def init_vm():
     ssh = shell_operator.create_ssh_connect(config.nova_host, 1046, config.nova_user)
@@ -476,11 +472,7 @@
              sudo rm -rf /data/chunkserver%d/recycler"%(cs,cs,cs)
             rs = shell_operator.ssh_exec(ssh, ori_cmd)
             assert rs[3] == 0
-<<<<<<< HEAD
-        ori_cmd = "sudo /home/nbs/chunkserver_start.sh %d %s 8200  &"%(cs,host)
-=======
         ori_cmd = "sudo /home/nbs/chunkserver_start.sh %d &"%cs
->>>>>>> 82944855
         logger.debug("exec %s"%ori_cmd)
         shell_operator.ssh_background_exec2(ssh,ori_cmd)
         time.sleep(2)
@@ -734,11 +726,7 @@
     ssh = shell_operator.create_ssh_connect(host, 1046, config.abnormal_user)
     ori_cmd = "curve_ops_tool status -mds_config_path=/etc/curve/mds.conf |grep chunkserver"
     rs = shell_operator.ssh_exec(ssh, ori_cmd)
-<<<<<<< HEAD
     assert rs[3] == 0,"get chunkserver status fail,rs is %s"%rs[2]
-=======
-    assert rs[3] == 0,"get chunkserver status fail,rs is %s"%rs
->>>>>>> 82944855
     status = "".join(rs[1]).strip()
     online_num = re.findall(r'(?<=online = )\d+',status)
     logger.info("chunkserver online num is %s"%online_num)
@@ -771,10 +759,6 @@
         assert False," rwio error,log is %s"%rs[1]
     ssh.close()
 
-<<<<<<< HEAD
-
-=======
->>>>>>> 82944855
 def check_copies_consistency():
     host = random.choice(config.client_list)
     ssh = shell_operator.create_ssh_connect(host, 1046, config.abnormal_user)
@@ -1040,8 +1024,6 @@
         i = 0
         while i < config.recover_time:
             check_vm_iops()
-<<<<<<< HEAD
-=======
             i = i + 60
             num = get_cs_copyset_num(chunkserver_id)
             time.sleep(60)
@@ -1058,52 +1040,6 @@
         cs_list = start_host_cs_process(chunkserver_host)
         raise
 
-def test_suspend_delete_recover_copyset():
-    chunkserver_host = random.choice(config.chunkserver_list)
-    logger.info("|------begin test suspend delete recover,host %s------|"%(chunkserver_host))
-    try:
-        cs_list = kill_mult_cs_process(chunkserver_host,1)
-        chunkserver_id = get_chunkserver_id(chunkserver_host,cs_list[0])
-        assert chunkserver_id != -1
-        begin_num = get_cs_copyset_num(chunkserver_id)
-        #time.sleep(config.recover_time)
-        i = 0
-        time.sleep(10)
-        while i < config.recover_time:
-            check_vm_iops()
-            i = i + 1
-            num = get_cs_copyset_num(chunkserver_id)
-            time.sleep(1)
-            logger.info("now cs copyset num is %d,begin_num is %d"%(num,begin_num))
-            if num > 0 and abs(begin_num - num) > 10 :
-                break
-            elif num == 0:
-               cs_list = start_host_cs_process(chunkserver_host,cs_list[0]) 
-               assert False,"copyset is 0"
-        start_host_cs_process(chunkserver_host,cs_list[0])
-        time.sleep(300)
-        chunkserver_id = get_chunkserver_id(chunkserver_host,cs_list[0])
-        i = 0
-        while i < config.recover_time:
-            check_vm_iops()
->>>>>>> 82944855
-            i = i + 60
-            num = get_cs_copyset_num(chunkserver_id)
-            time.sleep(60)
-            logger.info("cs copyset num is %d"%num)
-            if abs(num - begin_num) < 10:
-                break
-        if abs(num - begin_num) > 10:
-            raise Exception(
-                "host %s chunkserver %d not recover to %d in %d,now is %d" % \
-            (chunkserver_host, cs_list[0],begin_num,config.recover_time,num))
-    except Exception as e:
-#        raise AssertionError()
-        logger.error("error is %s"%e)
-        cs_list = start_host_cs_process(chunkserver_host)
-        raise
-
-<<<<<<< HEAD
 def test_suspend_delete_recover_copyset():
     chunkserver_host = random.choice(config.chunkserver_list)
     logger.info("|------begin test suspend delete recover,host %s------|"%(chunkserver_host))
@@ -1148,8 +1084,6 @@
         cs_list = start_host_cs_process(chunkserver_host)
         raise
 
-=======
->>>>>>> 82944855
 def test_kill_mds(num=1):
     start_iops = get_cluster_iops()
     logger.info("|------begin test kill mds num %d------|"%(num))
@@ -1648,17 +1582,10 @@
 def analysis_data(ssh):
     ori_cmd = "cd /root/perf/ && python gen_randrw_data.py"
     rs = shell_operator.ssh_exec(ssh, ori_cmd)
-<<<<<<< HEAD
     assert rs[3] == 0,"gen randrw data fail,error is %s"%rs[2]
     ori_cmd = "cat /root/perf/test.csv"
     rs = shell_operator.ssh_exec(ssh, ori_cmd)
     assert rs[3] == 0,"get data fail,error is %s"%rs[2]
-=======
-    assert rs[3] == 0,"gen randrw data fail,error is %s"%rs
-    ori_cmd = "cat /root/perf/test.csv"
-    rs = shell_operator.ssh_exec(ssh, ori_cmd)
-    assert rs[3] == 0,"get data fail,error is %s"%rs
->>>>>>> 82944855
     for line in rs[1]:
         if 'randread,4k' in line:
             randr_4k_iops = line.split(',')[4]
@@ -1718,22 +1645,14 @@
     assert final == 1,"io test have not finall"
     ori_cmd = "cp -r /root/perf/test-ssd/fiodata /root/perf"
     rs = shell_operator.ssh_exec(ssh, ori_cmd)
-<<<<<<< HEAD
     assert rs[3] == 0,"cp fiodata fail,error is %s"%rs[2]
-=======
-    assert rs[3] == 0,"cp fiodata fail,error is %s"%rs
->>>>>>> 82944855
     analysis_data(ssh)
 
 def stress_test():
     ori_cmd = "bash attach_thrash.sh"
     ssh = shell_operator.create_ssh_connect(config.nova_host, 1046, config.nova_user)
     rs = shell_operator.ssh_exec(ssh,ori_cmd)
-<<<<<<< HEAD
     assert rs[3] == 0,"attach thrash vol fail,rs is %s"%rs[2]
-=======
-    assert rs[3] == 0,"attach thrash vol fail,rs is %s"%rs
->>>>>>> 82944855
     ori_cmd = "cat thrash_vm"
     rs = shell_operator.ssh_exec(ssh,ori_cmd)
     logger.info("rs is %s"%rs[1])
@@ -1761,24 +1680,7 @@
         ori_cmd = "ssh %s -o StrictHostKeyChecking=no "%ip + "\"" + " supervisorctl reload && supervisorctl start all " + "\""
         logger.info("exec cmd %s" % ori_cmd)
         rs = shell_operator.ssh_exec(ssh, ori_cmd)
-<<<<<<< HEAD
         assert rs[3] == 0,"start supervisor fail,rs is %s"%rs[2]
-    start_time = time.time()
-    while time.time() - start_time < 70000:
-        num = random.randint(1,5)
-        host = test_kill_chunkserver_num(num)
-        time.sleep(30)
-        check_vm_iops(9) #打桩机iops检测，默认为10 iops
-        time.sleep(100)
-        check_chunkserver_online(120 - num) # chunkserver数量检测，初始为120个
-        test_start_chunkserver_num(num,host)
-        time.sleep(30)
-        check_vm_iops(9)
-        time.sleep(100)
-        check_chunkserver_online(120)
-    ssh.close() 
-=======
-        assert rs[3] == 0,"start supervisor fail,rs is %s"%rs
     start_time = time.time()
     while time.time() - start_time < 70000:
 #        num = random.randint(1,5)
@@ -1793,7 +1695,6 @@
         time.sleep(300)
         check_chunkserver_online(120)
     ssh.close()
->>>>>>> 82944855
 
 def thrasher_abnormal_cluster():
     actions = []
