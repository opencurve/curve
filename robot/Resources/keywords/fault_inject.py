#!/usr/bin/env python
# -*- coding: utf8 -*-

import subprocess
from config import config
from logger import logger
from lib import shell_operator
import random
import time
from lib import db_operator
import threading
import random
import time
import mythread
import test_curve_stability
import re

def block_ip(chain):
    ori_cmd = "iptables -I %s 2>&1" % chain
    cmd = shell_operator.gen_remote_cmd(config.ssh_user, config.ssh_hostname, 1046, config.ssh_key, ori_cmd,
                                        sudo_flag=True, sudo_way="")
    print cmd
    #rc = shell_operator.run_exec(cmd)


def cancel_block_ip(chain):
    ori_cmd = "iptables -I %s 2>&1" % chain
    cmd = shell_operator.gen_remote_cmd(config.ssh_user, config.ssh_hostname, 1046, config.ssh_key, ori_cmd,
                                        sudo_flag=True, sudo_way="")
    print cmd
    # rc = shell_operator.run_exec(cmd)

def net_work_delay(dev, time):
    ori_cmd = "tc qdisc add dev %s root netem delay %dms 2>&1" % (dev, time)
    cmd = shell_operator.gen_remote_cmd(config.ssh_user, config.ssh_hostname, 1046, config.ssh_key, ori_cmd,
                                        sudo_flag=True, sudo_way="")
    print cmd
    # rc = shell_operator.run_exec(cmd)

def package_loss_all(ssh,dev, percent):
    ori_cmd = "sudo tc qdisc add dev %s root netem loss %d%% 2>&1" % (dev, percent)
    rs = shell_operator.ssh_exec(ssh, ori_cmd)
    assert rs[3] == 0,"error is %s"%rs[2]
    # rc = shell_operator.run_exec(cmd)

def package_delay_all(ssh, dev,ms):
    ori_cmd = "sudo tc qdisc add dev %s root netem delay %dms" % (dev, ms)
    rs = shell_operator.ssh_exec(ssh, ori_cmd)
    assert rs[3] == 0,"error is %s"%rs[2]
    # rc = shell_operator.run_exec(cmd)

def cancel_tc_inject(ssh,dev):
    ori_cmd = "sudo tc qdisc del dev %s root" % dev
    rs = shell_operator.ssh_exec(ssh, ori_cmd)
    assert rs[3] == 0,"error is %s"%rs[2]
    # rc = shell_operator.run_exec(cmd)

def show_tc_inject(ssh,dev):
    ori_cmd = "sudo tc qdisc show dev %s " % dev
    rs = shell_operator.ssh_exec(ssh, ori_cmd)
    assert rs[3] == 0,"error is %s"%rs[2]
    # rc = shell_operator.run_exec(cmd)

def package_reorder_all(dev, ms, percent1, percent2):
    ori_cmd = "tc qdisc change dev %s root netem delay %s reorder %d%% %d%%" % (dev, ms, percent1, percent2)
    cmd = shell_operator.gen_remote_cmd(config.ssh_user, config.ssh_hostname, 1046, config.ssh_key, ori_cmd,
                                        sudo_flag=True, sudo_way="")
    print cmd
    # rc = shell_operator.run_exec(cmd)

def package_duplicate_all(dev, percent):
    ori_cmd = "tc qdisc add dev %s root netem duplicate %d%%" % (dev, percent)
    cmd = shell_operator.gen_remote_cmd(config.ssh_user, config.ssh_hostname, 1046, config.ssh_key, ori_cmd,
                                        sudo_flag=True, sudo_way="")
    print cmd
    # rc = shell_operator.run_exec(cmd)


def eth_down_for_a_monent(dev, time):
    ori_cmd = "ip link set %s down 2>&1 && sleep %d 2>&1 && ip link set %s up 2>&1" % (dev, time)
    cmd = shell_operator.gen_remote_cmd(config.ssh_user, config.ssh_hostname, 1046, config.ssh_key, ori_cmd,
                                        sudo_flag=True, sudo_way="")
    print cmd
    # rc = shell_operator.run_exec(cmd)


def add_rate_limit(dev, downlink, uplink):
    ori_cmd = "wget -N -P /tmp nos.netease.com/nfit-software/taaslimit.sh 2>&1 && chmod a+rx /tmp/taaslimit.sh 2>&1 " \
              "&& mv /tmp/taaslimit.sh /sbin/taaslimit 2>&1 && chown root:root /sbin/taaslimit && taaslimit %s %d %d 2>&1" % (dev, downlink, uplink)
    cmd = shell_operator.gen_remote_cmd(config.ssh_user, config.ssh_hostname, 1046, config.ssh_key, ori_cmd,
                                        sudo_flag=True, sudo_way="")
    print cmd
    # rc = shell_operator.run_exec(cmd)

def del_rate_limit(dev):
    ori_cmd = "taaslimit clear %s 2>&1" %(dev)
    cmd = shell_operator.gen_remote_cmd(config.ssh_user, config.ssh_hostname, 1046, config.ssh_key, ori_cmd,
                                        sudo_flag=True, sudo_way="")
    print cmd
    # rc = shell_operator.run_exec(cmd)

def inject_cpu_stress(ssh,stress=50):
    cmd = "sudo nohup python cpu_stress.py %d &"%stress
    shell_operator.ssh_background_exec2(ssh,cmd)
    cmd = "ps -ef|grep -v grep | grep cpu_stress.py | awk '{print $2}'"
    rs = shell_operator.ssh_exec(ssh,cmd)
    assert rs[1] != [],"up cpu stress fail"

def del_cpu_stress(ssh):
    cmd = "ps -ef|grep -v grep | grep cpu_stress.py | awk '{print $2}'"
    rs = shell_operator.ssh_exec(ssh,cmd) 
    if rs[1] == []:
        logger.info("no cpu stress running")
        return
    cmd = "ps -ef|grep -v grep | grep cpu_stress.py | awk '{print $2}'| sudo xargs kill -9"
    rs = shell_operator.ssh_exec(ssh,cmd)
    assert rs[3] == 0,"stop cpu stess fail"

def inject_mem_stress(ssh,stress):
    cmd = "sudo nohup /usr/local/stress/memtester/bin/memtester %dG > memtest.log  &"%stress
    shell_operator.ssh_background_exec2(ssh,cmd)
    cmd = "ps -ef|grep -v grep | grep memtester | awk '{print $2}'"
    rs = shell_operator.ssh_exec(ssh,cmd)
    assert rs[1] != [],"up memster stress fail"

def del_mem_stress(ssh):
    cmd = "ps -ef|grep -v grep | grep memtester | awk '{print $2}'"
    rs = shell_operator.ssh_exec(ssh,cmd)
    if rs[1] == []:
        logger.info("no memtester stress running")
        return
    cmd = "ps -ef|grep -v grep | grep memtester | awk '{print $2}'| sudo xargs kill -9"
    rs = shell_operator.ssh_exec(ssh,cmd)
    assert rs[3] == 0,"stop memtester stess fail"

def inject_clock_offset(ssh,time):
    cmd = "sudo date -s `date -d \"+%d min\" | awk \'{print $4}\'`" % time
    rs = shell_operator.ssh_exec(ssh, cmd)
    assert rs[3] == 0,"inject clock offet fail,return is %s"%rs[2]

def del_clock_offset(ssh,time):
    cmd = "sudo date -s `date -d \"-%d min\" | awk \'{print $4}\'`" % time
    rs = shell_operator.ssh_exec(ssh, cmd)
    assert rs[3] == 0, "del clock offet fail,return is %s" % rs[2]

def listen_network_stress(ip):
    ori_cmd = "iperf -s"
    ssh = shell_operator.create_ssh_connect(ip, 1046, config.abnormal_user)
    rs = shell_operator.ssh_exec(ssh,ori_cmd)
    logger.info("exec cmd %s" % ori_cmd)
#    assert rs[3] == 0,"up iperf fail: %s"%rs[1]

def inject_network_stress(ip):
    ori_cmd = "iperf -c %s -b 20000M -t 10 -p 5001"%ip
    ssh = shell_operator.create_ssh_connect(ip, 1046, config.abnormal_user)
    rs = shell_operator.ssh_exec(ssh,ori_cmd)
    logger.info("exec cmd %s" % ori_cmd)
    assert rs[3] == 0,"inject iperf fail: %s"%rs[2]

def stop_network_stress(ip):
    ori_cmd = "ps -ef|grep iperf |grep -v grep| awk '{print $2}' | sudo xargs kill -9"
    ssh = shell_operator.create_ssh_connect(ip, 1046, config.abnormal_user)
    rs = shell_operator.ssh_exec(ssh,ori_cmd)
    assert rs[3] == 0,"stop iperf fail: %s"%rs[2]
    ori_cmd = "ps -ef|grep iperf |grep -v grep"
    rs = shell_operator.ssh_exec(ssh,ori_cmd)
    assert rs[1] == [],"stop iperf fail,pid %s"%rs[1]

def ipmitool_cycle_restart_host(ssh):
    ori_cmd = "sudo ipmitool chassis power cycle"
    rs = shell_operator.ssh_exec(ssh,ori_cmd)
    assert rs[3] == 0,"cycle restart host fail,return is %s"%rs

def ipmitool_reset_restart_host(ssh):
    ori_cmd = "sudo ipmitool chassis power reset"
    rs = shell_operator.ssh_exec(ssh,ori_cmd)
    assert rs[3] == 0,"reset restart host fail,return is %s"%rs

def get_hostip_dev(ssh,hostip):
    ori_cmd = "ip a|grep %s | awk '{print $7}'"%hostip
    rs = shell_operator.ssh_exec(ssh, ori_cmd)
    assert rs[3] == 0,"error is %s"%rs[2]
    return "".join(rs[1]).strip()

def remove_vm_key():
    cmd = "ssh-keygen -f ~/.ssh/known_hosts -R %s"%config.vm_host
    shell_operator.run_exec(cmd)
    print cmd

def attach_new_vol(fio_size,vdbench_size):
    ori_cmd = "bash curve_test.sh create %d %d"%(int(fio_size),int(vdbench_size))
    ssh = shell_operator.create_ssh_connect(config.nova_host, 1046, config.nova_user)
    rs = shell_operator.ssh_exec(ssh,ori_cmd)
    logger.info("exec cmd %s" % ori_cmd)
    assert rs[3] == 0,"attach vol fail,return is %s"%rs[2]
    logger.info("exec cmd %s"%ori_cmd)
    get_vol_uuid()
    ssh.close()

def detach_vol():
    stop_rwio()
    ori_cmd = "bash curve_test.sh delete"
    ssh = shell_operator.create_ssh_connect(config.nova_host, 1046, config.nova_user)
    rs = shell_operator.ssh_exec(ssh,ori_cmd)
    logger.info("exec cmd %s" % ori_cmd)
    assert rs[3] == 0,"retcode is %d,error is %s"%(rs[3],rs[2])
    logger.info("exec cmd %s"%ori_cmd)
    ssh.close()

def loop_attach_detach_vol():
    ori_cmd = "source OPENRC && nova list |grep %s | awk '{print $2}'"%config.vm_stability_host
    ssh = shell_operator.create_ssh_connect(config.nova_host, 1046, config.nova_user)
    rs = shell_operator.ssh_exec(ssh,ori_cmd)
    vm_uuid = "".join(rs[1]).strip() 
    thread = []
    for i in range(3):
        t = mythread.runThread(test_curve_stability.vol_all, vm_uuid)
        thread.append(t)

    config.thrash_thread = thread
    logger.debug("thrash attach detach %s" %vm_uuid)
    for t in thread:
        t.start()
   # logger.debug("get result is %d" % t.get_result())
   # assert t.get_result() == 0

def stop_attach_detach():
    try:
        if config.thrash_thread == []:
            assert False,"attach thread not up"
        thread = config.thrash_thread
        config.thrash_attach = False
        time = 0
        for t in thread:
            assert t.exitcode == 0,"attach detach thread error"
            result = t.get_result()
            logger.debug("thrash attach detach time is %d"%result)
            assert result > 0,"attach detach thread error"
            time = time + result
        logger.info("attach detach all time is %d"%time)
    except:
        raise   

def get_vol_uuid():
    ori_cmd = "source OPENRC && nova list |grep %s | awk '{print $2}'"%config.vm_host
    ssh = shell_operator.create_ssh_connect(config.nova_host, 1046, config.nova_user)
    rs = shell_operator.ssh_exec(ssh,ori_cmd)
    ori_cmd = "source OPENRC && cinder list |grep %s |grep thrash-fio | awk '{print $2}'"%("".join(rs[1]).strip())
    rs = shell_operator.ssh_exec(ssh,ori_cmd)
    vol_uuid = "".join(rs[1]).strip() 
    assert vol_uuid != "","get vol uuid fail,rs is %s"%rs[2]
    config.vol_uuid = vol_uuid
    ssh.close()

def stop_rwio():
    ssh = shell_operator.create_ssh_connect(config.vm_host, 22, config.vm_user)
    ori_cmd = "supervisorctl stop all"
    rs = shell_operator.ssh_exec(ssh, ori_cmd)
    assert rs[3] == 0,"stop rwio fail,rs is %s"%rs[2]
    ori_cmd = "ps -ef|grep -v grep | grep -w /root/vdbench50406/profile | awk '{print $2}'| xargs kill -9"
    rs = shell_operator.ssh_exec(ssh, ori_cmd)
    time.sleep(3)
    ssh.close()

def run_rwio():
    ssh = shell_operator.create_ssh_connect(config.vm_host, 22, config.vm_user)
    ori_cmd =  "lsblk |grep vdc | awk '{print $1}'"
    rs = shell_operator.ssh_exec(ssh, ori_cmd)
    output = "".join(rs[1]).strip()
    if output != "vdc":
        logger.error("attach is error")
        assert  False,"output is %s"%output
    ori_cmd =  "lsblk |grep vdd | awk '{print $1}'"
    rs = shell_operator.ssh_exec(ssh, ori_cmd)
    output = "".join(rs[1]).strip()
    if output != "vdd":
        logger.error("attach is error")
        assert  False,"output is %s"%output
    ori_cmd = "supervisorctl stop all && supervisorctl reload"
    rs = shell_operator.ssh_exec(ssh, ori_cmd)
    ori_cmd = "nohup /root/vdbench50406/vdbench -jn -f /root/vdbench50406/profile &"
    rs = shell_operator.ssh_background_exec2(ssh, ori_cmd)
    #write 60s io
    time.sleep(60)
#    assert rs[3] == 0,"start rwio fail"
    ssh.close()

def write_full_disk(fio_size):
    ori_cmd = "fio -name=/dev/vdc -direct=1 -iodepth=32 -rw=write -ioengine=libaio -bs=1024k -size=%dG -numjobs=1 -time_based"%int(fio_size)
    ssh = shell_operator.create_ssh_connect(config.vm_host, 22, config.vm_user)
    rs = shell_operator.ssh_exec(ssh, ori_cmd)
    assert rs[3] == 0,"write fio fail"
   
def get_chunkserver_id(host,cs_id):
    conn = db_operator.conn_db(config.abnormal_db_host, config.db_port, config.db_user, config.db_pass, config.mds_db_name)
    sql = R"select * from curve_chunkserver where `internalHostIP` like '%s' and `mountPoint` like 'local:///data/chunkserver%d/' and `rwstatus` like 0;;"%(host,cs_id)
    chunkserver = db_operator.query_db(conn, sql)
    if chunkserver["rowcount"] == 1:
        chunkserver_id = chunkserver["data"][0]["chunkServerID"]
        logger.info("operator chunkserver id is %d"%chunkserver_id)
    else:
#            assert False,"get chunkserver id fail,retun is %s"%(chunkserver)
        return -1

    return int(chunkserver_id)

def get_cs_copyset_num(chunkserver_id):
    conn = db_operator.conn_db(config.abnormal_db_host, config.db_port, config.db_user, config.db_pass, config.mds_db_name)
    try:
        sql = R"select * from curve_copyset where chunkServerIDList REGEXP '\n\t%d,|,\n\t%d,|,\n\t%d\n';"\
                %(chunkserver_id,chunkserver_id,chunkserver_id)
        cs_copyset_info = db_operator.query_db(conn, sql)
#        logger.debug("get table row is %s"%cs_copyset_info["rowcount"])
#        logger.debug("get table %s" %(cs_copyset_info))
    except Exception:
        logger.error("get db fail.")
        raise
    return int(cs_copyset_info["rowcount"])


def stop_vm(ssh,uuid):
    stop_cmd = "source OPENRC && nova stop %s"%uuid
    rs = shell_operator.ssh_exec(ssh, stop_cmd)
    assert rs[3] == 0,"stop vm fail,error is %s"%rs[2]
    time.sleep(5)

def start_vm(ssh,uuid):
    start_cmd = "source OPENRC && nova start %s"%uuid
    rs = shell_operator.ssh_exec(ssh, start_cmd)
    assert rs[3] == 0,"start vm fail,error is %s"%rs[2]

def restart_vm(ssh,uuid):
    restart_cmd = "source OPENRC && nova reboot %s"%uuid
    rs = shell_operator.ssh_exec(ssh, restart_cmd)
    assert rs[3] == 0,"reboot vm fail,error is %s"%rs[2]

def check_vm_status(ssh,uuid):
    ori_cmd = "source OPENRC && nova list|grep %s|awk '{print $6}'"%uuid
    i = 0
    while i < 180:
       rs = shell_operator.ssh_exec(ssh, ori_cmd)
       if "".join(rs[1]).strip() == "ACTIVE":
           return True
       elif "".join(rs[1]).strip() == "ERROR":
           return False
       else:
           time.sleep(5)
           i = i + 5
    assert False,"start vm fail"

def check_vm_vd(ip,nova_ssh,uuid):
    i = 0
    while i < 300:
        try:
            ssh = shell_operator.create_ssh_connect(ip, 22, config.vm_user)
            ori_cmd = "lsblk |grep vdc | awk '{print $1}'"
            rs = shell_operator.ssh_exec(ssh, ori_cmd)
            output = "".join(rs[1]).strip()
            if output == "vdc":
                ori_cmd = "source OPENRC &&  nova reboot %s --hard"%uuid
                shell_operator.ssh_exec(nova_ssh,ori_cmd)
            elif output == "":
                break
        except:
            i = i + 5
            time.sleep(5)
    assert rs[3] == 0,"start vm fail,ori_cmd is %s"%rs[2]

def init_vm():
    ssh = shell_operator.create_ssh_connect(config.nova_host, 1046, config.nova_user)
    ori_cmd = "source OPENRC && nova list|grep %s | awk '{print $2}'"%config.vm_host
    ori_cmd2 = "source OPENRC && nova list|grep %s | awk '{print $2}'"%config.vm_stability_host
    try:
        rs = shell_operator.ssh_exec(ssh, ori_cmd)
        rs2 = shell_operator.ssh_exec(ssh, ori_cmd2)
        logger.debug("exec %s" % ori_cmd)
        logger.debug("exec %s" % ori_cmd2)
        uuid = "".join(rs[1]).strip()
        uuid2 = "".join(rs2[1]).strip()
        
        for i in range(1,10):
            ori_cmd = "bash curve_test.sh delete"
            shell_operator.ssh_exec(ssh, ori_cmd)
            ori_cmd = "source OPENRC &&  nova reboot %s --hard"%uuid
            ori_cmd2 = "source OPENRC &&  nova reboot %s --hard"%uuid2
            rs = shell_operator.ssh_exec(ssh,ori_cmd)
            rs2 = shell_operator.ssh_exec(ssh,ori_cmd2)
            time.sleep(60)
            rs1 = check_vm_status(ssh,uuid)
            rs2 = check_vm_status(ssh,uuid2)
            if rs1 == True and rs2 == True:
                break
        assert rs1 == True,"hard reboot vm fail"
        assert rs2 == True,"hard reboot vm fail"
      
        check_vm_vd(config.vm_host,ssh,uuid)
        check_vm_vd(config.vm_stability_host,ssh,uuid2)
    except:
        logger.error("init vm error")
        raise
    ssh.close()

def check_host_connect(ip):
    cmd = "ping %s -w3"%ip
    status = shell_operator.run_exec(cmd)
    if status == 0:
        return True
    else:
        return False

def get_chunkserver_status(host):
    ssh = shell_operator.create_ssh_connect(host, 1046, config.abnormal_user)
    grep_cmd = "bash /home/nbs/chunkserver_status.sh"
    rs = shell_operator.ssh_exec(ssh,grep_cmd)
    chunkserver_lines = rs[1]
    logger.debug("get lines is %s"%chunkserver_lines)
    up_cs = [int(i.split()[0][11:]) for i in filter(lambda x: "active" in x, chunkserver_lines)]
    down_cs = [int(i.split()[0][11:]) for i in filter(lambda x: "down" in x, chunkserver_lines)]
    return {'up':up_cs, 'down':down_cs}
    ssh.close()



def kill_mult_cs_process(host,num):
    ssh = shell_operator.create_ssh_connect(host, 1046, config.abnormal_user)
    operate_cs = []
    for i in range(0,num):
        try:
           cs_status = get_chunkserver_status(host)
           up_cs = cs_status["up"]
           if up_cs == []:
               raise Exception("no chunkserver up") 
        except Exception as e:
           logger.debug("cs_status is %s"%cs_status)
           logger.error("%s"%e)
           raise AssertionError()
        logger.debug("cs_status is %s"%cs_status)
        cs = random.choice(up_cs)
        ori_cmd = "ps -ef|grep -v grep | grep -w chunkserver%d | awk '{print $2}' && \
        ps -ef|grep -v grep | grep -w /etc/curve/chunkserver.conf.%d |grep -v sudo | awk '{print $2}'"%(cs,cs)
        rs = shell_operator.ssh_exec(ssh,ori_cmd)
        logger.debug("exec %s"%ori_cmd)
        pid_chunkserver = "".join(rs[1]).strip()
        logger.info("test kill host %s chunkserver %s"%(host,cs))
        kill_cmd = "sudo kill -9 %s"%pid_chunkserver
        rs = shell_operator.ssh_exec(ssh,kill_cmd)
        logger.debug("exec %s,stdout is %s"%(kill_cmd,"".join(rs[2])))
        assert rs[3] == 0,"kill chunkserver fail"
        up_cs.remove(cs)
        operate_cs.append(cs)
    ssh.close()
    return operate_cs

def start_mult_cs_process(host,num):
    ssh = shell_operator.create_ssh_connect(host, 1046, config.abnormal_user)
    operate_cs = []
    for i in range(0,num):
        try:
           cs_status = get_chunkserver_status(host)
           down_cs = cs_status["down"]
           if down_cs == []:
               raise Exception("no chunkserver down") 
        except Exception as e:
           logger.error("%s"%e)
           assert False
           #raise AssertionError()
        logger.debug("cs_status is %s"%cs_status)
        cs = random.choice(down_cs)
        id = get_chunkserver_id(host,cs)
        if id == -1 and get_cs_copyset_num(id) == 0:
            ori_cmd = "sudo rm -rf /data/chunkserver%d/chunkserver.dat;sudo rm -rf /data/chunkserver%d/copysets;\
             sudo rm -rf /data/chunkserver%d/recycler"%(cs,cs,cs)
            rs = shell_operator.ssh_exec(ssh, ori_cmd)
            assert rs[3] == 0
        ori_cmd = "sudo /home/nbs/chunkserver_start.sh %d %s 8200  &"%(cs,host)
        logger.debug("exec %s"%ori_cmd)
        shell_operator.ssh_background_exec2(ssh,ori_cmd)
        time.sleep(2)
        ori_cmd = "ps -ef|grep -v grep | grep -w chunkserver%d | awk '{print $2}' && \
        ps -ef|grep -v grep | grep -w /etc/curve/chunkserver.conf.%d |grep -v sudo | awk '{print $2}'" % (cs, cs)
        rs = shell_operator.ssh_exec(ssh,ori_cmd)
        if rs[1] == []:
            assert False,"up chunkserver fail"
        down_cs.remove(cs)
        operate_cs.append(cs)
    ssh.close()
    return operate_cs

def up_all_cs():
    operate_cs = []
    for host in config.chunkserver_list:
        ssh = shell_operator.create_ssh_connect(host, 1046, config.abnormal_user)
        try:
           cs_status = get_chunkserver_status(host)
           down_cs = cs_status["down"]
           if down_cs == []:
               continue
        except Exception as e:
           logger.error("%s"%e)
           assert False
           #raise AssertionError()
        logger.debug("cs_status is %s"%cs_status)
        cs = random.choice(down_cs)
        for cs in down_cs:
            id = get_chunkserver_id(host,cs)
            if id == -1 and get_cs_copyset_num(id) == 0:
                ori_cmd = "sudo rm -rf /data/chunkserver%d/chunkserver.dat;sudo rm -rf /data/chunkserver%d/copysets;\
                sudo rm -rf /data/chunkserver%d/recycler"%(cs,cs,cs)
                rs = shell_operator.ssh_exec(ssh, ori_cmd)
                assert rs[3] == 0
            ori_cmd = "sudo /home/nbs/chunkserver_start.sh %d %s 8200 > /dev/null 2>&1 &"%(cs,host)
            logger.debug("exec %s"%ori_cmd)
            shell_operator.ssh_background_exec(ssh,ori_cmd)
            time.sleep(2)
            ori_cmd = "ps -ef|grep -v grep | grep -w chunkserver%d | awk '{print $2}' && \
            ps -ef|grep -v grep | grep -w /etc/curve/chunkserver.conf.%d |grep -v sudo | awk '{print $2}'" % (cs, cs)
            rs = shell_operator.ssh_exec(ssh,ori_cmd)
            if rs[1] == []:
                assert False,"up chunkserver fail"
        ssh.close()

def stop_host_cs_process(host):
    ssh = shell_operator.create_ssh_connect(host, 1046, config.abnormal_user)
    try:
        cs_status = get_chunkserver_status(host)
        up_cs = cs_status["up"]
        if up_cs == []:
            raise Exception("no chunkserver up")
    except Exception as e:
        logger.error("%s"%e)
        raise AssertionError()
    logger.debug("cs_status is %s"%cs_status)
    ori_cmd = "ps -ef|grep -v grep | grep -w curve-chunkserver |grep -v sudo | awk '{print $2}' | sudo xargs kill -9"
    rs = shell_operator.ssh_exec(ssh,ori_cmd)
    logger.debug("exec %s"%ori_cmd)
    print "test kill host %s chunkserver %s"%(host,up_cs)
    assert rs[3] == 0,"kill chunkserver fail"
    ssh.close()

def start_host_cs_process(host,csid=-1):
    ssh = shell_operator.create_ssh_connect(host, 1046, config.abnormal_user)
    cs_status = get_chunkserver_status(host)
    down_cs = cs_status["down"]
    if down_cs == []:
        return 
#    for cs in down_cs:
#        ori_cmd = "sudo nohup curve-chunkserver -bthread_concurrency=18 -raft_max_segment_size=8388608 -raft_sync=true\
#                     -conf=/etc/curve/chunkserver.conf.%d 2>/data/log/chunkserver%d/chunkserver.err &"%(cs,cs)
#        shell_operator.ssh_background_exec(ssh,ori_cmd)
#        logger.debug("exec %s"%ori_cmd)
    if csid == -1:
        ori_cmd = "sudo nohup /home/nbs/chunkserver_start.sh all %s 8200 &"%host
    else:
        id = get_chunkserver_id(host,csid)
        if id == -1 and get_cs_copyset_num(id) == 0:
            ori_cmd = "sudo rm -rf /data/chunkserver%d/chunkserver.dat;sudo rm -rf /data/chunkserver%d/copysets;\
             sudo rm -rf /data/chunkserver%d/recycler"%(csid,csid,csid)
            rs = shell_operator.ssh_exec(ssh, ori_cmd)
            assert rs[3] == 0
        ori_cmd = "sudo nohup /home/nbs/chunkserver_start.sh %d %s 8200 &"%(csid,host)
    print "test up host %s chunkserver %s"%(host, down_cs)
    shell_operator.ssh_background_exec2(ssh,ori_cmd)
    ssh.close()

def restart_mult_cs_process(host,num):
    ssh = shell_operator.create_ssh_connect(host, 1046, config.abnormal_user)
    for i in range(0, num):
        try:
            cs_status = get_chunkserver_status(host)
            up_cs = cs_status["up"]
            if up_cs == []:
                raise Exception("no chunkserver up")
        except Exception as e:
            logger.error("%s" % e)
            raise AssertionError()
        logger.debug("cs_status is %s" % cs_status)
        cs = random.choice(up_cs)
        ori_cmd = "ps -ef|grep -v grep | grep -w chunkserver%d | awk '{print $2}' && \
        ps -ef|grep -v grep | grep -w /etc/curve/chunkserver.conf.%d |grep -v sudo | awk '{print $2}'" % (cs, cs)
        rs = shell_operator.ssh_exec(ssh, ori_cmd)
        logger.debug("exec %s" % ori_cmd)
        pid_chunkserver = "".join(rs[1]).strip()
        logger.info("test kill host %s chunkserver %s" % (host, cs))
        kill_cmd = "sudo kill -9 %s" % pid_chunkserver
        rs = shell_operator.ssh_exec(ssh, kill_cmd)
        logger.debug("exec %s,stdout is %s" % (kill_cmd, "".join(rs[2])))
        ori_cmd = "sudo /home/nbs/chunkserver_start.sh %d %s 8200 > /dev/null 2>&1 &" % (cs, host)
        shell_operator.ssh_background_exec(ssh, ori_cmd)
        logger.debug("exec %s" % ori_cmd)
        logger.info("test up host %s chunkserver %s" % (host, cs))
        time.sleep(2)
        ori_cmd = "ps -ef|grep -v grep | grep -w chunkserver%d | awk '{print $2}' && \
        ps -ef|grep -v grep | grep -w /etc/curve/chunkserver.conf.%d |grep -v sudo | awk '{print $2}'" % (cs, cs)
        rs = shell_operator.ssh_exec(ssh, ori_cmd)
        if rs[1] == []:
            assert False, "up chunkserver fail"
        up_cs.remove(cs)

def kill_mds_process(host):
    ssh = shell_operator.create_ssh_connect(host, 1046, config.abnormal_user)
    ori_cmd = "ps -ef|grep -v grep | grep -v sudo | grep curve-mds | awk '{print $2}'"
    rs = shell_operator.ssh_exec(ssh, ori_cmd)
    if rs[1] == []:
        logger.debug("mds not up")
        return
    pid = "".join(rs[1]).strip()
    kill_cmd = "sudo kill -9 %s"%pid
    rs = shell_operator.ssh_exec(ssh,kill_cmd)
    logger.debug("exec %s,stdout is %s"%(kill_cmd,"".join(rs[1])))
    assert rs[3] == 0,"kill mds fail"

def start_mds_process(host):
    ssh = shell_operator.create_ssh_connect(host, 1046, config.abnormal_user)
    ori_cmd = "ps -ef|grep -v grep | grep curve-mds | awk '{print $2}'"
    rs = shell_operator.ssh_exec(ssh, ori_cmd)
    if rs[1] != []:
        logger.debug("mds already up")
        return
    up_cmd = "sudo nohup /usr/bin/curve-mds --confPath=/etc/curve/mds.conf &"
    shell_operator.ssh_background_exec2(ssh, up_cmd)
    logger.debug("exec %s"%(up_cmd))
    time.sleep(2)
    rs = shell_operator.ssh_exec(ssh, ori_cmd)
    if rs[1] == []:
        assert False, "mds up fail"

def kill_etcd_process(host):
    ssh = shell_operator.create_ssh_connect(host, 1046, config.abnormal_user)
    ori_cmd = "ps -ef|grep -v grep  | grep etcd | awk '{print $2}'"
    rs = shell_operator.ssh_exec(ssh, ori_cmd)
    if rs[1] == []:
        logger.debug("etcd not up")
        return
    pid = "".join(rs[1]).strip()
    kill_cmd = "sudo kill -9 %s"%pid
    rs = shell_operator.ssh_exec(ssh,kill_cmd)
    logger.debug("exec %s,stdout is %s"%(kill_cmd,"".join(rs[1])))
    assert rs[3] == 0,"kill etcd fail"

def start_etcd_process(host):
    ssh = shell_operator.create_ssh_connect(host, 1046, config.abnormal_user)
    ori_cmd = "ps -ef|grep -v grep | grep etcd | awk '{print $2}'"
    rs = shell_operator.ssh_exec(ssh, ori_cmd)
    if rs[1] != []:
        logger.debug("etcd already up")
        return
#    mkdir_cmd = "sudo rm -rf /etcd/default.etcd"
#    rs = shell_operator.ssh_exec(ssh, mkdir_cmd)
    up_cmd = " cd etcdrun && sudo nohup  ./run.sh existing &"
    shell_operator.ssh_background_exec2(ssh, up_cmd)
    logger.debug("exec %s"%(up_cmd))
    time.sleep(2)
    rs = shell_operator.ssh_exec(ssh, ori_cmd)
    if rs[1] == []:
        assert False, "etcd up fail"

def stop_mysql_process(host):
    ssh = shell_operator.create_ssh_connect(host, 1046, config.abnormal_user)
    ori_cmd = "ps -ef|grep -v grep | grep mysql"
    rs = shell_operator.ssh_exec(ssh, ori_cmd)
    if rs[1] == []:
        logger.debug("mysql not up")
        return
    ori_cmd = "sudo killall mysqld"
    rs = shell_operator.ssh_exec(ssh, ori_cmd)
    logger.debug("exec %s,stdout is %s"%(ori_cmd,"".join(rs[1])))
    assert rs[3] == 0,"stop mysql fail"

def start_mysql_process(host):
    ssh = shell_operator.create_ssh_connect(host, 1046, config.abnormal_user)
    ori_cmd = "ps -ef|grep -v grep | grep mysql"
    rs = shell_operator.ssh_exec(ssh, ori_cmd)
    if rs[1] != []:
        logger.debug("mysql already up")
        return
    start_cmd = "sudo /home/nbs/mysql/Percona-Server-5.7.26-debain9/bin/mysqld_safe --defaults-file=/home/nbs/mysql/my.cnf &"
    rs = shell_operator.ssh_background_exec2(ssh, start_cmd)
#    assert rs[3] == 0,"start mysql fail"
    time.sleep(2)
    rs = shell_operator.ssh_exec(ssh, ori_cmd)
    if rs[1] == []:
        assert False, "mysql up fail"

def get_cluster_iops():
    return 100

def exec_deleteforce():
    client_list = config.client_list
    host = random.choice(client_list)
    cmd = "scp -i %s -o StrictHostKeyChecking=no -P 1046 robot/Resources/keywords/deleteforce-test.py %s:~/"%(config.pravie_key_path,host)
    shell_operator.run_exec2(cmd)
    ssh = shell_operator.create_ssh_connect(host, 1046, config.abnormal_user)
    ori_cmd = "sudo cp ~/deleteforce-test.py /usr/curvefs/"
    shell_operator.ssh_exec(ssh, ori_cmd)
    ori_cmd = "sudo python /usr/curvefs/deleteforce-test.py"
    rs = shell_operator.ssh_exec(ssh, ori_cmd)
    logger.info("exec deleteforce return is %s"%rs[1])
    assert rs[3] == 0,"rc is %d"%rs[3]
    
def get_all_chunk_num():
    chunkserver_list = config.chunkserver_list
    num = 0
    for host in chunkserver_list:
        ssh = shell_operator.create_ssh_connect(host, 1046, config.abnormal_user)
        cs_status = get_chunkserver_status(host)
        for cs in cs_status["up"]:
            ori_cmd = "ls /data/chunkserver%d/chunkfilepool/ |wc -l"%cs
            rs = shell_operator.ssh_exec(ssh, ori_cmd)
            assert rs[3] == 0
            num = num + int("".join(rs[1]).strip())
        logger.info("now num is %d"%(num)) 
    return num


def check_vm_iops(limit_iops=3000):
    ssh = shell_operator.create_ssh_connect(config.vm_host, 22, config.vm_user)
    ori_cmd = "iostat -d vdc 1 2 |grep vdc | awk 'END {print $6}'"
    rs = shell_operator.ssh_exec(ssh, ori_cmd)
    kb_wrtn = "".join(rs[1]).strip()
    iops = int(kb_wrtn) / int(config.vm_iosize)
    logger.info("now vm vdc iops is %d with 4k randrw"%iops)
    assert iops >= limit_iops,"vm iops not ok,is %d"%iops

def check_chunkserver_online(num=120):
    host = random.choice(config.mds_list)
    ssh = shell_operator.create_ssh_connect(host, 1046, config.abnormal_user)
    ori_cmd = "curve_status_tool status -confPath=/etc/curve/mds.conf |grep chunkserver"
    rs = shell_operator.ssh_exec(ssh, ori_cmd)
    assert rs[3] == 0,"get chunkserver status fail,rs is %s"%rs[2]
    status = "".join(rs[1]).strip()
    online_num = re.findall(r'(?<=online = )\d+',status)
    logger.info("chunkserver online num is %s"%online_num)
    if int(online_num[0]) != num:
        ori_cmd = "curve_status_tool chunkserver-list -confPath=/etc/curve/mds.conf |grep OFFLINE"
        rs = shell_operator.ssh_exec(ssh, ori_cmd)
        logger.error("chunkserver offline list is %s"%rs[1])
        assert int(online_num[0]) == num,"chunkserver online num is %s"%online_num

def wait_iops_ok(limit_iops=8000):
    check_chunkserver_online()
    ssh = shell_operator.create_ssh_connect(config.vm_host, 22, config.vm_user)
    i = 0
    while i < 300:
        ori_cmd = "iostat -d vdc 1 2 |grep vdc | awk 'END {print $6}'"
        rs = shell_operator.ssh_exec(ssh, ori_cmd)
        kb_wrtn = "".join(rs[1]).strip()
        iops = int(kb_wrtn) / int(config.vm_iosize)
        if iops >= limit_iops:
            break
        i = i + 2
        time.sleep(2)
    assert iops >= limit_iops,"vm iops not ok in 300s"

def check_copies_consistency():
    host = random.choice(config.mds_list)
    ssh = shell_operator.create_ssh_connect(host, 1046, config.abnormal_user)
    if config.vol_uuid == "":
        assert False,"not get vol uuid"
    filename = "volume-" + config.vol_uuid
    ori_cmdpri = "checkConsistecny  -config_path=/etc/curve/client.conf -filename=/cinder/%s \
            -chunksize=16777216 -filesize=10737418240 -segmentsize=1073741824 -username=cinder -check_hash="%(filename)
    check_hash = "false"
    ori_cmd = ori_cmdpri + check_hash
    i = 0
    try:
        stop_rwio()
        while i < 600:
            rs = shell_operator.ssh_exec(ssh, ori_cmd)
            if rs[1] == []:
                break
            logger.info("check_hash false return is %s,return code is %d"%(rs[1],rs[3]))
            time.sleep(3)
            i = i + 3
        if rs[1] != []:
            assert False,"exec check_hash false fail,return is %s"%rs[1]
        check_hash = "true"
        ori_cmd = ori_cmdpri + check_hash
        rs = shell_operator.ssh_exec(ssh,ori_cmd)
        logger.debug("exec %s,stdout is %s"%(ori_cmd,"".join(rs[1])))
        assert rs[1] == [],"checkconsistecny fail,error is %s"%("".join(rs[1]).strip())
#        check_data_consistency()
    except:
        logger.error("check consistency error")
#        run_rwio()
        raise
#    run_rwio()

def check_data_consistency():
    try:
        #wait run 60s io
        time.sleep(60)
        ssh = shell_operator.create_ssh_connect(config.vm_host, 22, config.vm_user)
        ori_cmd = "grep \"Data Validation error\" /root/output/ -R  && \
                grep \"Data Validation error\" /root/nohup.out"
        rs = shell_operator.ssh_exec(ssh, ori_cmd)
        if rs[1] != []:
            t = time.time()
            ori_cmd = "mv /root/output /root/vdbench-output/output-%d && mv /root/nohup.out /root/nohup-%d"%(int(t),int(t))
            rs = shell_operator.ssh_exec(ssh, ori_cmd)
            ori_cmd = "mkdir output && touch nohup.out"
            rs = shell_operator.ssh_exec(ssh, ori_cmd)
#            logger.error("find error in %s"%rs[1])
            assert False,"find data consistency error,save log to vm /root/vdbench-output/output-%d"%int(t)
    except Exception as e:
        ssh.close()
        raise
    ssh.close()

def test_kill_chunkserver_num(num):
    start_iops = get_cluster_iops()
    chunkserver_host = random.choice(config.chunkserver_list)
    logger.info("|------begin test kill chunkserver num %d,host %s------|"%(num,chunkserver_host))
    try:
#    check_chunkserver_status(chunkserver_host)
        kill_mult_cs_process(chunkserver_host,num)
        end_iops = get_cluster_iops()
        if float(end_iops)/float(start_iops) < 0.9:
            raise Exception("client io is slow, = %d more than 5s" % (end_iops))
    except Exception as e:
        logger.error("error:%s"%e)
        start_mult_cs_process(chunkserver_host,num)
        raise 
    return chunkserver_host

def test_start_chunkserver_num(num,host=None):
    start_iops = get_cluster_iops()
    if host == None:
       chunkserver_host = random.choice(config.chunkserver_list)
    else:
        chunkserver_host = host
    logger.info("|------begin test start chunkserver num %d,host %s------|"%(num,chunkserver_host))
    try:
        start_mult_cs_process(chunkserver_host,num)
        end_iops = get_cluster_iops()
        if float(end_iops)/float(start_iops) < 0.9:
            raise Exception("client io is slow, = %d more than 5s" % (end_iops))
    except Exception as e:
        raise 

def test_outcs_recover_copyset():
    chunkserver_host = random.choice(config.chunkserver_list)
    logger.info("|------begin test out one chunkserver,host %s------|"%(chunkserver_host))
    try:
        cs_list = kill_mult_cs_process(chunkserver_host,1)
        chunkserver_id = get_chunkserver_id(chunkserver_host,cs_list[0])
        assert chunkserver_id != -1
        begin_num = get_cs_copyset_num(chunkserver_id)
        #time.sleep(config.recover_time)
        i = 0
        time.sleep(5)
        while i < config.recover_time:
            check_vm_iops()
            i = i + 60
            num = get_cs_copyset_num(chunkserver_id)
            time.sleep(60)
            if num == 0:
                break
            logger.info("cs copyset num is %d"%num)
        if num != 0:
        #    assert num != 0
            raise Exception("host %s chunkserver %d not recover to 0 in %d,now is %d"%(chunkserver_host,cs_list[0],config.recover_time,num))
    except Exception as e:
#        raise AssertionError()
        logger.error("error is %s"%e)
        cs_list = start_host_cs_process(chunkserver_host,cs_list[0])
        raise
    return chunkserver_host,begin_num

def test_upcs_recover_copyset(host,copyset_num):
    if host == None:
        chunkserver_host = random.choice(config.chunkserver_list)
    else:
        chunkserver_host = host
    logger.info("|------begin test up one chunkserver,host %s------|"%(chunkserver_host))
    try:
        cs_list = start_mult_cs_process(chunkserver_host,1)
        time.sleep(10)
        chunkserver_id = get_chunkserver_id(chunkserver_host,cs_list[0])
        assert chunkserver_id != -1,"mysql can not find chunkserver"
        #time.sleep(config.recover_time)
        i = 0
        while i < config.recover_time:
            check_vm_iops()
            i = i + 60
            time.sleep(60)
            num = get_cs_copyset_num(chunkserver_id)
            logger.info("cs copyset num is %d"%num)
            if abs(num - copyset_num) <= 10:
                break
        if abs(num - copyset_num) > 10:
            logger.error("get host %s chunkserver %d copyset num is %d"%(chunkserver_host,cs_list[0],num))
            raise Exception(
                "host %s chunkserver %d not recover to %d in %d,now is %d" % \
            (chunkserver_host, cs_list[0],copyset_num,config.recover_time,num))
    except Exception as e:
        logger.error("error is :%s"%e)
        raise 
    return chunkserver_host

def stop_all_cs_not_recover():
    chunkserver_host = random.choice(config.chunkserver_list)
    logger.info("|------begin test stop all chunkserver,host %s------|"%(chunkserver_host))
    try:
        stop_host_cs_process(chunkserver_host)
        list = get_chunkserver_status(chunkserver_host)
        down_list = list["down"]
        dict = {}
        for cs in down_list:
            chunkserver_id = get_chunkserver_id(chunkserver_host,cs)
            assert chunkserver_id != -1
            num = get_cs_copyset_num(chunkserver_id)
            dict[chunkserver_id] = num
        time.sleep(config.offline_timeout + 10)
        check_vm_iops()
        for cs in dict:
            num = get_cs_copyset_num(cs)
            if num != dict[cs]:
            #    assert num != 0
                raise Exception("stop all cs not recover fail,cs id %d" % (cs))
    except Exception as e:
        #        raise AssertionError()
        logger.error("error is %s" % e)
        cs_list = start_host_cs_process(chunkserver_host)
        raise
    start_host_cs_process(chunkserver_host)

def pendding_all_cs_recover():
    chunkserver_host = random.choice(config.chunkserver_list)
    logger.info("|------begin test pendding all chunkserver,host %s------|"%(chunkserver_host))
    ssh = shell_operator.create_ssh_connect(chunkserver_host, 1046, config.abnormal_user)
    ssh_mds = shell_operator.create_ssh_connect(config.mds_list[0], 1046, config.abnormal_user)
    try:
        stop_host_cs_process(chunkserver_host)
        list = get_chunkserver_status(chunkserver_host)
        down_list = list["down"]
        csid_list = []
        time.sleep(config.offline_timeout + 60)
        mds = []
        for host in config.mds_list:
            mds.append(host + ":6666")
        mds_addrs = ",".join(mds)
        for cs in down_list:
            chunkserver_id = get_chunkserver_id(chunkserver_host,cs)
            assert chunkserver_id != -1
            csid_list.append(chunkserver_id)
            pendding_cmd = "sudo curve-tool -mds_addr=%s -op=set_chunkserver \
                    -chunkserver_id=%d -chunkserver_status=pendding"%(mds_addrs,chunkserver_id)
            rs = shell_operator.ssh_exec(ssh_mds,pendding_cmd)
            assert rs[3] == 0,"pendding chunkserver %d fail,rs is %s"%(cs,rs)
        time.sleep(10)
        i = 0
        while i < config.recover_time:
            check_vm_iops()
            i = i + 60
            time.sleep(60)
            for chunkserver_id in csid_list:
                num = get_cs_copyset_num(chunkserver_id)
                if num != 0:
                    break
            if num == 0:
                break
        if num != 0:
            logger.error("exist chunkserver copyset %d"%num)
            raise Exception("pendding chunkserver fail")
    except Exception as e:
        #        raise AssertionError()
        logger.error("error is %s" % e)
        cs_list = start_host_cs_process(chunkserver_host)
        raise
    for cs in down_list:
        start_host_cs_process(chunkserver_host,cs)



def test_suspend_recover_copyset():
    chunkserver_host = random.choice(config.chunkserver_list)
    logger.info("|------begin test suspend recover,host %s------|"%(chunkserver_host))
    try:
        cs_list = kill_mult_cs_process(chunkserver_host,1)
        chunkserver_id = get_chunkserver_id(chunkserver_host,cs_list[0])
        assert chunkserver_id != -1
        begin_num = get_cs_copyset_num(chunkserver_id)
        #time.sleep(config.recover_time)
        i = 0
        time.sleep(config.offline_timeout - 5)
        while i < config.recover_time:
            check_vm_iops()
            i = i + 1
            num = get_cs_copyset_num(chunkserver_id)
            time.sleep(1)
            logger.info("now cs copyset num is %d,begin_num is %d"%(num,begin_num))
            if num > 0 and abs(begin_num - num) > 10 :
                break
            elif num == 0:
               cs_list = start_host_cs_process(chunkserver_host,cs_list[0]) 
               assert False,"copyset is 0"
        start_host_cs_process(chunkserver_host)
        i = 0
        while i < config.recover_time:
            check_vm_iops()
            i = i + 60
            num = get_cs_copyset_num(chunkserver_id)
            time.sleep(60)
            logger.info("cs copyset num is %d"%num)
            if abs(num - begin_num) < 10:
                break
        if abs(num - begin_num) > 10:
            raise Exception(
                "host %s chunkserver %d not recover to %d in %d,now is %d" % \
            (chunkserver_host, cs_list[0],begin_num,config.recover_time,num))
    except Exception as e:
#        raise AssertionError()
        logger.error("error is %s"%e)
        cs_list = start_host_cs_process(chunkserver_host)
        raise

def test_suspend_delete_recover_copyset():
    chunkserver_host = random.choice(config.chunkserver_list)
    logger.info("|------begin test suspend delete recover,host %s------|"%(chunkserver_host))
    try:
        cs_list = kill_mult_cs_process(chunkserver_host,1)
        chunkserver_id = get_chunkserver_id(chunkserver_host,cs_list[0])
        assert chunkserver_id != -1
        begin_num = get_cs_copyset_num(chunkserver_id)
        #time.sleep(config.recover_time)
        i = 0
        time.sleep(10)
        while i < config.recover_time:
            check_vm_iops()
            i = i + 1
            num = get_cs_copyset_num(chunkserver_id)
            time.sleep(1)
            logger.info("now cs copyset num is %d,begin_num is %d"%(num,begin_num))
            if num > 0 and abs(begin_num - num) > 10 :
                break
            elif num == 0:
               cs_list = start_host_cs_process(chunkserver_host,cs_list[0]) 
               assert False,"copyset is 0"
        start_host_cs_process(chunkserver_host,cs_list[0])
        time.sleep(300)
        chunkserver_id = get_chunkserver_id(chunkserver_host,cs_list[0])
        i = 0
        while i < config.recover_time:
            check_vm_iops()
            i = i + 60
            num = get_cs_copyset_num(chunkserver_id)
            time.sleep(60)
            logger.info("cs copyset num is %d"%num)
            if abs(num - begin_num) < 10:
                break
        if abs(num - begin_num) > 10:
            raise Exception(
                "host %s chunkserver %d not recover to %d in %d,now is %d" % \
            (chunkserver_host, cs_list[0],begin_num,config.recover_time,num))
    except Exception as e:
#        raise AssertionError()
        logger.error("error is %s"%e)
        cs_list = start_host_cs_process(chunkserver_host)
        raise

def test_kill_mds(num=1):
    start_iops = get_cluster_iops()
    logger.info("|------begin test kill mds num %d------|"%(num))
    mds_ips = list(config.mds_list)
    try:
        for i in range(0,num):
            mds_host = random.choice(mds_ips)
            logger.info("mds ip is %s"%mds_host)
            kill_mds_process(mds_host)
            end_iops = get_cluster_iops()
            if float(end_iops)/float(start_iops) < 0.9:
                raise Exception("client io is slow, = %d more than 5s" % (end_iops))
            mds_ips.remove(mds_host)
    except Exception as e:
        logger.error("kill mds %s fail"%mds_host)
        raise 
    return mds_host

def test_start_mds():
    start_iops = get_cluster_iops()
    try:
        logger.info("mds list is %s"%config.mds_list)
        for mds_host in config.mds_list:
            start_mds_process(mds_host)
            end_iops = get_cluster_iops()
            if float(end_iops) / float(start_iops) < 0.9:
                raise Exception("client io is slow, = %d more than 5s" % (end_iops))
    except Exception as e:
        raise 

def test_round_restart_mds():
    logger.info("|------begin test round restart mds------|")
    start_iops = get_cluster_iops()
    mds_list = list(config.mds_list)
    try:
        for mds_host in mds_list:
            kill_mds_process(mds_host)
            time.sleep(2)
            start_mds_process(mds_host)
            end_iops = get_cluster_iops()
            if float(end_iops)/float(start_iops) < 0.9:
                raise Exception("client io is slow, = %d more than 5s" % (end_iops))
    except Exception as e:
        logger.error("round restart mds %s fail"%mds_host)
        raise

def test_kill_etcd(num=1):
    logger.info("|------begin test kill etcd num %d------|"%(num))
    start_iops = get_cluster_iops()
    etcd_ips = list(config.etcd_list)
    try:
        for i in range(0,num):
            etcd_host = random.choice(etcd_ips)
            logger.info("etcd ip is %s"%etcd_host)
            kill_etcd_process(etcd_host)
            end_iops = get_cluster_iops()
            if float(end_iops)/float(start_iops) < 0.9:
                raise Exception("client io is slow, = %d more than 5s" % (end_iops))
            etcd_ips.remove(etcd_host)
    except Exception as e:
        logger.error("kill etcd %s fail"%etcd_host)
        raise
    return etcd_host

def test_start_etcd():
    start_iops = get_cluster_iops()
    try:
        for etcd_host in config.etcd_list:
            start_etcd_process(etcd_host)
            end_iops = get_cluster_iops()
            if float(end_iops) / float(start_iops) < 0.9:
                raise Exception("client io is slow, = %d more than 5s" % (end_iops))
    except Exception as e:
        raise 

def test_round_restart_etcd():
    logger.info("|------begin test round restart etcd------|")
    start_iops = get_cluster_iops()
    etcd_list = list(config.etcd_list)
    try:
        for etcd_host in etcd_list:
            kill_etcd_process(etcd_host)
            time.sleep(6)
            start_etcd_process(etcd_host)
            end_iops = get_cluster_iops()
            if float(end_iops)/float(start_iops) < 0.9:
                raise Exception("client io is slow, = %d more than 5s" % (end_iops))
    except Exception as e:
        logger.error("round restart etcd %s fail"%etcd_host)
        raise

def test_kill_mysql():
    logger.info("|------begin test kill mysql------|")
    start_iops = get_cluster_iops()
    mysql_host = random.choice(config.mds_list)
    try:
        stop_mysql_process(mysql_host)
        end_iops = get_cluster_iops()
        if float(end_iops)/float(start_iops) < 0.9:
            raise Exception("client io is slow, = %d more than 5s" % (end_iops))
    except Exception as e:
        start_mysql_process(mysql_host)
        raise
    return mysql_host

def test_start_mysql(host):
    start_iops = get_cluster_iops()
    mysql_host = host
    try:
        start_mysql_process(mysql_host)
        end_iops = get_cluster_iops()
        if float(end_iops) / float(start_iops) < 0.9:
            raise Exception("client io is slow, = %d more than 5s" % (end_iops))
    except Exception as e:
        raise

def test_stop_chunkserver_host():
    start_iops = get_cluster_iops()
    chunkserver_host = random.choice(config.chunkserver_list)
    logger.info("|------begin test stop chunkserver host %s------|"%(chunkserver_host))
    try:
        stop_host_cs_process(chunkserver_host)
        end_iops = get_cluster_iops()
        if float(end_iops)/float(start_iops) < 0.9:
            raise Exception("client io is slow, = %d more than 5s" % (end_iops))
    except Exception as e:
        start_host_cs_process(chunkserver_host)
        raise e
    return chunkserver_host

def test_start_chunkserver_host(host=None):
    start_iops = get_cluster_iops()
    if host == None:
       chunkserver_host = random.choice(config.chunkserver_list)
    else:
        chunkserver_host = host
    try:
        start_host_cs_process(chunkserver_host)
        end_iops = get_cluster_iops()
        if float(end_iops) / float(start_iops) < 0.9:
            raise Exception("client io is slow, = %d more than 5s" % (end_iops))
    except Exception as e:
        raise e

def test_restart_chunkserver_num(num):
    start_iops = get_cluster_iops()
    chunkserver_host = random.choice(config.chunkserver_list)
    logger.info("|------begin test restart chunkserver num %d,host %s------|"%(num,chunkserver_host))
    try:
        restart_mult_cs_process(chunkserver_host,num)
        end_iops = get_cluster_iops()
        if float(end_iops) / float(start_iops) < 0.9:
            raise Exception("client io is slow, = %d more than 5s" % (end_iops))
    except Exception as e:
        raise e

def test_start_all_chunkserver():
    start_iops = get_cluster_iops()
    try:
        for chunkserver_host in config.chunkserver_list:
           start_host_cs_process(chunkserver_host)
           end_iops = get_cluster_iops()
           if float(end_iops) / float(start_iops) < 0.9:
               raise Exception("client io is slow, = %d more than 5s" % (end_iops))
    except Exception as e:
        raise e

def test_stop_all_chunkserver():
    start_iops = get_cluster_iops()
    logger.info("|------begin test stop all chunkserver------|")
    try:
        for chunkserver_host in config.chunkserver_list:
            stop_host_cs_process(chunkserver_host)
            end_iops = get_cluster_iops()
            if float(end_iops)/float(start_iops) < 0.9:
               raise Exception("client io is slow, = %d more than 5s" % (end_iops))
    except Exception as e:
        test_start_all_chunkserver()
        raise e

def test_kill_diff_host_chunkserver():
    start_iops = get_cluster_iops()
    chunkserver_list = list(config.chunkserver_list)
    chunkserver_host1 = random.choice(chunkserver_list)
    chunkserver_list.remove(chunkserver_host1)
    chunkserver_host2 = random.choice(chunkserver_list)
    logger.info("|------begin test kill diff host chunkserver,host1 %s,host2 %s------|"%(chunkserver_host1,chunkserver_host2))
    try:
        kill_mult_cs_process(chunkserver_host1, 1)
        kill_mult_cs_process(chunkserver_host2, 1)
        time.sleep(5)
    # io hang ....

        end_iops = get_cluster_iops()
        check_vm_iops(0)
     #   logger.error("kill diff host chunkserver,end iops is %d"%(end_iops))
     #   if float(end_iops) / float(start_iops) < 0.9:
     #   raise Exception("client io is slow, = %d more than 5s" % (end_iops))
     #   assert False
    except Exception as e:
        raise e
    finally:
        start_mult_cs_process(chunkserver_host1, 1)
        start_mult_cs_process(chunkserver_host2, 1)

def test_start_vm():
    start_iops = get_cluster_iops()
    ssh = shell_operator.create_ssh_connect(config.nova_host, 1046, config.nova_user)
    ori_cmd = "source OPENRC && nova list|grep %s | awk '{print $2}'"%config.vm_host
    logger.info("|------begin test start vm------|")
    try:
        rs = shell_operator.ssh_exec(ssh, ori_cmd)
        logger.debug("exec %s" % ori_cmd)
        uuid = "".join(rs[1]).strip()
        stop_vm(ssh,uuid)
        time.sleep(30)
        start_vm(ssh,uuid)
        rs = check_vm_status(ssh,uuid)
        assert rs,"vm status is error"
        end_iops = get_cluster_iops()
        if float(end_iops) / float(start_iops) < 0.9:
            raise Exception("client io is slow = %d"%(end_iops))
    except Exception as e:
        raise
    
def test_restart_vm():
    logger.info("|------begin test restart vm------|")
    start_iops = get_cluster_iops()
    ssh = shell_operator.create_ssh_connect(config.nova_host, 1046, config.nova_user)
    ori_cmd = "source OPENRC && nova list|grep %s | awk '{print $2}'"%config.vm_host
    try:
        rs = shell_operator.ssh_exec(ssh, ori_cmd)
        logger.debug("exec %s" % ori_cmd)
        uuid = "".join(rs[1]).strip()
        restart_vm(ssh,uuid)
        time.sleep(60)
        rs = check_vm_status(ssh,uuid)
        assert rs,"vm status is error"
        end_iops = get_cluster_iops()
        if float(end_iops) / float(start_iops) < 0.9:
            raise Exception("client io is slow = %d"%(end_iops))
    except Exception as e:
         raise

def test_cs_loss_package(percent):
    start_iops = get_cluster_iops()
    chunkserver_list = config.chunkserver_list
    chunkserver_host = random.choice(chunkserver_list)
    ssh = shell_operator.create_ssh_connect(chunkserver_host, 1046, config.abnormal_user)
    dev = get_hostip_dev(ssh,chunkserver_host)
    logger.info("|------begin test host %s dev %s loss package------|"%(chunkserver_host,dev))
    try:
        package_loss_all(ssh, dev, percent)
        show_tc_inject(ssh,dev)
        check_vm_iops(1)
        end_iops = get_cluster_iops()
        if float(end_iops) / float(start_iops) < 0.1:
            raise Exception("client io slow op more than 5s")
    except Exception as e:
        raise       
    finally:
        time.sleep(60)
        cancel_tc_inject(ssh,dev)

def test_mds_loss_package(percent):
    start_iops = get_cluster_iops()
    mds_list = config.mds_list
    mds_host = random.choice(mds_list)
    ssh = shell_operator.create_ssh_connect(mds_host, 1046, config.abnormal_user)
    dev = get_hostip_dev(ssh,mds_host)
    logger.info("|------begin test host %s dev %s loss package------|"%(mds_host,dev))
    try:
        package_loss_all(ssh, dev, percent)
        show_tc_inject(ssh,dev)
        check_vm_iops(1)
        end_iops = get_cluster_iops()
        if float(end_iops) / float(start_iops) < 0.1:
            raise Exception("client io slow op more than 5s")
    except Exception as e:
        raise
    finally:
        time.sleep(60)
        cancel_tc_inject(ssh,dev)

def test_cs_delay_package(ms):
    start_iops = get_cluster_iops()
    chunkserver_list = config.chunkserver_list
    chunkserver_host = random.choice(chunkserver_list)
    ssh = shell_operator.create_ssh_connect(chunkserver_host, 1046, config.abnormal_user)
    dev = get_hostip_dev(ssh,chunkserver_host)
    logger.info("|------begin test host %s dev %s delay package------|"%(chunkserver_host,dev))
    try:
        package_delay_all(ssh, dev, ms)
        show_tc_inject(ssh,dev)
        check_vm_iops(1)
        end_iops = get_cluster_iops()
        if float(end_iops) / float(start_iops) < 0.1:
            raise Exception("client io slow op more than 5s")
    except Exception as e:
        raise
    finally:
        time.sleep(60)
        cancel_tc_inject(ssh,dev)

def test_mds_delay_package(ms):
    start_iops = get_cluster_iops()
    mds_list = config.mds_list
    mds_host = random.choice(mds_list)
    ssh = shell_operator.create_ssh_connect(mds_host, 1046, config.abnormal_user)
    dev = get_hostip_dev(ssh,mds_host)
    logger.info("|------begin test host %s dev %s delay package------|"%(mds_host,dev))
    try:
        package_delay_all(ssh, dev, ms)
        show_tc_inject(ssh,dev)
#        check_vm_iops(1)
        end_iops = get_cluster_iops()
        if float(end_iops) / float(start_iops) < 0.1:
            raise Exception("client io slow op more than 5s")
    except Exception as e:
        raise
    finally:
        time.sleep(60)
        cancel_tc_inject(ssh,dev)

def test_chunkserver_cpu_stress(stress=50):
    chunkserver_host = random.choice(config.chunkserver_list)
    logger.info("|------begin test chunkserver cpu stress,host %s------|"%(chunkserver_host))
    cmd = "scp -i %s -o StrictHostKeyChecking=no -P 1046 robot/Resources/keywords/cpu_stress.py \
     %s:~/"%(config.pravie_key_path,chunkserver_host)
    shell_operator.run_exec2(cmd)
    ssh = shell_operator.create_ssh_connect(chunkserver_host, 1046, config.abnormal_user)
    inject_cpu_stress(ssh,stress)
    return ssh
 
def test_mds_cpu_stress(stress=50):
    mds_host = random.choice(config.mds_list)
    logger.info("|------begin test mds cpu stress,host %s------|"%(mds_host))
    cmd = "scp -i %s -o StrictHostKeyChecking=no -P 1046 robot/Resources/keywords/cpu_stress.py \
     %s:~/"%(config.pravie_key_path,mds_host)
    shell_operator.run_exec2(cmd)
    ssh = shell_operator.create_ssh_connect(mds_host, 1046, config.abnormal_user)
    inject_cpu_stress(ssh,stress)
    return ssh

def test_client_cpu_stress(stress=50):
    client_host = random.choice(config.client_list)
    logger.info("|------begin test client cpu stress,host %s------|"%(client_host))
    cmd = "scp -i %s -o StrictHostKeyChecking=no -P 1046 robot/Resources/keywords/cpu_stress.py \
     %s:~/"%(config.pravie_key_path,client_host)
    shell_operator.run_exec2(cmd)
    ssh = shell_operator.create_ssh_connect(client_host, 1046, config.abnormal_user)
    inject_cpu_stress(ssh,stress)
    return ssh

def test_chunkserver_mem_stress(stress=50):
    chunkserver_host = random.choice(config.chunkserver_list)
    logger.info("|------begin test chunkserver mem stress,host %s------|"%(chunkserver_host))
    cmd = "free -g |grep Mem|awk \'{print $2}\'"
    ssh = shell_operator.create_ssh_connect(chunkserver_host, 1046, config.abnormal_user)
    rs = shell_operator.ssh_exec(ssh, cmd)
    all_mem = int("".join(rs[1]).strip())
    stress = all_mem * stress / 100
    inject_mem_stress(ssh,stress)
    return ssh

def test_mds_mem_stress(stress=50):
    mds_host = random.choice(config.mds_list)
    logger.info("|------begin test mds mem stress,host %s------|"%(mds_host))
    cmd = "free -g |grep Mem|awk \'{print $2}\'"
    ssh = shell_operator.create_ssh_connect(mds_host, 1046, config.abnormal_user)
    rs = shell_operator.ssh_exec(ssh, cmd)
    all_mem = int("".join(rs[1]).strip())
    stress = all_mem * stress / 100
    inject_mem_stress(ssh,stress)
    return ssh

def test_client_mem_stress(stress=50):
    client_host = random.choice(config.client_list)
    logger.info("|------begin test client mem stress,host %s------|"%(client_host))
    cmd = "free -g |grep Mem|awk \'{print $2}\'"
    ssh = shell_operator.create_ssh_connect(client_host, 1046, config.abnormal_user)
    rs = shell_operator.ssh_exec(ssh, cmd)
    all_mem = int("".join(rs[1]).strip())
    stress = all_mem * stress / 100
    inject_mem_stress(ssh,stress)
    return ssh

def test_chunkserver_network_stress():
    chunkserver_host = random.choice(config.chunkserver_list)
    logger.info("|------begin test chunkserver network stress,host %s------|"%(chunkserver_host))
    t1 = mythread.runThread(listen_network_stress, chunkserver_host)
    t2 = mythread.runThread(inject_network_stress, chunkserver_host)
    t1.start()
    time.sleep(3)
    t2.start()
    return chunkserver_host

def test_mds_network_stress():
    mds_host = random.choice(config.mds_list)
    logger.info("|------begin test mds network stress,host %s------|"%(mds_host))
    t1 = mythread.runThread(listen_network_stress, mds_host)
    t2 = mythread.runThread(inject_network_stress, mds_host)
    t1.start()
    time.sleep(3)
    t2.start()
    return mds_host

def test_client_network_stress():
    client_host = random.choice(config.client_list)
    logger.info("|------begin test client network stress,host %s------|"%(client_host))
    t1 = mythread.runThread(listen_network_stress, client_host)
    t2 = mythread.runThread(inject_network_stress, client_host)
    t1.start()
    time.sleep(3)
    t2.start()
    return client_host

def test_chunkserver_clock_offset(offset):
    chunkserver_host = random.choice(config.chunkserver_list)
    ssh = shell_operator.create_ssh_connect(chunkserver_host, 1046, config.abnormal_user)
    inject_clock_offset(ssh,offset)
    return ssh

def test_mds_clock_offset(offset):
    mds_host = random.choice(config.mds_list)
    ssh = shell_operator.create_ssh_connect(mds_host, 1046, config.abnormal_user)
    inject_clock_offset(ssh,offset)
    return ssh

#使用cycle会从掉电到上电有１秒钟的间隔
def test_ipmitool_restart_chunkserver():
    chunkserver_host = random.choice(config.chunkserver_reset_list)
    logger.info("|------begin test chunkserver ipmitool cycle,host %s------|"%(chunkserver_host))
    ssh = shell_operator.create_ssh_connect(chunkserver_host, 1046, config.abnormal_user)
    ipmitool_cycle_restart_host(ssh)
    time.sleep(60)
    starttime = time.time()
    i = 0
    while time.time() - starttime < 600:
        status = check_host_connect(chunkserver_host)
        if status == True:
            break
        else:
            logger.debug("wait host up")
            time.sleep(5)
    assert status,"restart host %s fail"%chunkserver_host
    start_host_cs_process(chunkserver_host)

#使用reset从掉电到上电没有间隔
def test_ipmitool_reset_chunkserver():
    chunkserver_host = random.choice(config.chunkserver_reset_list)
    logger.info("|------begin test chunkserver ipmitool reset,host %s------|"%(chunkserver_host))
    ssh = shell_operator.create_ssh_connect(chunkserver_host, 1046, config.abnormal_user)
    ipmitool_reset_restart_host(ssh)
    time.sleep(60)
    starttime = time.time()
    i = 0
    while time.time() - starttime < 600:
        status = check_host_connect(chunkserver_host)
        if status == True:
            break
        else:
            logger.debug("wait host up")
            time.sleep(5)
    assert status,"restart host %s fail"%chunkserver_host
    start_host_cs_process(chunkserver_host)

def test_ipmitool_restart_mds():
    mds_host = random.choice(config.mds_reset_list)
    logger.info("|------begin test mds ipmitool cycle,host %s------|"%(mds_host))
    ssh = shell_operator.create_ssh_connect(mds_host, 1046, config.abnormal_user)
    ipmitool_cycle_restart_host(ssh)
    time.sleep(60)
    starttime = time.time()
    i = 0
    while time.time() - starttime < 600:
        status = check_host_connect(mds_host)
        if status == True:
            break
        else:
            logger.debug("wait host up")
            time.sleep(5)
    assert status,"restart host %s fail"%mds_host
    start_mds_process(mds_host)
    start_etcd_process(mds_host)
    start_host_cs_process(mds_host)

def clean_last_data():
    ssh = shell_operator.create_ssh_connect(config.vm_host, 22, config.vm_user)
    ori_cmd = "rm /root/perf/test-ssd/fiodata/* && rm /root/perf/test-ssd/cfg/*"
    rs = shell_operator.ssh_exec(ssh, ori_cmd)
    #assert rs[3] == 0,"rm fail"
    ori_cmd = "rm /root/perf/fiodata -rf"
    rs = shell_operator.ssh_exec(ssh, ori_cmd)

def analysis_data(ssh):
    ori_cmd = "cd /root/perf/ && python gen_randrw_data.py"
    rs = shell_operator.ssh_exec(ssh, ori_cmd)
    assert rs[3] == 0,"gen randrw data fail,error is %s"%rs[2]
    ori_cmd = "cat /root/perf/test.csv"
    rs = shell_operator.ssh_exec(ssh, ori_cmd)
    assert rs[3] == 0,"get data fail,error is %s"%rs[2]
    for line in rs[1]:
        if 'randread,4k' in line:
            randr_4k_iops = line.split(',')[4]
        elif 'randwrite,4k' in line:
            randw_4k_iops = line.split(',')[8]
        elif 'write,512k' in line: 
            write_512k_iops = line.split(',')[8]
        elif 'read,512k' in line:
            read_512k_iops = line.split(',')[4]
    randr_4k_iops = float(randr_4k_iops)*1000
    randw_4k_iops = float(randw_4k_iops)*1000
    read_512k_BW = float(read_512k_iops)*1000/2
    write_512k_BW = float(write_512k_iops)*1000/2
    logger.info("get one volume Basic data:-------------------------------")
    logger.info("4k rand read iops is %d/s"%int(randr_4k_iops))
    logger.info("4k rand write iops is %d/s"%int(randw_4k_iops))
    logger.info("512k read BW is %d MB/s"%int(read_512k_BW))
    logger.info("512k write BW is %d MB/s"%int(write_512k_BW))
    filename = "onevolume_perf.txt"
    with open(filename,'w') as f:
        f.write("4k randwrite %d/s 56000\n"%int(randw_4k_iops))
        f.write("4k randread %d/s 75000\n"%int(randr_4k_iops))
        f.write("512k  write %dMB/s 135\n"%int(write_512k_BW))
        f.write("512k  read %dMB/s 450\n"%int(read_512k_BW))
    if randr_4k_iops < 75000:
        assert float(75000 - randr_4k_iops)/75000 < 0.02,"4k_randr_iops did not meet expectations,expect more than 75000"
    if randw_4k_iops < 56000:
        assert float(56000 - randw_4k_iops)/56000 < 0.02,"4k_randw_iops did not meet expectations,expect more than 56000"    
    if read_512k_BW < 450:
        assert float(450 - read_512k_BW)/450 < 0.02,"512k_read_bw did not meet expectations,expect more than 450"
    if write_512k_BW < 135:
        assert float(135 - write_512k_BW)/135 < 0.02,"512k_write_bw did not meet expectations,expect more than 135"

def perf_test():
    ssh = shell_operator.create_ssh_connect(config.vm_host, 22, config.vm_user)
    ori_cmd = "supervisorctl stop all"
    rs = shell_operator.ssh_exec(ssh, ori_cmd)
    time.sleep(5)
    clean_last_data()
    init_io = "fio -name=/dev/vdc -direct=1 -iodepth=128 -rw=randrw  -ioengine=libaio \
        -bs=4k -size=200G  -runtime=300 -numjobs=1 -time_based"
    shell_operator.ssh_exec(ssh, init_io)
    start_test = "cd /root/perf && nohup python /root/perf/io_test.py &"
    shell_operator.ssh_background_exec2(ssh,start_test)
    time.sleep(60)
    final = 0
    starttime = time.time()
    while time.time() - starttime < 3600:
        ori_cmd = "ps -ef|grep -v grep |grep io_test.py"
        rs = shell_operator.ssh_exec(ssh, ori_cmd)
        if rs[1] == []:
            final = 1
            break
        else:
            logger.debug("wait io test finally")
            time.sleep(60)
    assert final == 1,"io test have not finall"
    ori_cmd = "cp -r /root/perf/test-ssd/fiodata /root/perf"
    rs = shell_operator.ssh_exec(ssh, ori_cmd)
    assert rs[3] == 0,"cp fiodata fail,error is %s"%rs[2]
    analysis_data(ssh)

def stress_test():
    ori_cmd = "bash attach_thrash.sh"
    ssh = shell_operator.create_ssh_connect(config.nova_host, 1046, config.nova_user)
    rs = shell_operator.ssh_exec(ssh,ori_cmd)
    assert rs[3] == 0,"attach thrash vol fail,rs is %s"%rs[2]
    ori_cmd = "cat thrash_vm"
    rs = shell_operator.ssh_exec(ssh,ori_cmd)
    logger.info("rs is %s"%rs[1])
    vm_list = []
    for i in rs[1]:
       logger.info("uuid is %s"%i)
       vm_list.append(i.strip())
    vm_ip_list = []
    for vm in vm_list:
        ori_cmd = "source OPENRC && nova list|grep %s"%vm
        rs = shell_operator.ssh_exec(ssh,ori_cmd)
        ret = "".join(rs[1]).strip()
        ip = re.findall(r'\d+\.\d+\.\d+\.\d+',ret)
        logger.info("get vm %s ip %s"%(vm,ip))
        vm_ip_list.append(ip[0])
    ssh.close()
    ssh = shell_operator.create_ssh_connect(config.vm_host, 22, config.vm_user)
    ori_cmd = "/etc/init.d/nagent start"
    rs = shell_operator.ssh_exec(ssh,ori_cmd)
    ori_cmd = "nohup fio -name=/dev/vdc -direct=1 -iodepth=1 -rw=randrw  -ioengine=libaio \
       -bs=4k -size=10G  -runtime=99999999 -numjobs=1 -time_based -write_iops_log=str \
       -log_avg_msec=500 -rate_iops=10 &"
    shell_operator.ssh_background_exec2(ssh,ori_cmd) 
    for ip in vm_ip_list:
        ori_cmd = "ssh %s -o StrictHostKeyChecking=no "%ip + "\"" + " supervisorctl reload && supervisorctl start all " + "\""
        logger.info("exec cmd %s" % ori_cmd)
        rs = shell_operator.ssh_exec(ssh, ori_cmd)
        assert rs[3] == 0,"start supervisor fail,rs is %s"%rs[2]
    start_time = time.time()
    while time.time() - start_time < 70000:
<<<<<<< HEAD
        check_vm_iops(4)
        time.sleep(1800)
=======
        num = random.randint(1,5)
        host = test_kill_chunkserver_num(num)
        time.sleep(30)
        check_vm_iops(9) #打桩机iops检测，默认为10 iops
        time.sleep(100)
        check_chunkserver_online(120 - num) # chunkserver数量检测，初始为120个
        test_start_chunkserver_num(num,host)
        time.sleep(30)
        check_vm_iops(9)
        time.sleep(100)
        check_chunkserver_online(120)
>>>>>>> 7f647e7c
    ssh.close() 

def thrasher_abnormal_cluster():
    actions = []
    actions.append((test_kill_chunkserver_num,1.0,))
    actions.append((test_outcs_recover_copyset,0,))
    actions.append((stop_all_cs_not_recover,1.0,))
    actions.append((test_suspend_recover_copyset,1.0,))
    actions.append((test_kill_mds,1.0,))

def log_test(i):
    logger.info("%s"%i)<|MERGE_RESOLUTION|>--- conflicted
+++ resolved
@@ -1657,10 +1657,6 @@
         assert rs[3] == 0,"start supervisor fail,rs is %s"%rs[2]
     start_time = time.time()
     while time.time() - start_time < 70000:
-<<<<<<< HEAD
-        check_vm_iops(4)
-        time.sleep(1800)
-=======
         num = random.randint(1,5)
         host = test_kill_chunkserver_num(num)
         time.sleep(30)
@@ -1672,7 +1668,6 @@
         check_vm_iops(9)
         time.sleep(100)
         check_chunkserver_online(120)
->>>>>>> 7f647e7c
     ssh.close() 
 
 def thrasher_abnormal_cluster():
