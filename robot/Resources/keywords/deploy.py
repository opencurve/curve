--- conflicted
+++ resolved
@@ -1,521 +1,504 @@
-#!/usr/bin/env python
-# -*- coding: utf8 -*-
-
-import subprocess
-from config import config
-from logger.logger import *
-from lib import shell_operator
-from lib import db_operator
-import threading
-import random
-import time
-import mythread
-
-def add_config():
-    etcd = []
-    for host in config.etcd_list:
-        etcd.append(host + ":12379")
-    etcd_addrs = ",".join(etcd)
-    # add mds config
-    for host in config.mds_list:
-        ssh = shell_operator.create_ssh_connect(host, 1046, config.abnormal_user)
-        ori_cmd = "sudo rm *.conf"
-        rs = shell_operator.ssh_exec(ssh, ori_cmd)
-        cmd = "scp -i %s -o StrictHostKeyChecking=no -P 1046 conf/mds.conf %s:~/"%\
-            (config.pravie_key_path,host)
-        shell_operator.run_exec2(cmd)
-        ori_cmd = R"sed -i 's/mds.listen.addr=127.0.0.1:6666/mds.listen.addr=%s:6666/g' mds.conf"%host
-        rs = shell_operator.ssh_exec(ssh, ori_cmd)
-        assert rs[3] == 0,"change host %s mds config fail"%host
-        #change offline time
-        ori_cmd = R"sed -i 's/mds.heartbeat.offlinetimeoutMs=.*/mds.heartbeat.offlinetimeoutMs=%d/g' mds.conf"%(config.offline_timeout*1000)
-        rs = shell_operator.ssh_exec(ssh, ori_cmd)
-        assert rs[3] == 0,"change host %s mds config fail"%host
-        #change scheduler time
-        ori_cmd = R"sed -i 's/mds.copyset.scheduler.intervalSec=.*/mds.copyset.scheduler.intervalSec=0/g' mds.conf"
-        rs = shell_operator.ssh_exec(ssh, ori_cmd)
-        assert rs[3] == 0,"change host %s mds config fail"%host
-        ori_cmd = R"sed -i 's/mds.replica.scheduler.intervalSec=.*/mds.replica.scheduler.intervalSec=0/g' mds.conf"
-        rs = shell_operator.ssh_exec(ssh, ori_cmd)
-        assert rs[3] == 0,"change host %s mds config fail"%host
-#        ori_cmd = R"sed -i 's/mds.recover.scheduler.intervalSec=.*/mds.recover.scheduler.intervalSec=0/g' mds.conf"
-#        rs = shell_operator.ssh_exec(ssh, ori_cmd)
-#        assert rs[3] == 0,"change host %s mds config fail"%host
-        ori_cmd = R"sed -i 's/mds.leader.scheduler.intervalSec=.*/mds.leader.scheduler.intervalSec=5/g' mds.conf"
-        rs = shell_operator.ssh_exec(ssh, ori_cmd)
-        assert rs[3] == 0,"change host %s mds config fail"%host
-        # change topology update time
-        ori_cmd = R"sed -i 's/mds.topology.TopologyUpdateToRepoSec=.*/mds.topology.TopologyUpdateToRepoSec=1/g' mds.conf"
-        rs = shell_operator.ssh_exec(ssh, ori_cmd)
-        assert rs[3] == 0,"change host %s mds config fail"%host
-        #add mysql conf
-        ori_cmd = R"sed -i 's/mds.DbUrl=localhost/mds.DbUrl=%s/g' mds.conf"%(config.abnormal_db_host)
-        rs = shell_operator.ssh_exec(ssh, ori_cmd)
-        assert rs[3] == 0,"change host %s mds config fail"%host
-        #add etcd conf
-        ori_cmd = R"sed -i 's/mds.etcd.endpoint=127.0.0.1:2379/mds.etcd.endpoint=%s/g' mds.conf"%(etcd_addrs)
-        rs = shell_operator.ssh_exec(ssh, ori_cmd)
-        assert rs[3] == 0,"change host %s mds config fail"%host
-
-        ori_cmd = "sudo mv mds.conf /etc/curve/"
-        rs = shell_operator.ssh_exec(ssh, ori_cmd)
-        assert rs[3] == 0,"mv %s mds conf fail"%host
-    # add client config
-        mds_addrs = []
-    for host in config.mds_list:
-        mds_addrs.append(host + ":6666")
-    addrs = ",".join(mds_addrs)
-    for host in config.client_list:
-        ssh = shell_operator.create_ssh_connect(host, 1046, config.abnormal_user)
-        ori_cmd = "sudo rm *.conf"
-        rs = shell_operator.ssh_exec(ssh, ori_cmd)
-        cmd = "scp -i %s -o StrictHostKeyChecking=no -P 1046 conf/client.conf %s:~/"%\
-            (config.pravie_key_path,host)
-        shell_operator.run_exec2(cmd)
-        ori_cmd = R"sed -i 's/mds.listen.addr=127.0.0.1:6666/mds.listen.addr=%s/g' client.conf"%(addrs)
-        rs = shell_operator.ssh_exec(ssh, ori_cmd)
-        assert rs[3] == 0,"change host %s client config fail"%host
-        ori_cmd = "sudo mv client.conf /etc/curve/"
-        rs = shell_operator.ssh_exec(ssh, ori_cmd)
-        assert rs[3] == 0,"mv %s client conf fail"%host
-    # add chunkserver config
-    addrs = ",".join(mds_addrs)
-    for host in config.chunkserver_list:
-        ssh = shell_operator.create_ssh_connect(host, 1046, config.abnormal_user)
-        ori_cmd = "sudo rm *.conf"
-        rs = shell_operator.ssh_exec(ssh, ori_cmd)
-        cmd = "scp -i %s -o StrictHostKeyChecking=no -P 1046 conf/chunkserver.conf.example %s:~/chunkserver.conf"%\
-            (config.pravie_key_path,host)
-        shell_operator.run_exec2(cmd)
-        #change global ip
-        ori_cmd = R"sed -i 's/global.ip=127.0.0.1/global.ip=%s/g' chunkserver.conf"%host
-        rs = shell_operator.ssh_exec(ssh, ori_cmd)
-        assert rs[3] == 0,"change host %s chunkserver config fail"%host
-        #change global subnet
-        subnet=host+"/24"
-        ori_cmd = R"sed -i 's#global.subnet=127.0.0.0/24#global.subnet=%s#g' chunkserver.conf"%subnet
-        rs = shell_operator.ssh_exec(ssh, ori_cmd)
-        assert rs[3] == 0,"change host %s chunkserver config fail"%host
-        #change mds ip
-        ori_cmd = R"sed -i 's/mds.listen.addr=127.0.0.1:6666/mds.listen.addr=%s/g' chunkserver.conf"%(addrs)
-        rs = shell_operator.ssh_exec(ssh, ori_cmd)
-        assert rs[3] == 0,"change host %s chunkserver config fail"%host
- 
-        ori_cmd = R"sed -i 's/chunkserver.snapshot_throttle_throughput_bytes=.*/chunkserver.snapshot_throttle_throughput_bytes=104857600/g' chunkserver.conf"
-        rs = shell_operator.ssh_exec(ssh, ori_cmd)
-        assert rs[3] == 0,"change host %s chunkserver config fail"%host
-        
-        ori_cmd = R"sed -i 's/trash.expire_afterSec=.*/trash.expire_afterSec=0/g' chunkserver.conf"
-        rs = shell_operator.ssh_exec(ssh, ori_cmd)
-        assert rs[3] == 0,"change host %s chunkserver config fail"%host
-         
-        ori_cmd = R"sed -i 's/trash.scan_periodSec=.*/trash.scan_periodSec=10/g' chunkserver.conf"
-        rs = shell_operator.ssh_exec(ssh, ori_cmd)
-        assert rs[3] == 0,"change host %s chunkserver config fail"%host
-        #open use snapshot
-        ori_cmd = R"sed -i 's/clone.disable_curve_client=true/clone.disable_curve_client=false/g' chunkserver.conf"
-        rs = shell_operator.ssh_exec(ssh, ori_cmd)
-        assert rs[3] == 0,"change host %s chunkserver config fail"%host
-        ori_cmd = R"sed -i 's/clone.disable_s3_adapter=true/clone.disable_s3_adapter=false/g' chunkserver.conf"
-        rs = shell_operator.ssh_exec(ssh, ori_cmd)
-        assert rs[3] == 0,"change host %s chunkserver config fail"%host
-        ori_cmd = R"sed -i 's#curve.config_path=conf/cs_client.conf#curve.config_path=/etc/curve/conf/cs_client.conf#g' chunkserver.conf"
-        rs = shell_operator.ssh_exec(ssh, ori_cmd)
-        assert rs[3] == 0,"change host %s chunkserver config fail"%host
-        ori_cmd = R"sed -i 's#s3.config_path=conf/s3.conf#s3.config_path=/etc/curve/conf/s3.conf#g' chunkserver.conf"
-        rs = shell_operator.ssh_exec(ssh, ori_cmd)
-        assert rs[3] == 0,"change host %s chunkserver config fail"%host
-        ori_cmd = "sudo mv chunkserver.conf /etc/curve/"
-        rs = shell_operator.ssh_exec(ssh, ori_cmd)
-        assert rs[3] == 0,"mv %s chunkserver conf fail"%host
-    # add s3 and client conf\cs_client conf
-    client_host = random.choice(config.client_list)
-    cmd = "scp -i %s -o StrictHostKeyChecking=no -P 1046 %s:/etc/curve/client.conf ."%\
-            (config.pravie_key_path,client_host)
-    shell_operator.run_exec2(cmd)
-    for host in config.chunkserver_list:
-        ssh = shell_operator.create_ssh_connect(host, 1046, config.abnormal_user)
-        cmd = "scp -i %s -o StrictHostKeyChecking=no -P 1046 conf/s3.conf client.conf conf/cs_client.conf %s:~/"%\
-                            (config.pravie_key_path,host)
-        shell_operator.run_exec2(cmd)
-        ori_cmd = R"sed -i 's/mds.listen.addr=127.0.0.1:6666/mds.listen.addr=%s/g' cs_client.conf"%(addrs)
-        rs = shell_operator.ssh_exec(ssh, ori_cmd)
-        assert rs[3] == 0,"change host %s cs_client config fail"%host
-        ori_cmd = "sudo mv s3.conf /etc/curve/conf && sudo mv client.conf /etc/curve/conf && sudo mv cs_client.conf /etc/curve/conf/"
-        rs = shell_operator.ssh_exec(ssh, ori_cmd)
-        assert rs[3] == 0,"mv %s s3 conf fail"%host
-<<<<<<< HEAD
-    # add tools config
-=======
-    for host in config.snap_server_list:
-        ssh = shell_operator.create_ssh_connect(host, 1046, config.abnormal_user)
-        cmd = "scp -i %s -o StrictHostKeyChecking=no -P 1046 conf/s3.conf client.conf conf/snapshot_clone_server.conf conf/snap_client.conf %s:~/"%\
-                  (config.pravie_key_path,host)
-        shell_operator.run_exec2(cmd)
-        ori_cmd = "sed -i \"s/client.config_path=\S*/client.config_path=\/etc\/curve\/snap_client.conf/\" snapshot_clone_server.conf"
-        rs = shell_operator.ssh_exec(ssh, ori_cmd)
-        assert rs[3] == 0,"change host %s snapshot config fail"%host
-        #修改snapshot_clone_server.conf etcd配置
-        ori_cmd = "sed -i \"s/etcd.endpoint=\S*/etcd.endpoint=%s/g\" snapshot_clone_server.conf"%(etcd_addrs)
-        rs = shell_operator.ssh_exec(ssh, ori_cmd)
-        assert rs[3] == 0,"change host %s snapshot config fail"%host
-        #修改数据库配置项
-        ori_cmd = R"sed -i 's/metastore.db_address=\S*/metastore.db_address=%s/g' snapshot_clone_server.conf"%(config.abnormal_db_host)
-        rs = shell_operator.ssh_exec(ssh, ori_cmd)
-        assert rs[3] == 0,"change host %s snapshot clone server config fail"%host
-        ori_cmd = "sed -i \"s/s3.config_path=\S*/s3.config_path=\/etc\/curve\/s3.conf/\" snapshot_clone_server.conf"
-        rs = shell_operator.ssh_exec(ssh, ori_cmd)
-        assert rs[3] == 0,"change host %s snapshot config fail"%host
-        ori_cmd = "sed -i \"s/server.address=\S*/server.address=%s:5555/g\" snapshot_clone_server.conf"%host
-        rs = shell_operator.ssh_exec(ssh, ori_cmd)
-        assert rs[3] == 0,"change host %s snapshot config fail"%host
-#change snap_client.conf
-        ori_cmd = "sed -i \"s/mds.listen.addr=\S*/mds.listen.addr=%s/g\" snap_client.conf"%(addrs)
-        rs = shell_operator.ssh_exec(ssh, ori_cmd)
-        assert rs[3] == 0,"change host %s snapshot config fail"%host
-        ori_cmd = "sudo mv snapshot_clone_server.conf /etc/curve/ && sudo mv snap_client.conf /etc/curve/"
-        rs = shell_operator.ssh_exec(ssh, ori_cmd)
-        assert rs[3] == 0,"mv %s snapshot_clone_server conf fail"%host
-        ori_cmd = "sudo mv s3.conf /etc/curve/ && sudo mv client.conf /etc/curve/"
-        rs = shell_operator.ssh_exec(ssh, ori_cmd)
-
-    # add tools config
-    snap_addrs_list = []
-    for host in config.snap_server_list:
-        snap_addrs_list.append(host + ":5555")
-    snap_addrs = ",".join(snap_addrs_list)
->>>>>>> 1fdc81e6
-    for host in config.mds_list:
-        ssh = shell_operator.create_ssh_connect(host, 1046, config.abnormal_user)
-        rs = shell_operator.ssh_exec(ssh, ori_cmd)
-        cmd = "scp -i %s -o StrictHostKeyChecking=no -P 1046 conf/tools.conf %s:~/"%\
-            (config.pravie_key_path,host)
-        shell_operator.run_exec2(cmd)
-        ori_cmd = R"sed -i 's/mdsAddr=127.0.0.1:6666/mdsAddr=%s/g' tools.conf"%addrs
-        rs = shell_operator.ssh_exec(ssh, ori_cmd)
-        assert rs[3] == 0,"change host %s tools config fail"%host
-        ori_cmd = R"sed -i 's/etcdAddr=127.0.0.1:2379/etcdAddr=%s/g' tools.conf"%etcd_addrs
-        rs = shell_operator.ssh_exec(ssh, ori_cmd)
-        assert rs[3] == 0,"change host %s tools config fail"%host
-<<<<<<< HEAD
-=======
-        ori_cmd = R"sed -i 's/snapshotCloneAddr=127.0.0.1:5555/snapshotCloneAddr=%s/g' tools.conf"%snap_addrs
-        rs = shell_operator.ssh_exec(ssh, ori_cmd)
-        assert rs[3] == 0,"change host %s tools config fail"%host
->>>>>>> 1fdc81e6
-        ori_cmd = "sudo mv tools.conf /etc/curve/"
-        rs = shell_operator.ssh_exec(ssh, ori_cmd)
-        assert rs[3] == 0,"mv %s tools conf fail"%host
-
-def clean_env():
-    host_list = config.client_list + config.mds_list + config.chunkserver_list 
-    host_list = list(set(host_list))
-    for host in host_list:
-        ssh = shell_operator.create_ssh_connect(host, 1046, config.abnormal_user)
-        ori_cmd1 = "sudo tc qdisc del dev bond0.106 root"
-        shell_operator.ssh_exec(ssh, ori_cmd1)
-        ori_cmd2 = "ps -ef|grep -v grep | grep memtester | awk '{print $2}'| sudo xargs kill -9"
-        shell_operator.ssh_exec(ssh, ori_cmd2)
-        ori_cmd3 = "ps -ef|grep -v grep | grep cpu_stress.py | awk '{print $2}'| sudo xargs kill -9"
-        shell_operator.ssh_exec(ssh, ori_cmd3)
-
-def destroy_mds():
-    for host in config.mds_list:
-        ssh = shell_operator.create_ssh_connect(host, 1046, config.abnormal_user)
-        ori_cmd = "ps -ef|grep -v grep | grep -v sudo | grep curve-mds | awk '{print $2}'"
-        rs = shell_operator.ssh_exec(ssh, ori_cmd)
-        if rs[1] == []:
-            logger.debug("mds not up")
-            continue
-        pid = "".join(rs[1]).strip()
-        kill_cmd = "sudo kill -9 %s"%pid
-        rs = shell_operator.ssh_exec(ssh,kill_cmd)
-        logger.debug("exec %s,stdout is %s"%(kill_cmd,"".join(rs[1])))
-        assert rs[3] == 0,"kill mds fail"
-
-def destroy_etcd():
-    for host in config.etcd_list:
-        ssh = shell_operator.create_ssh_connect(host, 1046, config.abnormal_user)
-        ori_cmd = "ps -ef|grep -v grep | grep etcd | awk '{print $2}'"
-        rs = shell_operator.ssh_exec(ssh, ori_cmd)
-        if rs[1] == []:
-            logger.debug("etcd not up")
-            continue
-        pid = "".join(rs[1]).strip()
-        kill_cmd = "sudo kill -9 %s"%pid
-        rs = shell_operator.ssh_exec(ssh,kill_cmd)
-        logger.debug("exec %s,stdout is %s"%(kill_cmd,"".join(rs[1])))
-        assert rs[3] == 0,"kill etcd fail"
-
-def destroy_snapshotclone_server():
-    for host in config.snap_server_list:
-        ssh = shell_operator.create_ssh_connect(host, 1046, config.abnormal_user)
-        ori_cmd = "ps -ef|grep -v grep |grep -v sudo | grep snapshotcloneserver | awk '{print $2}'"
-        rs = shell_operator.ssh_exec(ssh, ori_cmd)
-        if rs[1] == []:
-            logger.debug("snapshotcloneserver not up")
-            continue
-        pid = "".join(rs[1]).strip()
-        kill_cmd = "sudo kill -9 %s"%pid
-        rs = shell_operator.ssh_exec(ssh,kill_cmd)
-        logger.debug("exec %s,stdout is %s"%(kill_cmd,"".join(rs[1])))
-        assert rs[3] == 0,"kill snapshotcloneserver fail"
-<<<<<<< HEAD
-
-=======
- 
->>>>>>> 1fdc81e6
-def stop_nebd():
-    for host in config.client_list:
-        ssh = shell_operator.create_ssh_connect(host, 1046, config.abnormal_user)
-        ori_cmd = "ps -ef|grep -v grep | grep nebd | awk '{print $2}' | sudo xargs kill -9"
-        rs = shell_operator.ssh_exec(ssh, ori_cmd)
-        if rs[3] != 0:
-            logger.debug("snapshotcloneserver not up")
-            continue
- 
-def initial_chunkserver(host):
-    ssh = shell_operator.create_ssh_connect(host, 1046, config.abnormal_user)
-    try:
-        kill_cmd = "ps -ef|grep -v grep | grep -w chunkserver |grep -v sudo | awk '{print $2}' | sudo xargs kill -9"
-        logger.debug("stop host %s chunkserver" % host)
-        rs = shell_operator.ssh_exec(ssh, kill_cmd)
-#        assert rs[3] == 0
-        time.sleep(30)
-        ori_cmd = "ps -ef|grep -v grep | grep -w curve-chunkserver | awk '{print $2}'"
-        rs = shell_operator.ssh_exec(ssh, ori_cmd)
-        assert rs[1] == [], "kill chunkserver fail"
-        ori_cmd = "bash delete.sh"
-        rs = shell_operator.ssh_exec(ssh, ori_cmd)
-        logger.debug("delete dat ,return is %s"%rs[1])
-        assert rs[3] == 0,"rm %s dat fail"%host
-        ssh.close()
-    except Exception as e:
-        logger.error("%s" % e)
-        raise
-    return 0
-
-def drop_all_chunkserver_dat():
-    thread = []
-    for host in config.chunkserver_list:
-        t = mythread.runThread(initial_chunkserver, host)
-        thread.append(t)
-        logger.debug("%s %s" % (initial_chunkserver, host))
-    for t in thread:
-        t.start()
-    for t in thread:
-        logger.debug("drop cs dat get result is %d" % t.get_result())
-        assert t.get_result() == 0
-
-def drop_abnormal_test_db():
-    try:
-        cmd_list = ["DROP TABLE curve_logicalpool;", "DROP TABLE curve_copyset;", \
-                    "DROP TABLE curve_physicalpool;", "DROP TABLE curve_zone;", \
-                    "DROP TABLE curve_server;", "DROP TABLE curve_chunkserver;", \
-                    "DROP TABLE curve_session;",  "DROP TABLE client_info;"]
-        cmd_list_2 = ["DROP TABLE clone;","DROP TABLE snapshot;"]
-        for cmd in cmd_list:
-            conn = db_operator.conn_db(config.abnormal_db_host, config.db_port, config.db_user, config.db_pass, config.mds_db_name)
-            db_operator.exec_sql(conn, cmd)
-            logger.debug("drop table %s" %cmd)
-        for cmd in cmd_list_2:
-            conn = db_operator.conn_db(config.abnormal_db_host, config.db_port, config.db_user, config.db_pass, config.snap_db_name)
-            db_operator.exec_sql(conn, cmd)
-            logger.debug("drop table %s" %cmd)
-    except Exception:
-        logger.error("drop db fail.")
-        raise
-
-def create_abnormal_db_table():
-<<<<<<< HEAD
-    conn = db_operator.conn_db(config.abnormal_db_host, config.db_port, config.db_user, config.db_pass, config.mds_db_name)
-    try:
-       db_operator.exec_sql_file(conn, config.curve_sql)
-=======
-    try:
-       conn = db_operator.conn_db(config.abnormal_db_host, config.db_port, config.db_user, config.db_pass, config.mds_db_name)
-       db_operator.exec_sql_file(conn, config.curve_sql)
-       conn2 = db_operator.conn_db(config.abnormal_db_host, config.db_port, config.db_user, config.db_pass, config.mds_db_name)
-       db_operator.exec_sql_file(conn2, config.snap_sql)
->>>>>>> 1fdc81e6
-    except Exception:
-        logger.error("创建表失败.")
-        raise
-
-def install_deb():
-    try:
-#        mkdeb_url =  config.curve_workspace + "mk-deb.sh"
-#        exec_mkdeb = "bash %s"%mkdeb_url
-#        shell_operator.run_exec2(exec_mkdeb)
-        cmd = "ls %scurve-mds*.deb"%config.curve_workspace
-        mds_deb = shell_operator.run_exec2(cmd)
-        version = mds_deb.split('+')[1]
-        for host in config.mds_list:
-            cmd = "scp -i %s -o StrictHostKeyChecking=no -P 1046 %s*.deb %s:~/"%\
-                  (config.pravie_key_path,config.curve_workspace,host)
-            shell_operator.run_exec2(cmd)
-            ssh = shell_operator.create_ssh_connect(host, 1046, config.abnormal_user)
-            ori_cmd = "sudo dpkg -i --force-overwrite  *%s* aws-sdk_1.0_amd64.deb"%version
-            rs = shell_operator.ssh_exec(ssh, ori_cmd)
-            assert rs[3] == 0,"mds install deb fail,error is %s"%rs
-            rm_deb = "rm *%s*"%version
-            shell_operator.ssh_exec(ssh, rm_deb)
-
-        for host in config.chunkserver_list:
-            cmd = "scp -i %s -o StrictHostKeyChecking=no -P 1046 %s*.deb %s:~/" %\
-                  (config.pravie_key_path,config.curve_workspace,host)
-            shell_operator.run_exec2(cmd)
-            ssh = shell_operator.create_ssh_connect(host, 1046, config.abnormal_user)
-            ori_cmd = "sudo dpkg -i --force-overwrite curve-chunkserver*%s* curve-tools*%s* aws-sdk_1.0_amd64.deb"%(version,version)
-            rs = shell_operator.ssh_exec(ssh, ori_cmd)
-            assert rs[3] == 0, "chunkserver install deb fail,error is %s"%rs
-            rm_deb = "rm *%s*"%version
-            shell_operator.ssh_exec(ssh, rm_deb)
-    except Exception:
-        logger.error("install deb fail.")
-        raise
-
-def start_nebd():
-        cmd = "ls nebd/nebd*.deb"
-        nebd_deb = shell_operator.run_exec2(cmd)
-        version = nebd_deb.split('+')[1]
-        assert nebd_deb != "","can not get nebd deb"
-        for host in config.client_list:
-            cmd = "scp -i %s -o StrictHostKeyChecking=no -P 1046 %snebd/*.deb %s:~/"%\
-                    (config.pravie_key_path,config.curve_workspace,host)
-            shell_operator.run_exec2(cmd)
-            ssh = shell_operator.create_ssh_connect(host, 1046, config.abnormal_user)
-            ori_cmd = "sudo dpkg -i --force-overwrite nebd_*%s"%version
-            rs = shell_operator.ssh_exec(ssh, ori_cmd)
-            assert rs[3] == 0,"install nebd deb fail,error is %s"%rs
-            rm_deb = "rm nebd_*%s"%version
-            shell_operator.ssh_exec(ssh, rm_deb)
-            cmd = "scp -i %s -o StrictHostKeyChecking=no -P 1046 nebd/etc/nebd/*.conf %s:~/"%\
-                 (config.pravie_key_path,host)
-            shell_operator.run_exec2(cmd)
-            ori_cmd = "sudo cp nebd-client.conf nebd-server.conf /etc/nebd/"
-            rs = shell_operator.ssh_exec(ssh, ori_cmd)
-            assert rs[3] == 0,"cp %s nebd conf fail"%host
-            ori_cmd = "sudo nebd-daemon start"
-            rs = shell_operator.ssh_exec(ssh, ori_cmd)
-            if rs[3] != 0:
-                logger.debug("nebd start fail,error is %s"%rs[1])
-                ori_cmd == "sudo nebd-daemon restart"
-                rs2 = shell_operator.ssh_exec(ssh, ori_cmd)
-                assert rs2[3] == 0,"restart nebd fail, return is %s"%rs2[1]
-            time.sleep(5)
-            ori_cmd = "ps -ef|grep nebd-server | grep -v daemon |grep -v grep |awk '{print $2}'"
-            rs = shell_operator.ssh_exec(ssh, ori_cmd)
-            assert rs[1] != "","start nebd fail!"
-
-def add_config_file():
-    for host in config.mds_list:
-        ssh = shell_operator.create_ssh_connect(host, 1046, config.abnormal_user)
-        ori_cmd = "sudo cp -r /etc/curve-bak /etc/curve"
-        rs = shell_operator.ssh_exec(ssh, ori_cmd)
-        assert rs[3] == 0,"add host %s config fail,error is %s"%(host,rs[2])
-    for host in config.chunkserver_list:
-        ssh = shell_operator.create_ssh_connect(host, 1046, config.abnormal_user)
-        ori_cmd = "sudo cp -r /etc/curve-bak /etc/curve"
-        rs = shell_operator.ssh_exec(ssh, ori_cmd)
-        assert rs[3] == 0,"add host %s config fail,error is %s"%(host,rs[2])
-
-def start_abnormal_test_services():
-    try:
-        for host in config.etcd_list:
-            ssh = shell_operator.create_ssh_connect(host, 1046, config.abnormal_user)
-            ori_cmd = "sudo rm -rf /etcd/default.etcd"
-            shell_operator.ssh_exec(ssh, ori_cmd)
-            etcd_cmd = "cd etcdrun && sudo nohup  ./run.sh new &"
-            shell_operator.ssh_background_exec2(ssh, etcd_cmd)
-            ori_cmd = "ps -ef|grep -v grep | grep -w etcd | awk '{print $2}'"
-            time.sleep(2)
-            rs = shell_operator.ssh_exec(ssh, ori_cmd)
-            logger.debug("etcd pid is %s"%rs[1])
-            assert rs[1] != [], "up etcd fail"
-        for host in config.mds_list:
-            ssh = shell_operator.create_ssh_connect(host, 1046, config.abnormal_user)
-            mds_cmd = "sudo nohup /usr/bin/curve-mds --confPath=/etc/curve/mds.conf &"
-            shell_operator.ssh_background_exec2(ssh, mds_cmd)
-            time.sleep(1)
-            ori_cmd = "ps -ef|grep -v grep | grep -v sudo | grep -w curve-mds | awk '{print $2}'"
-            rs = shell_operator.ssh_exec(ssh, ori_cmd)
-            assert rs[1] != [], "up mds fail"
-            logger.debug("mds pid is %s"%rs[1])
-        for host in config.snap_server_list:
-            ssh = shell_operator.create_ssh_connect(host, 1046, config.abnormal_user)
-            ori_cmd = "cd snapshot/temp && sudo nohup curve-snapshotcloneserver -conf=/etc/curve/snapshot_clone_server.conf &"
-            shell_operator.ssh_background_exec2(ssh, ori_cmd)
-    except Exception:
-        logger.error("up servers fail.")
-        raise
-
-def get_copyset_num():
-    conn = db_operator.conn_db(config.abnormal_db_host, config.db_port, config.db_user, config.db_pass, config.mds_db_name)
-    sql = R"select * from curve_copyset;"
-    copyset = db_operator.query_db(conn, sql)
-    logger.info("now copyset num is %d"%copyset["rowcount"])
-    return int(copyset["rowcount"])
-
-def create_pool():
-    ssh = shell_operator.create_ssh_connect(config.mds_list[0], 1046, config.abnormal_user)
-    mds = []
-    mds_addrs = ""
-    for mds_host in config.mds_list:
-        mds.append(mds_host + ":6666")
-        mds_addrs = ",".join(mds)
-    physical_pool = "curve-tool -cluster_map=topo.txt -mds_addr=%s\
-            -physicalpool_name=pool1 -op=create_physicalpool"%(mds_addrs)
-    rs = shell_operator.ssh_exec(ssh, physical_pool)
-    if rs[3] == 0:
-        logger.info("create physical pool sucess")
-    else:
-        assert False,"create physical fail ,msg is %s"%rs[2]
-    for host in config.chunkserver_list:
-        ssh2 = shell_operator.create_ssh_connect(host, 1046, config.abnormal_user)
-        ori_cmd = "sudo nohup ./chunkserver_ctl.sh start all &"
-        shell_operator.ssh_background_exec2(ssh2, ori_cmd)
-    time.sleep(60)
-    logical_pool = "curve-tool -copyset_num=4000  -mds_addr=%s\
-     -physicalpool_name=pool1 -op=create_logicalpool"%(mds_addrs)
-    rs = shell_operator.ssh_exec(ssh, logical_pool)
-    i = 0
-    while i < 300:
-       num = get_copyset_num()
-       if num == 4000:
-           break
-       i = i + 5
-       time.sleep(5)
-    assert num == 4000,"create copyset fail,now copyset num is %d"%num
-
-def restart_cinder_server():
-    client_host = random.choice(config.client_list)
-    ssh = shell_operator.create_ssh_connect(client_host, 1046, config.abnormal_user)
-    ori_cmd = "sudo cp /usr/curvefs/curvefs.py /srv/stack/cinder/lib/python2.7/site-packages/"
-    rs = shell_operator.ssh_exec(ssh, ori_cmd)
-    ori_cmd = "sudo cp /usr/curvefs/_curvefs.so /srv/stack/cinder/lib/python2.7/site-packages/"
-    rs = shell_operator.ssh_exec(ssh, ori_cmd)
-    time.sleep(2)
-    ori_cmd = "sudo service cinder-volume restart"
-    rs = shell_operator.ssh_exec(ssh, ori_cmd)
-    assert rs[1] == [],"rs is %s"%rs
-
-def wait_cinder_server_up():
-    cinder_host = config.nova_host
-    ssh = shell_operator.create_ssh_connect(cinder_host, 1046, config.abnormal_user)
-    ori_cmd = R"source OPENRC && cinder get-host-list --all-services | grep pool1 | grep curve2 | awk '{print $16}'"
-    i = 0
-    while i < 360:
-       rs = shell_operator.ssh_exec(ssh, ori_cmd)
-       status = "".join(rs[1]).strip()
-       if status == "up":
-           break
-       i = i + 5
-       time.sleep(5)
-    assert status == "up","up curve2 cinder service fail,please check"
-    if status == "up":
-       time.sleep(10)
-
-
-
-    
+#!/usr/bin/env python
+# -*- coding: utf8 -*-
+
+import subprocess
+from config import config
+from logger.logger import *
+from lib import shell_operator
+from lib import db_operator
+import threading
+import random
+import time
+import mythread
+
+def add_config():
+    etcd = []
+    for host in config.etcd_list:
+        etcd.append(host + ":12379")
+    etcd_addrs = ",".join(etcd)
+    # add mds config
+    for host in config.mds_list:
+        ssh = shell_operator.create_ssh_connect(host, 1046, config.abnormal_user)
+        ori_cmd = "sudo rm *.conf"
+        rs = shell_operator.ssh_exec(ssh, ori_cmd)
+        cmd = "scp -i %s -o StrictHostKeyChecking=no -P 1046 conf/mds.conf %s:~/"%\
+            (config.pravie_key_path,host)
+        shell_operator.run_exec2(cmd)
+        ori_cmd = R"sed -i 's/mds.listen.addr=127.0.0.1:6666/mds.listen.addr=%s:6666/g' mds.conf"%host
+        rs = shell_operator.ssh_exec(ssh, ori_cmd)
+        assert rs[3] == 0,"change host %s mds config fail"%host
+        #change offline time
+        ori_cmd = R"sed -i 's/mds.heartbeat.offlinetimeoutMs=.*/mds.heartbeat.offlinetimeoutMs=%d/g' mds.conf"%(config.offline_timeout*1000)
+        rs = shell_operator.ssh_exec(ssh, ori_cmd)
+        assert rs[3] == 0,"change host %s mds config fail"%host
+        #change scheduler time
+        ori_cmd = R"sed -i 's/mds.copyset.scheduler.intervalSec=.*/mds.copyset.scheduler.intervalSec=0/g' mds.conf"
+        rs = shell_operator.ssh_exec(ssh, ori_cmd)
+        assert rs[3] == 0,"change host %s mds config fail"%host
+        ori_cmd = R"sed -i 's/mds.replica.scheduler.intervalSec=.*/mds.replica.scheduler.intervalSec=0/g' mds.conf"
+        rs = shell_operator.ssh_exec(ssh, ori_cmd)
+        assert rs[3] == 0,"change host %s mds config fail"%host
+#        ori_cmd = R"sed -i 's/mds.recover.scheduler.intervalSec=.*/mds.recover.scheduler.intervalSec=0/g' mds.conf"
+#        rs = shell_operator.ssh_exec(ssh, ori_cmd)
+#        assert rs[3] == 0,"change host %s mds config fail"%host
+        ori_cmd = R"sed -i 's/mds.leader.scheduler.intervalSec=.*/mds.leader.scheduler.intervalSec=5/g' mds.conf"
+        rs = shell_operator.ssh_exec(ssh, ori_cmd)
+        assert rs[3] == 0,"change host %s mds config fail"%host
+        # change topology update time
+        ori_cmd = R"sed -i 's/mds.topology.TopologyUpdateToRepoSec=.*/mds.topology.TopologyUpdateToRepoSec=1/g' mds.conf"
+        rs = shell_operator.ssh_exec(ssh, ori_cmd)
+        assert rs[3] == 0,"change host %s mds config fail"%host
+        #add mysql conf
+        ori_cmd = R"sed -i 's/mds.DbUrl=localhost/mds.DbUrl=%s/g' mds.conf"%(config.abnormal_db_host)
+        rs = shell_operator.ssh_exec(ssh, ori_cmd)
+        assert rs[3] == 0,"change host %s mds config fail"%host
+        #add etcd conf
+        ori_cmd = R"sed -i 's/mds.etcd.endpoint=127.0.0.1:2379/mds.etcd.endpoint=%s/g' mds.conf"%(etcd_addrs)
+        rs = shell_operator.ssh_exec(ssh, ori_cmd)
+        assert rs[3] == 0,"change host %s mds config fail"%host
+
+        ori_cmd = "sudo mv mds.conf /etc/curve/"
+        rs = shell_operator.ssh_exec(ssh, ori_cmd)
+        assert rs[3] == 0,"mv %s mds conf fail"%host
+    # add client config
+        mds_addrs = []
+    for host in config.mds_list:
+        mds_addrs.append(host + ":6666")
+    addrs = ",".join(mds_addrs)
+    for host in config.client_list:
+        ssh = shell_operator.create_ssh_connect(host, 1046, config.abnormal_user)
+        ori_cmd = "sudo rm *.conf"
+        rs = shell_operator.ssh_exec(ssh, ori_cmd)
+        cmd = "scp -i %s -o StrictHostKeyChecking=no -P 1046 conf/client.conf %s:~/"%\
+            (config.pravie_key_path,host)
+        shell_operator.run_exec2(cmd)
+        ori_cmd = R"sed -i 's/mds.listen.addr=127.0.0.1:6666/mds.listen.addr=%s/g' client.conf"%(addrs)
+        rs = shell_operator.ssh_exec(ssh, ori_cmd)
+        assert rs[3] == 0,"change host %s client config fail"%host
+        ori_cmd = "sudo mv client.conf /etc/curve/"
+        rs = shell_operator.ssh_exec(ssh, ori_cmd)
+        assert rs[3] == 0,"mv %s client conf fail"%host
+    # add chunkserver config
+    addrs = ",".join(mds_addrs)
+    for host in config.chunkserver_list:
+        ssh = shell_operator.create_ssh_connect(host, 1046, config.abnormal_user)
+        ori_cmd = "sudo rm *.conf"
+        rs = shell_operator.ssh_exec(ssh, ori_cmd)
+        cmd = "scp -i %s -o StrictHostKeyChecking=no -P 1046 conf/chunkserver.conf.example %s:~/chunkserver.conf"%\
+            (config.pravie_key_path,host)
+        shell_operator.run_exec2(cmd)
+        #change global ip
+        ori_cmd = R"sed -i 's/global.ip=127.0.0.1/global.ip=%s/g' chunkserver.conf"%host
+        rs = shell_operator.ssh_exec(ssh, ori_cmd)
+        assert rs[3] == 0,"change host %s chunkserver config fail"%host
+        #change global subnet
+        subnet=host+"/24"
+        ori_cmd = R"sed -i 's#global.subnet=127.0.0.0/24#global.subnet=%s#g' chunkserver.conf"%subnet
+        rs = shell_operator.ssh_exec(ssh, ori_cmd)
+        assert rs[3] == 0,"change host %s chunkserver config fail"%host
+        #change mds ip
+        ori_cmd = R"sed -i 's/mds.listen.addr=127.0.0.1:6666/mds.listen.addr=%s/g' chunkserver.conf"%(addrs)
+        rs = shell_operator.ssh_exec(ssh, ori_cmd)
+        assert rs[3] == 0,"change host %s chunkserver config fail"%host
+ 
+        ori_cmd = R"sed -i 's/chunkserver.snapshot_throttle_throughput_bytes=.*/chunkserver.snapshot_throttle_throughput_bytes=104857600/g' chunkserver.conf"
+        rs = shell_operator.ssh_exec(ssh, ori_cmd)
+        assert rs[3] == 0,"change host %s chunkserver config fail"%host
+        
+        ori_cmd = R"sed -i 's/trash.expire_afterSec=.*/trash.expire_afterSec=0/g' chunkserver.conf"
+        rs = shell_operator.ssh_exec(ssh, ori_cmd)
+        assert rs[3] == 0,"change host %s chunkserver config fail"%host
+         
+        ori_cmd = R"sed -i 's/trash.scan_periodSec=.*/trash.scan_periodSec=10/g' chunkserver.conf"
+        rs = shell_operator.ssh_exec(ssh, ori_cmd)
+        assert rs[3] == 0,"change host %s chunkserver config fail"%host
+        #open use snapshot
+        ori_cmd = R"sed -i 's/clone.disable_curve_client=true/clone.disable_curve_client=false/g' chunkserver.conf"
+        rs = shell_operator.ssh_exec(ssh, ori_cmd)
+        assert rs[3] == 0,"change host %s chunkserver config fail"%host
+        ori_cmd = R"sed -i 's/clone.disable_s3_adapter=true/clone.disable_s3_adapter=false/g' chunkserver.conf"
+        rs = shell_operator.ssh_exec(ssh, ori_cmd)
+        assert rs[3] == 0,"change host %s chunkserver config fail"%host
+        ori_cmd = R"sed -i 's#curve.config_path=conf/cs_client.conf#curve.config_path=/etc/curve/conf/cs_client.conf#g' chunkserver.conf"
+        rs = shell_operator.ssh_exec(ssh, ori_cmd)
+        assert rs[3] == 0,"change host %s chunkserver config fail"%host
+        ori_cmd = R"sed -i 's#s3.config_path=conf/s3.conf#s3.config_path=/etc/curve/conf/s3.conf#g' chunkserver.conf"
+        rs = shell_operator.ssh_exec(ssh, ori_cmd)
+        assert rs[3] == 0,"change host %s chunkserver config fail"%host
+        ori_cmd = "sudo mv chunkserver.conf /etc/curve/"
+        rs = shell_operator.ssh_exec(ssh, ori_cmd)
+        assert rs[3] == 0,"mv %s chunkserver conf fail"%host
+    # add s3 and client conf\cs_client conf
+    client_host = random.choice(config.client_list)
+    cmd = "scp -i %s -o StrictHostKeyChecking=no -P 1046 %s:/etc/curve/client.conf ."%\
+            (config.pravie_key_path,client_host)
+    shell_operator.run_exec2(cmd)
+    for host in config.chunkserver_list:
+        ssh = shell_operator.create_ssh_connect(host, 1046, config.abnormal_user)
+        cmd = "scp -i %s -o StrictHostKeyChecking=no -P 1046 conf/s3.conf client.conf conf/cs_client.conf %s:~/"%\
+                            (config.pravie_key_path,host)
+        shell_operator.run_exec2(cmd)
+        ori_cmd = R"sed -i 's/mds.listen.addr=127.0.0.1:6666/mds.listen.addr=%s/g' cs_client.conf"%(addrs)
+        rs = shell_operator.ssh_exec(ssh, ori_cmd)
+        assert rs[3] == 0,"change host %s cs_client config fail"%host
+        ori_cmd = "sudo mv s3.conf /etc/curve/conf && sudo mv client.conf /etc/curve/conf && sudo mv cs_client.conf /etc/curve/conf/"
+        rs = shell_operator.ssh_exec(ssh, ori_cmd)
+        assert rs[3] == 0,"mv %s s3 conf fail"%host
+    for host in config.snap_server_list:
+        ssh = shell_operator.create_ssh_connect(host, 1046, config.abnormal_user)
+        cmd = "scp -i %s -o StrictHostKeyChecking=no -P 1046 conf/s3.conf client.conf conf/snapshot_clone_server.conf conf/snap_client.conf %s:~/"%\
+                  (config.pravie_key_path,host)
+        shell_operator.run_exec2(cmd)
+        ori_cmd = "sed -i \"s/client.config_path=\S*/client.config_path=\/etc\/curve\/snap_client.conf/\" snapshot_clone_server.conf"
+        rs = shell_operator.ssh_exec(ssh, ori_cmd)
+        assert rs[3] == 0,"change host %s snapshot config fail"%host
+        #修改snapshot_clone_server.conf etcd配置
+        ori_cmd = "sed -i \"s/etcd.endpoint=\S*/etcd.endpoint=%s/g\" snapshot_clone_server.conf"%(etcd_addrs)
+        rs = shell_operator.ssh_exec(ssh, ori_cmd)
+        assert rs[3] == 0,"change host %s snapshot config fail"%host
+        #修改数据库配置项
+        ori_cmd = R"sed -i 's/metastore.db_address=\S*/metastore.db_address=%s/g' snapshot_clone_server.conf"%(config.abnormal_db_host)
+        rs = shell_operator.ssh_exec(ssh, ori_cmd)
+        assert rs[3] == 0,"change host %s snapshot clone server config fail"%host
+        ori_cmd = "sed -i \"s/s3.config_path=\S*/s3.config_path=\/etc\/curve\/s3.conf/\" snapshot_clone_server.conf"
+        rs = shell_operator.ssh_exec(ssh, ori_cmd)
+        assert rs[3] == 0,"change host %s snapshot config fail"%host
+        ori_cmd = "sed -i \"s/server.address=\S*/server.address=%s:5555/g\" snapshot_clone_server.conf"%host
+        rs = shell_operator.ssh_exec(ssh, ori_cmd)
+        assert rs[3] == 0,"change host %s snapshot config fail"%host
+#change snap_client.conf
+        ori_cmd = "sed -i \"s/mds.listen.addr=\S*/mds.listen.addr=%s/g\" snap_client.conf"%(addrs)
+        rs = shell_operator.ssh_exec(ssh, ori_cmd)
+        assert rs[3] == 0,"change host %s snapshot config fail"%host
+        ori_cmd = "sudo mv snapshot_clone_server.conf /etc/curve/ && sudo mv snap_client.conf /etc/curve/"
+        rs = shell_operator.ssh_exec(ssh, ori_cmd)
+        assert rs[3] == 0,"mv %s snapshot_clone_server conf fail"%host
+        ori_cmd = "sudo mv s3.conf /etc/curve/ && sudo mv client.conf /etc/curve/"
+        rs = shell_operator.ssh_exec(ssh, ori_cmd)
+
+    # add tools config
+    snap_addrs_list = []
+    for host in config.snap_server_list:
+        snap_addrs_list.append(host + ":5555")
+    snap_addrs = ",".join(snap_addrs_list)
+    for host in config.mds_list:
+        ssh = shell_operator.create_ssh_connect(host, 1046, config.abnormal_user)
+        rs = shell_operator.ssh_exec(ssh, ori_cmd)
+        cmd = "scp -i %s -o StrictHostKeyChecking=no -P 1046 conf/tools.conf %s:~/"%\
+            (config.pravie_key_path,host)
+        shell_operator.run_exec2(cmd)
+        ori_cmd = R"sed -i 's/mdsAddr=127.0.0.1:6666/mdsAddr=%s/g' tools.conf"%addrs
+        rs = shell_operator.ssh_exec(ssh, ori_cmd)
+        assert rs[3] == 0,"change host %s tools config fail"%host
+        ori_cmd = R"sed -i 's/etcdAddr=127.0.0.1:2379/etcdAddr=%s/g' tools.conf"%etcd_addrs
+        rs = shell_operator.ssh_exec(ssh, ori_cmd)
+        assert rs[3] == 0,"change host %s tools config fail"%host
+        ori_cmd = R"sed -i 's/snapshotCloneAddr=127.0.0.1:5555/snapshotCloneAddr=%s/g' tools.conf"%snap_addrs
+        rs = shell_operator.ssh_exec(ssh, ori_cmd)
+        assert rs[3] == 0,"change host %s tools config fail"%host
+        ori_cmd = "sudo mv tools.conf /etc/curve/"
+        rs = shell_operator.ssh_exec(ssh, ori_cmd)
+        assert rs[3] == 0,"mv %s tools conf fail"%host
+
+def clean_env():
+    host_list = config.client_list + config.mds_list + config.chunkserver_list 
+    host_list = list(set(host_list))
+    for host in host_list:
+        ssh = shell_operator.create_ssh_connect(host, 1046, config.abnormal_user)
+        ori_cmd1 = "sudo tc qdisc del dev bond0.106 root"
+        shell_operator.ssh_exec(ssh, ori_cmd1)
+        ori_cmd2 = "ps -ef|grep -v grep | grep memtester | awk '{print $2}'| sudo xargs kill -9"
+        shell_operator.ssh_exec(ssh, ori_cmd2)
+        ori_cmd3 = "ps -ef|grep -v grep | grep cpu_stress.py | awk '{print $2}'| sudo xargs kill -9"
+        shell_operator.ssh_exec(ssh, ori_cmd3)
+
+def destroy_mds():
+    for host in config.mds_list:
+        ssh = shell_operator.create_ssh_connect(host, 1046, config.abnormal_user)
+        ori_cmd = "ps -ef|grep -v grep | grep -v sudo | grep curve-mds | awk '{print $2}'"
+        rs = shell_operator.ssh_exec(ssh, ori_cmd)
+        if rs[1] == []:
+            logger.debug("mds not up")
+            continue
+        pid = "".join(rs[1]).strip()
+        kill_cmd = "sudo kill -9 %s"%pid
+        rs = shell_operator.ssh_exec(ssh,kill_cmd)
+        logger.debug("exec %s,stdout is %s"%(kill_cmd,"".join(rs[1])))
+        assert rs[3] == 0,"kill mds fail"
+
+def destroy_etcd():
+    for host in config.etcd_list:
+        ssh = shell_operator.create_ssh_connect(host, 1046, config.abnormal_user)
+        ori_cmd = "ps -ef|grep -v grep | grep etcd | awk '{print $2}'"
+        rs = shell_operator.ssh_exec(ssh, ori_cmd)
+        if rs[1] == []:
+            logger.debug("etcd not up")
+            continue
+        pid = "".join(rs[1]).strip()
+        kill_cmd = "sudo kill -9 %s"%pid
+        rs = shell_operator.ssh_exec(ssh,kill_cmd)
+        logger.debug("exec %s,stdout is %s"%(kill_cmd,"".join(rs[1])))
+        assert rs[3] == 0,"kill etcd fail"
+
+def destroy_snapshotclone_server():
+    for host in config.snap_server_list:
+        ssh = shell_operator.create_ssh_connect(host, 1046, config.abnormal_user)
+        ori_cmd = "ps -ef|grep -v grep |grep -v sudo | grep snapshotcloneserver | awk '{print $2}'"
+        rs = shell_operator.ssh_exec(ssh, ori_cmd)
+        if rs[1] == []:
+            logger.debug("snapshotcloneserver not up")
+            continue
+        pid = "".join(rs[1]).strip()
+        kill_cmd = "sudo kill -9 %s"%pid
+        rs = shell_operator.ssh_exec(ssh,kill_cmd)
+        logger.debug("exec %s,stdout is %s"%(kill_cmd,"".join(rs[1])))
+        assert rs[3] == 0,"kill snapshotcloneserver fail"
+
+def stop_nebd():
+    for host in config.client_list:
+        ssh = shell_operator.create_ssh_connect(host, 1046, config.abnormal_user)
+        ori_cmd = "ps -ef|grep -v grep | grep nebd | awk '{print $2}' | sudo xargs kill -9"
+        rs = shell_operator.ssh_exec(ssh, ori_cmd)
+        if rs[3] != 0:
+            logger.debug("snapshotcloneserver not up")
+            continue
+ 
+def initial_chunkserver(host):
+    ssh = shell_operator.create_ssh_connect(host, 1046, config.abnormal_user)
+    try:
+        kill_cmd = "ps -ef|grep -v grep | grep -w chunkserver |grep -v sudo | awk '{print $2}' | sudo xargs kill -9"
+        logger.debug("stop host %s chunkserver" % host)
+        rs = shell_operator.ssh_exec(ssh, kill_cmd)
+#        assert rs[3] == 0
+        time.sleep(30)
+        ori_cmd = "ps -ef|grep -v grep | grep -w curve-chunkserver | awk '{print $2}'"
+        rs = shell_operator.ssh_exec(ssh, ori_cmd)
+        assert rs[1] == [], "kill chunkserver fail"
+        ori_cmd = "bash delete.sh"
+        rs = shell_operator.ssh_exec(ssh, ori_cmd)
+        logger.debug("delete dat ,return is %s"%rs[1])
+        assert rs[3] == 0,"rm %s dat fail"%host
+        ssh.close()
+    except Exception as e:
+        logger.error("%s" % e)
+        raise
+    return 0
+
+def drop_all_chunkserver_dat():
+    thread = []
+    for host in config.chunkserver_list:
+        t = mythread.runThread(initial_chunkserver, host)
+        thread.append(t)
+        logger.debug("%s %s" % (initial_chunkserver, host))
+    for t in thread:
+        t.start()
+    for t in thread:
+        logger.debug("drop cs dat get result is %d" % t.get_result())
+        assert t.get_result() == 0
+
+def drop_abnormal_test_db():
+    try:
+        cmd_list = ["DROP TABLE curve_logicalpool;", "DROP TABLE curve_copyset;", \
+                    "DROP TABLE curve_physicalpool;", "DROP TABLE curve_zone;", \
+                    "DROP TABLE curve_server;", "DROP TABLE curve_chunkserver;", \
+                    "DROP TABLE curve_session;",  "DROP TABLE client_info;"]
+        cmd_list_2 = ["DROP TABLE clone;","DROP TABLE snapshot;"]
+        for cmd in cmd_list:
+            conn = db_operator.conn_db(config.abnormal_db_host, config.db_port, config.db_user, config.db_pass, config.mds_db_name)
+            db_operator.exec_sql(conn, cmd)
+            logger.debug("drop table %s" %cmd)
+        for cmd in cmd_list_2:
+            conn = db_operator.conn_db(config.abnormal_db_host, config.db_port, config.db_user, config.db_pass, config.snap_db_name)
+            db_operator.exec_sql(conn, cmd)
+            logger.debug("drop table %s" %cmd)
+    except Exception:
+        logger.error("drop db fail.")
+        raise
+
+def create_abnormal_db_table():
+    try:
+       conn = db_operator.conn_db(config.abnormal_db_host, config.db_port, config.db_user, config.db_pass, config.mds_db_name)
+       db_operator.exec_sql_file(conn, config.curve_sql)
+       conn2 = db_operator.conn_db(config.abnormal_db_host, config.db_port, config.db_user, config.db_pass, config.mds_db_name)
+       db_operator.exec_sql_file(conn2, config.snap_sql)
+    except Exception:
+        logger.error("创建表失败.")
+        raise
+
+def install_deb():
+    try:
+#        mkdeb_url =  config.curve_workspace + "mk-deb.sh"
+#        exec_mkdeb = "bash %s"%mkdeb_url
+#        shell_operator.run_exec2(exec_mkdeb)
+        cmd = "ls %scurve-mds*.deb"%config.curve_workspace
+        mds_deb = shell_operator.run_exec2(cmd)
+        version = mds_deb.split('+')[1]
+        for host in config.mds_list:
+            cmd = "scp -i %s -o StrictHostKeyChecking=no -P 1046 %s*.deb %s:~/"%\
+                  (config.pravie_key_path,config.curve_workspace,host)
+            shell_operator.run_exec2(cmd)
+            ssh = shell_operator.create_ssh_connect(host, 1046, config.abnormal_user)
+            ori_cmd = "sudo dpkg -i --force-overwrite  *%s* aws-sdk_1.0_amd64.deb"%version
+            rs = shell_operator.ssh_exec(ssh, ori_cmd)
+            assert rs[3] == 0,"mds install deb fail,error is %s"%rs
+            rm_deb = "rm *%s*"%version
+            shell_operator.ssh_exec(ssh, rm_deb)
+
+        for host in config.chunkserver_list:
+            cmd = "scp -i %s -o StrictHostKeyChecking=no -P 1046 %s*.deb %s:~/" %\
+                  (config.pravie_key_path,config.curve_workspace,host)
+            shell_operator.run_exec2(cmd)
+            ssh = shell_operator.create_ssh_connect(host, 1046, config.abnormal_user)
+            ori_cmd = "sudo dpkg -i --force-overwrite curve-chunkserver*%s* curve-tools*%s* aws-sdk_1.0_amd64.deb"%(version,version)
+            rs = shell_operator.ssh_exec(ssh, ori_cmd)
+            assert rs[3] == 0, "chunkserver install deb fail,error is %s"%rs
+            rm_deb = "rm *%s*"%version
+            shell_operator.ssh_exec(ssh, rm_deb)
+    except Exception:
+        logger.error("install deb fail.")
+        raise
+
+def start_nebd():
+        cmd = "ls nebd/nebd*.deb"
+        nebd_deb = shell_operator.run_exec2(cmd)
+        version = nebd_deb.split('+')[1]
+        assert nebd_deb != "","can not get nebd deb"
+        for host in config.client_list:
+            cmd = "scp -i %s -o StrictHostKeyChecking=no -P 1046 %snebd/*.deb %s:~/"%\
+                    (config.pravie_key_path,config.curve_workspace,host)
+            shell_operator.run_exec2(cmd)
+            ssh = shell_operator.create_ssh_connect(host, 1046, config.abnormal_user)
+            ori_cmd = "sudo dpkg -i --force-overwrite nebd_*%s"%version
+            rs = shell_operator.ssh_exec(ssh, ori_cmd)
+            assert rs[3] == 0,"install nebd deb fail,error is %s"%rs
+            rm_deb = "rm nebd_*%s"%version
+            shell_operator.ssh_exec(ssh, rm_deb)
+            cmd = "scp -i %s -o StrictHostKeyChecking=no -P 1046 nebd/etc/nebd/*.conf %s:~/"%\
+                 (config.pravie_key_path,host)
+            shell_operator.run_exec2(cmd)
+            ori_cmd = "sudo cp nebd-client.conf nebd-server.conf /etc/nebd/"
+            rs = shell_operator.ssh_exec(ssh, ori_cmd)
+            assert rs[3] == 0,"cp %s nebd conf fail"%host
+            ori_cmd = "sudo nebd-daemon start"
+            rs = shell_operator.ssh_exec(ssh, ori_cmd)
+            if rs[3] != 0:
+                logger.debug("nebd start fail,error is %s"%rs[1])
+                ori_cmd == "sudo nebd-daemon restart"
+                rs2 = shell_operator.ssh_exec(ssh, ori_cmd)
+                assert rs2[3] == 0,"restart nebd fail, return is %s"%rs2[1]
+            time.sleep(5)
+            ori_cmd = "ps -ef|grep nebd-server | grep -v daemon |grep -v grep |awk '{print $2}'"
+            rs = shell_operator.ssh_exec(ssh, ori_cmd)
+            assert rs[1] != "","start nebd fail!"
+
+def add_config_file():
+    for host in config.mds_list:
+        ssh = shell_operator.create_ssh_connect(host, 1046, config.abnormal_user)
+        ori_cmd = "sudo cp -r /etc/curve-bak /etc/curve"
+        rs = shell_operator.ssh_exec(ssh, ori_cmd)
+        assert rs[3] == 0,"add host %s config fail,error is %s"%(host,rs[2])
+    for host in config.chunkserver_list:
+        ssh = shell_operator.create_ssh_connect(host, 1046, config.abnormal_user)
+        ori_cmd = "sudo cp -r /etc/curve-bak /etc/curve"
+        rs = shell_operator.ssh_exec(ssh, ori_cmd)
+        assert rs[3] == 0,"add host %s config fail,error is %s"%(host,rs[2])
+
+def start_abnormal_test_services():
+    try:
+        for host in config.etcd_list:
+            ssh = shell_operator.create_ssh_connect(host, 1046, config.abnormal_user)
+            ori_cmd = "sudo rm -rf /etcd/default.etcd"
+            shell_operator.ssh_exec(ssh, ori_cmd)
+            etcd_cmd = "cd etcdrun && sudo nohup  ./run.sh new &"
+            shell_operator.ssh_background_exec2(ssh, etcd_cmd)
+            ori_cmd = "ps -ef|grep -v grep | grep -w etcd | awk '{print $2}'"
+            time.sleep(2)
+            rs = shell_operator.ssh_exec(ssh, ori_cmd)
+            logger.debug("etcd pid is %s"%rs[1])
+            assert rs[1] != [], "up etcd fail"
+        for host in config.mds_list:
+            ssh = shell_operator.create_ssh_connect(host, 1046, config.abnormal_user)
+            mds_cmd = "sudo nohup /usr/bin/curve-mds --confPath=/etc/curve/mds.conf &"
+            shell_operator.ssh_background_exec2(ssh, mds_cmd)
+            time.sleep(1)
+            ori_cmd = "ps -ef|grep -v grep | grep -v sudo | grep -w curve-mds | awk '{print $2}'"
+            rs = shell_operator.ssh_exec(ssh, ori_cmd)
+            assert rs[1] != [], "up mds fail"
+            logger.debug("mds pid is %s"%rs[1])
+        for host in config.snap_server_list:
+            ssh = shell_operator.create_ssh_connect(host, 1046, config.abnormal_user)
+            ori_cmd = "cd snapshot/temp && sudo nohup curve-snapshotcloneserver -conf=/etc/curve/snapshot_clone_server.conf &"
+            shell_operator.ssh_background_exec2(ssh, ori_cmd)
+    except Exception:
+        logger.error("up servers fail.")
+        raise
+
+def get_copyset_num():
+    conn = db_operator.conn_db(config.abnormal_db_host, config.db_port, config.db_user, config.db_pass, config.mds_db_name)
+    sql = R"select * from curve_copyset;"
+    copyset = db_operator.query_db(conn, sql)
+    logger.info("now copyset num is %d"%copyset["rowcount"])
+    return int(copyset["rowcount"])
+
+def create_pool():
+    ssh = shell_operator.create_ssh_connect(config.mds_list[0], 1046, config.abnormal_user)
+    mds = []
+    mds_addrs = ""
+    for mds_host in config.mds_list:
+        mds.append(mds_host + ":6666")
+        mds_addrs = ",".join(mds)
+    physical_pool = "curve-tool -cluster_map=topo.txt -mds_addr=%s\
+            -physicalpool_name=pool1 -op=create_physicalpool"%(mds_addrs)
+    rs = shell_operator.ssh_exec(ssh, physical_pool)
+    if rs[3] == 0:
+        logger.info("create physical pool sucess")
+    else:
+        assert False,"create physical fail ,msg is %s"%rs[2]
+    for host in config.chunkserver_list:
+        ssh2 = shell_operator.create_ssh_connect(host, 1046, config.abnormal_user)
+        ori_cmd = "sudo nohup ./chunkserver_ctl.sh start all &"
+        shell_operator.ssh_background_exec2(ssh2, ori_cmd)
+    time.sleep(60)
+    logical_pool = "curve-tool -copyset_num=4000  -mds_addr=%s\
+     -physicalpool_name=pool1 -op=create_logicalpool"%(mds_addrs)
+    rs = shell_operator.ssh_exec(ssh, logical_pool)
+    i = 0
+    while i < 300:
+       num = get_copyset_num()
+       if num == 4000:
+           break
+       i = i + 5
+       time.sleep(5)
+    assert num == 4000,"create copyset fail,now copyset num is %d"%num
+
+def restart_cinder_server():
+    client_host = random.choice(config.client_list)
+    ssh = shell_operator.create_ssh_connect(client_host, 1046, config.abnormal_user)
+    ori_cmd = "sudo cp /usr/curvefs/curvefs.py /srv/stack/cinder/lib/python2.7/site-packages/"
+    rs = shell_operator.ssh_exec(ssh, ori_cmd)
+    ori_cmd = "sudo cp /usr/curvefs/_curvefs.so /srv/stack/cinder/lib/python2.7/site-packages/"
+    rs = shell_operator.ssh_exec(ssh, ori_cmd)
+    time.sleep(2)
+    ori_cmd = "sudo service cinder-volume restart"
+    rs = shell_operator.ssh_exec(ssh, ori_cmd)
+    assert rs[1] == [],"rs is %s"%rs
+
+def wait_cinder_server_up():
+    cinder_host = config.nova_host
+    ssh = shell_operator.create_ssh_connect(cinder_host, 1046, config.abnormal_user)
+    ori_cmd = R"source OPENRC && cinder get-host-list --all-services | grep pool1 | grep curve2 | awk '{print $16}'"
+    i = 0
+    while i < 360:
+       rs = shell_operator.ssh_exec(ssh, ori_cmd)
+       status = "".join(rs[1]).strip()
+       if status == "up":
+           break
+       i = i + 5
+       time.sleep(5)
+    assert status == "up","up curve2 cinder service fail,please check"
+    if status == "up":
+       time.sleep(10)
+
+
+
+    