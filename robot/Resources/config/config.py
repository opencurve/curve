--- conflicted
+++ resolved
@@ -1,135 +1,132 @@
-#!/usr/bin/env python
-# -*- coding: utf8 -*-
-
-'''
-基本配置信息,若配置新的环境，需要更改此文件
-'''
-#curve info
-curve_workspace = "/var/lib/jenkins/workspace/curve/curve_multijob/"
-chunkserver_start_script = "./deploy/local/chunkserver/start_chunkservers_locally.sh"
-chunkserver_stop_script = "./deploy/local/chunkserver/stop_chunkservers_locally.sh"
-mds_start = curve_workspace + "bazel-bin/src/mds/main/curvemds"
-snapshot_server_start = curve_workspace + "bazel-bin/src/snapshotcloneserver/snapshotcloneserver"
-curvefs_tool = curve_workspace + "bazel-bin/tools/curvefsTool"
-createfile_tool = curve_workspace + "bazel-bin/src/tools/createFile"
-libcurve_workflow = curve_workspace + "bazel-bin/test/client/fake/curve_client_workflow"
-chunkserver_log_dir = curve_workspace + "deploy/local/chunkserver/log/"
-snapshot_clone_server_conf = curve_workspace + "conf/snapshot_clone_server.conf"
-client_conf = curve_workspace + "conf/client.conf"
-
-# volume info
-default_vol_size = 5
-default_vol_max = 4000
-default_vol_extend_size = 10
-
-# file info
-file_name = "/1"
-old_name = "/1"
-new_name = "/2"
-file_name_with_parent = "/lzw/1"
-old_name_with_parent = "/lzw/1"
-new_name_with_parent = "/lzw/2"
-file_name_no_parent = "/xyz/test"
-dir_path = "/lzw"
-dir_path_with_parent = "/lzw/test"
-dir_path_no_parent = "/abc/test"
-user_name = "userinfo"
-pass_word = ""
-root_name = "root"
-root_password = "root_password"
-root_error_password = "root_error_password"
-size = 10737418240
-small_size = 1073741824
-big_size = 5497558138880
-new_size = 21474836480
-buf = "aaaaaaaa"*512
-buf_list = []
-offset = 0
-length = 4096
-write_stopped = False
-# mds info
-mds_ip = "127.0.0.1"
-mds_port = 6666
-mds_listen = "-listenAddr=127.0.0.1:6666"
-
-#abnormal test
-chunkserver_list = ["10.182.26.16","10.182.26.17","10.182.26.18","10.182.26.34","10.182.26.35","10.182.26.36"]
-mds_list = ["10.182.26.25","10.182.26.16","10.182.26.17"]
-etcd_list = ["10.182.26.16","10.182.26.17","10.182.26.18"]
-client_list = ["10.182.26.25"]
-chunkserver_reset_list = ["10.182.26.34","10.182.26.35","10.182.26.36"]
-mds_reset_list = ["10.182.26.16","10.182.26.17"]
-abnormal_user = "nbs"
-pravie_key_path = "/home/nbs/rsa/id_rsa"
-abnormal_db_host = "10.182.2.252"
-recover_time = 3600
-offline_timeout = 100
-vol_uuid = ""
-thrash_attach = True
-thrash_thread = []
-#snapshot_test
-snap_server_list = ["10.182.26.25","10.182.26.16","10.182.26.17"]
-snap_version = '2019-08-01'
-snapshot_size = 10
-snapshot_timeout = 1200
-snapshot_vmid = ""
-snapshot_volid = ""
-snapshot_vip = "10.182.26.25"
-# db info
-db_host = "127.0.0.1"
-db_port = 3306
-db_user = "root"
-db_pass = "qwer"
-mds_db_name = "curve_mds"
-snap_db_name = "curve_snapshot"
-curve_sql = "./src/repo/curve_mds.sql"
-<<<<<<< HEAD
-=======
-snap_sql = "./src/repo/curve_snapshot.sql"
->>>>>>> 1fdc81e6
-
-# chunkserver mount point
-cs_0 = curve_workspace + "0"
-cs_1 = curve_workspace + "1"
-cs_2 = curve_workspace + "2"
-cs_num = 3
-# chunkserver log dir
-cs_log = "deploy/local/chunkserver/log/"
-mysql_log = "/var/log/mysql/mysql.log"
-
-# topology info
-cluster_map = "./tools/topo_example.txt"
-physicalpool_name = "pool1"
-physical_op = "create_physicalpool"
-
-# flag
-clean_before = True
-clean_after = True
-sudo_flag = True
-sudo_way = "-iu"
-
-# logicalpool info
-copyset_num = 64
-logical_op = "create_logicalpool"
-
-# libcurve workflow
-fake_mds_false = "false"
-fake_chunkserver_false = "false"
-
-#nova_host
-nova_host ="10.187.0.10"
-nova_user = "nbs"
-ssh_key = "/home/nbs/rsa/id_rsa"
-#vm_host
-vm_host = "60.191.87.67"
-vm_stability_host = "60.191.87.92"
-vm_user = "root"
-vm_iosize = "4" #4k
-
-# snapshot test param
-snapshot_file_name = "/lc"
-snapshot_s3_object_location = "snapshot_test_chunk_data@s3"
-
-
-
-
+#!/usr/bin/env python
+# -*- coding: utf8 -*-
+
+'''
+基本配置信息,若配置新的环境，需要更改此文件
+'''
+#curve info
+curve_workspace = "/var/lib/jenkins/workspace/curve/curve_multijob/"
+chunkserver_start_script = "./deploy/local/chunkserver/start_chunkservers_locally.sh"
+chunkserver_stop_script = "./deploy/local/chunkserver/stop_chunkservers_locally.sh"
+mds_start = curve_workspace + "bazel-bin/src/mds/main/curvemds"
+snapshot_server_start = curve_workspace + "bazel-bin/src/snapshotcloneserver/snapshotcloneserver"
+curvefs_tool = curve_workspace + "bazel-bin/tools/curvefsTool"
+createfile_tool = curve_workspace + "bazel-bin/src/tools/createFile"
+libcurve_workflow = curve_workspace + "bazel-bin/test/client/fake/curve_client_workflow"
+chunkserver_log_dir = curve_workspace + "deploy/local/chunkserver/log/"
+snapshot_clone_server_conf = curve_workspace + "conf/snapshot_clone_server.conf"
+client_conf = curve_workspace + "conf/client.conf"
+
+# volume info
+default_vol_size = 5
+default_vol_max = 4000
+default_vol_extend_size = 10
+
+# file info
+file_name = "/1"
+old_name = "/1"
+new_name = "/2"
+file_name_with_parent = "/lzw/1"
+old_name_with_parent = "/lzw/1"
+new_name_with_parent = "/lzw/2"
+file_name_no_parent = "/xyz/test"
+dir_path = "/lzw"
+dir_path_with_parent = "/lzw/test"
+dir_path_no_parent = "/abc/test"
+user_name = "userinfo"
+pass_word = ""
+root_name = "root"
+root_password = "root_password"
+root_error_password = "root_error_password"
+size = 10737418240
+small_size = 1073741824
+big_size = 5497558138880
+new_size = 21474836480
+buf = "aaaaaaaa"*512
+buf_list = []
+offset = 0
+length = 4096
+write_stopped = False
+# mds info
+mds_ip = "127.0.0.1"
+mds_port = 6666
+mds_listen = "-listenAddr=127.0.0.1:6666"
+
+#abnormal test
+chunkserver_list = ["10.182.26.16","10.182.26.17","10.182.26.18","10.182.26.34","10.182.26.35","10.182.26.36"]
+mds_list = ["10.182.26.25","10.182.26.16","10.182.26.17"]
+etcd_list = ["10.182.26.16","10.182.26.17","10.182.26.18"]
+client_list = ["10.182.26.25"]
+chunkserver_reset_list = ["10.182.26.34","10.182.26.35","10.182.26.36"]
+mds_reset_list = ["10.182.26.16","10.182.26.17"]
+abnormal_user = "nbs"
+pravie_key_path = "/home/nbs/rsa/id_rsa"
+abnormal_db_host = "10.182.2.252"
+recover_time = 3600
+offline_timeout = 100
+vol_uuid = ""
+thrash_attach = True
+thrash_thread = []
+#snapshot_test
+snap_server_list = ["10.182.26.25","10.182.26.16","10.182.26.17"]
+snap_version = '2019-08-01'
+snapshot_size = 10
+snapshot_timeout = 1200
+snapshot_vmid = ""
+snapshot_volid = ""
+snapshot_vip = "10.182.26.25"
+# db info
+db_host = "127.0.0.1"
+db_port = 3306
+db_user = "root"
+db_pass = "qwer"
+mds_db_name = "curve_mds"
+snap_db_name = "curve_snapshot"
+curve_sql = "./src/repo/curve_mds.sql"
+snap_sql = "./src/repo/curve_snapshot.sql"
+
+# chunkserver mount point
+cs_0 = curve_workspace + "0"
+cs_1 = curve_workspace + "1"
+cs_2 = curve_workspace + "2"
+cs_num = 3
+# chunkserver log dir
+cs_log = "deploy/local/chunkserver/log/"
+mysql_log = "/var/log/mysql/mysql.log"
+
+# topology info
+cluster_map = "./tools/topo_example.txt"
+physicalpool_name = "pool1"
+physical_op = "create_physicalpool"
+
+# flag
+clean_before = True
+clean_after = True
+sudo_flag = True
+sudo_way = "-iu"
+
+# logicalpool info
+copyset_num = 64
+logical_op = "create_logicalpool"
+
+# libcurve workflow
+fake_mds_false = "false"
+fake_chunkserver_false = "false"
+
+#nova_host
+nova_host ="10.187.0.10"
+nova_user = "nbs"
+ssh_key = "/home/nbs/rsa/id_rsa"
+#vm_host
+vm_host = "60.191.87.67"
+vm_stability_host = "60.191.87.92"
+vm_user = "root"
+vm_iosize = "4" #4k
+
+# snapshot test param
+snapshot_file_name = "/lc"
+snapshot_s3_object_location = "snapshot_test_chunk_data@s3"
+
+
+
+