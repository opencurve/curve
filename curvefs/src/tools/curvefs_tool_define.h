/*
 *  Copyright (c) 2021 NetEase Inc.
 *
 *  Licensed under the Apache License, Version 2.0 (the "License");
 *  you may not use this file except in compliance with the License.
 *  You may obtain a copy of the License at
 *
 *      http://www.apache.org/licenses/LICENSE-2.0
 *
 *  Unless required by applicable law or agreed to in writing, software
 *  distributed under the License is distributed on an "AS IS" BASIS,
 *  WITHOUT WARRANTIES OR CONDITIONS OF ANY KIND, either express or implied.
 *  See the License for the specific language governing permissions and
 *  limitations under the License.
 */

/*
 * Project: curve
 * Created Date: 2021-09-14
 * Author: chengyi01
 */

#ifndef CURVEFS_SRC_TOOLS_CURVEFS_TOOL_DEFINE_H_
#define CURVEFS_SRC_TOOLS_CURVEFS_TOOL_DEFINE_H_

#include <gflags/gflags.h>

#include <functional>
#include <sstream>
#include <string>
#include <vector>

#include "curvefs/proto/copyset.pb.h"
#include "curvefs/proto/heartbeat.pb.h"
#include "src/common/configuration.h"

namespace curvefs {
namespace tools {

/* command */
// programe name
const char kProgrameName[] = "curvefs-tool";
// version
const char kVersionCmd[] = "version";
// build-topology
const char kBuildTopologyCmd[] = "build-topology";
// umount
const char kUmountCmd[] = "umountfs";
// metadata-usage
const char kMetedataUsageCmd[] = "metadata-usage";
// mds-status
const char kMdsStatusCmd[] = "mds-status";
// metaserver-status
const char kMetaserverStatusCmd[] = "metaserver-status";
// etcd-status
const char kEtcdStatusCmd[] = "etcd-status";
// copysets-status
// check the cluster of copysets status
const char kCopysetsStatusCmd[] = "copysets-status";
// copyset-query
const char kCopysetQueryCmd[] = "copyset-query";
// partition-list
const char kPartitionListCmd[] = "partition-list";
// fsinfo-list
const char kFsInfoListCmd[] = "fsinfo-list";

// no-invoke Used for commands that are not directly invoked
const char kNoInvokeCmd[] = "no-invoke";

// query-metadata
const char kMetedataUsageCmd[] = "metadata-usage";

// configure
const char kConfPathHelp[] = "[-confPath=/etc/curvefs/tools.conf]";
// kHelp
const char kHelpStr[] =
    "Usage: curvefs_tool [Command] [OPTIONS...]\n"
    "COMMANDS:\n"  // NOLINT
    "version: show the version of cluster\n"
    "build-topology: build cluster topology based on topo.json\n"
    "umountfs: umount curvefs from local and cluster\n"
<<<<<<< HEAD
    "space-cluster: show the space usage of cluster\n"
=======
    "metadata-usage: show the metadata usage of cluster\n"
    "mds-status: show the status of mds\n"
    "metaserver-status: show the status of metaserver\n"
    "mds-status: show the status of etcd\n"
    "copyset-query: query copyset by copysetId\n"
    "partition-list: list partition in fsId"
>>>>>>> dcb6dde5
    "You can specify the config path by -confPath to avoid typing too many "
    "options\n";  // NOLINT

/* Status Host Type */
constexpr char kHostTypeMds[] = "mds";
constexpr char kHostTypeMetaserver[] = "metaserver";
constexpr char kHostTypeEtcd[] = "etcd";

/* Metric */
const char kVersionUri[] = "/version";
const char kStatusUri[] = "/vars/status";
const char kMdsStatusUri[] = "/vars/curvefs_mds_status";
const char kEtcdVersionUri[] = "/version";
const char kEtcdStatusUri[] = "/v2/stats/self";
const char kEtcdClusterVersionKey[] = "etcdcluster";
const char kMdsStatusKey[] = "curvefs_mds_status";
const char kEtcdStateKey[] = "state";
const char kHostLeaderValue[] = "leader";
const char kHostFollowerValue[] = "follower";
const char kEtcdLeaderValue[] = "StateLeader";
const char kEtcdFollowerValue[] = "StateFollower";

}  // namespace tools
}  // namespace curvefs

namespace curvefs {
namespace mds {
namespace topology {
/* topology */
const int kRetCodeCommonErr = -1;
const int kRetCodeRedirectMds = -2;
const char kPools[] = "pools";
const char kPool[] = "pool";
const char kServers[] = "servers";
const char kMetaServer[] = "metaservers";
const char kName[] = "name";
const char kInternalIp[] = "internalip";
const char kInternalPort[] = "internalport";
const char kExternalIp[] = "externalip";
const char kExternalPort[] = "externalport";
const char kZone[] = "zone";
const char kReplicasNum[] = "replicasnum";
const char kCopysetNum[] = "copysetnum";
const char kZoneNum[] = "zonenum";

}  // namespace topology
}  // namespace mds
}  // namespace curvefs

namespace curvefs {
namespace tools {

template <class FlagInfoT>
void SetFlagInfo(curve::common::Configuration* conf,
                 google::CommandLineFlagInfo* info, const std::string& key,
                 FlagInfoT* flag);

/* update flags */
extern std::function<void(curve::common::Configuration*,
                          google::CommandLineFlagInfo*)>
    SetMdsAddr;
extern std::function<void(curve::common::Configuration*,
                          google::CommandLineFlagInfo*)>
    SetRpcTimeout;
extern std::function<void(curve::common::Configuration*,
                          google::CommandLineFlagInfo*)>
    SetRpcRetryTimes;
extern std::function<void(curve::common::Configuration*,
                          google::CommandLineFlagInfo*)>
    SetMetaserverAddr;
extern std::function<void(curve::common::Configuration*,
                          google::CommandLineFlagInfo*)>
    SetEtcdAddr;

/* translate to string */
extern std::function<std::string(const std::vector<std::string>&)> StrVec2Str;

extern std::function<std::string(const mds::heartbeat::CopySetInfo&)>
    HeartbeatCopysetInfo2Str;

extern std::function<std::string(const common::Peer&)> CommomPeer2Str;

extern std::function<std::string(const common::PartitionInfo&)>
    CommomPartitionInfo2Str;

extern std::function<std::string(
    const metaserver::copyset::CopysetStatusResponse&)>
    MetadataserverCopysetCopysetStatusResponse2Str;

extern std::function<std::string(const metaserver::copyset::COPYSET_OP_STATUS&)>
    CopysetOpStatus2Str;

}  // namespace tools
}  // namespace curvefs

#endif  // CURVEFS_SRC_TOOLS_CURVEFS_TOOL_DEFINE_H_<|MERGE_RESOLUTION|>--- conflicted
+++ resolved
@@ -79,16 +79,12 @@
     "version: show the version of cluster\n"
     "build-topology: build cluster topology based on topo.json\n"
     "umountfs: umount curvefs from local and cluster\n"
-<<<<<<< HEAD
-    "space-cluster: show the space usage of cluster\n"
-=======
     "metadata-usage: show the metadata usage of cluster\n"
     "mds-status: show the status of mds\n"
     "metaserver-status: show the status of metaserver\n"
     "mds-status: show the status of etcd\n"
     "copyset-query: query copyset by copysetId\n"
     "partition-list: list partition in fsId"
->>>>>>> dcb6dde5
     "You can specify the config path by -confPath to avoid typing too many "
     "options\n";  // NOLINT
 
