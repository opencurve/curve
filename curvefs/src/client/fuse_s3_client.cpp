--- conflicted
+++ resolved
@@ -205,15 +205,10 @@
 CURVEFS_ERROR FuseS3Client::FuseOpMkNod(fuse_req_t req, fuse_ino_t parent,
                                         const char *name, mode_t mode,
                                         dev_t rdev, fuse_entry_param *e) {
-<<<<<<< HEAD
-    VLOG(3) << "FuseOpMkNod, parent = " << parent << ", name = " << name
-            << ", mode = " << mode << ", rdev = " << rdev;
-=======
     LOG(INFO) << "FuseOpMkNod, parent: " << parent
               << ", name: " << name
               << ", mode: " << mode
               << ", rdev: " << rdev;
->>>>>>> f0c3ea3c
     return MakeNode(req, parent, name, mode, FsFileType::TYPE_S3, rdev, e);
 }
 
