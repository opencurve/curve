--- conflicted
+++ resolved
@@ -36,7 +36,6 @@
 
 const (
 	// curvebs
-<<<<<<< HEAD
 	CURVEBS_MDSADDR                      = "mdsaddr"
 	VIPER_CURVEBS_MDSADDR                = "curvebs.mdsAddr"
 	CURVEBS_MDSDUMMYADDR                 = "mdsdummyaddr"
@@ -92,59 +91,6 @@
 	CURVEBS_BURST_LENGTH                 = "burstlength"
 	VIPER_CURVEBS_BURST_LENGTH           = "curvebs.burstlength"
 	CURVEBS_DEFAULT_BURST_LENGTH         = uint64(10)
-=======
-	CURVEBS_MDSADDR              = "mdsaddr"
-	VIPER_CURVEBS_MDSADDR        = "curvebs.mdsAddr"
-	CURVEBS_MDSDUMMYADDR         = "mdsdummyaddr"
-	VIPER_CURVEBS_MDSDUMMYADDR   = "curvebs.mdsDummyAddr"
-	CURVEBS_ETCDADDR             = "etcdaddr"
-	VIPER_CURVEBS_ETCDADDR       = "curvebs.etcdAddr"
-	CURVEBS_PATH                 = "path"
-	VIPER_CURVEBS_PATH           = "curvebs.path"
-	CURVEBS_DEFAULT_PATH         = "/"
-	CURVEBS_USER                 = "user"
-	VIPER_CURVEBS_USER           = "curvebs.root.user"
-	CURVEBS_DEFAULT_USER         = "root"
-	CURVEBS_PASSWORD             = "password"
-	VIPER_CURVEBS_PASSWORD       = "curvebs.root.password"
-	CURVEBS_DEFAULT_PASSWORD     = "root_password"
-	CURVEBS_CLUSTERMAP           = "clustermap"
-	VIPER_CURVEBS_CLUSTERMAP     = "curvebs.clustermap"
-	CURVEBS_FORCE                = "force"
-	VIPER_CURVEBS_FORCE          = "curvebs.force"
-	CURVEBS_DEFAULT_FORCE        = false
-	CURVEBS_LOGIC_POOL_ID        = "logicalpoolid"
-	VIPER_CURVEBS_LOGIC_POOL_ID  = "curvebs.logicalpoolid"
-	CURVEBS_COPYSET_ID           = "copysetid"
-	VIPER_CURVEBS_COPYSET_ID     = "curvebs.copysetid"
-	CURVEBS_PEERS_ADDRESS        = "peers"
-	VIPER_CURVEBS_PEERS_ADDRESS  = "curvebs.peers"
-	CURVEBS_OFFSET               = "offset"
-	VIPER_CURVEBS_OFFSET         = "curvebs.offset"
-	CURVEBS_SIZE                 = "size"
-	VIPER_CURVEBS_SIZE           = "curvebs.size"
-	CURVEBS_DEFAULT_SIZE         = uint64(10)
-	CURVEBS_TYPE                 = "type"
-	VIPER_CURVEBS_TYPE           = "curvebs.type"
-	CURVEBS_STRIPE_UNIT          = "stripeunit"
-	VIPER_CURVEBS_STRIPE_UNIT    = "curvebs.stripeunit"
-	CURVEBS_DEFAULT_STRIPE_UNIT  = "32 KiB"
-	CURVEBS_STRIPE_COUNT         = "stripecount"
-	VIPER_CURVEBS_STRIPE_COUNT   = "curvebs.stripecount"
-	CURVEBS_DEFAULT_STRIPE_COUNT = uint64(32)
-	CURVEBS_RECYCLE_PREFIX       = "recycleprefix"
-	VIPER_RECYCLE_PREFIX         = "curvebs.recycleprefix"
-	CURVE_EXPIRED_TIME           = "expiredtime"
-	VIPER_CURVE_EXPIRED_TIME     = "curvebs.expiredtime"
-	CURVEBS_LIMIT                = "limit"
-	VIPER_CURVEBS_LIMIT          = "curvebs.limit"
-	CURVEBS_BURST                = "burst"
-	VIPER_CURVEBS_BURST          = "curvebs.burst"
-	CURVEBS_DEFAULT_BURST        = uint64(30000)
-	CURVEBS_BURST_LENGTH         = "burstlength"
-	VIPER_CURVEBS_BURST_LENGTH   = "curvebs.burstlength"
-	CURVEBS_DEFAULT_BURST_LENGTH = uint64(10)
->>>>>>> 61c07b30
 )
 
 var (
@@ -154,7 +100,6 @@
 		RPCRETRYTIMES: VIPER_GLOBALE_RPCRETRYTIMES,
 
 		// bs
-<<<<<<< HEAD
 		CURVEBS_MDSADDR:                VIPER_CURVEBS_MDSADDR,
 		CURVEBS_MDSDUMMYADDR:           VIPER_CURVEBS_MDSDUMMYADDR,
 		CURVEBS_SNAPSHOTCLONEADDR:      VIPER_CURVEBS_SNAPSHOTCLONEADDR,
@@ -178,29 +123,6 @@
 		CURVEBS_TYPE:                   VIPER_CURVEBS_TYPE,
 		CURVE_EXPIRED_TIME:             VIPER_CURVE_EXPIRED_TIME,
 		CURVEBS_RECYCLE_PREFIX:         VIPER_RECYCLE_PREFIX,
-=======
-		CURVEBS_MDSADDR:        VIPER_CURVEBS_MDSADDR,
-		CURVEBS_MDSDUMMYADDR:   VIPER_CURVEBS_MDSDUMMYADDR,
-		CURVEBS_PATH:           VIPER_CURVEBS_PATH,
-		CURVEBS_USER:           VIPER_CURVEBS_USER,
-		CURVEBS_PASSWORD:       VIPER_CURVEBS_PASSWORD,
-		CURVEBS_ETCDADDR:       VIPER_CURVEBS_ETCDADDR,
-		CURVEBS_LOGIC_POOL_ID:  VIPER_CURVEBS_LOGIC_POOL_ID,
-		CURVEBS_COPYSET_ID:     VIPER_CURVEBS_COPYSET_ID,
-		CURVEBS_PEERS_ADDRESS:  VIPER_CURVEBS_PEERS_ADDRESS,
-		CURVEBS_CLUSTERMAP:     VIPER_CURVEBS_CLUSTERMAP,
-		CURVEBS_OFFSET:         VIPER_CURVEBS_OFFSET,
-		CURVEBS_SIZE:           VIPER_CURVEBS_SIZE,
-		CURVEBS_STRIPE_UNIT:    VIPER_CURVEBS_STRIPE_UNIT,
-		CURVEBS_STRIPE_COUNT:   VIPER_CURVEBS_STRIPE_COUNT,
-		CURVEBS_LIMIT:          VIPER_CURVEBS_LIMIT,
-		CURVEBS_BURST:          VIPER_CURVEBS_BURST,
-		CURVEBS_BURST_LENGTH:   VIPER_CURVEBS_BURST_LENGTH,
-		CURVEBS_FORCE:          VIPER_CURVEBS_FORCE,
-		CURVEBS_TYPE:           VIPER_CURVEBS_TYPE,
-		CURVE_EXPIRED_TIME:     VIPER_CURVE_EXPIRED_TIME,
-		CURVEBS_RECYCLE_PREFIX: VIPER_RECYCLE_PREFIX,
->>>>>>> 61c07b30
 	}
 
 	BSFLAG2DEFAULT = map[string]interface{}{
