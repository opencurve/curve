--- conflicted
+++ resolved
@@ -79,8 +79,6 @@
     LENGTH_NOT_SUPPORT      = 24,
     // session不存在
     SESSION_NOT_EXIST       = 25,
-<<<<<<< HEAD
-=======
     // 状态异常
     STATUS_NOT_MATCH        = 26,
     // 删除文件正常被克隆
@@ -89,7 +87,6 @@
     CLIENT_NOT_SUPPORT_SNAPSHOT = 28,
     // snapshot功能禁用中
     SNAPSTHO_FROZEN = 29,
->>>>>>> 6459c204
     // 未知错误
     UNKNOWN                 = 100
 };
@@ -121,10 +118,7 @@
     uint64_t        ctime;
     char            filename[NAME_MAX_SIZE];
     char            owner[NAME_MAX_SIZE];
-<<<<<<< HEAD
-=======
     int             fileStatus;
->>>>>>> 6459c204
 } FileStatInfo_t;
 
 // 存储用户信息
