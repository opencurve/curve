--- conflicted
+++ resolved
@@ -21,53 +21,8 @@
 # console output
 consoleLog=${HOME}/curve-mds-console.log
 
-# console output
-consoleLog=${HOME}/mds-console.log
-
 # 启动mds
 function start_mds() {
-<<<<<<< HEAD
-    # 创建logPath
-    mkdir -p ${logPath} > /dev/null 2>&1
-    if [ $? -ne 0 ]
-    then
-        echo "Create mds log dir failed: ${logPath}"
-        exit
-    fi
-
-    # 检查logPath是否有写权限
-    touch ${logPath}/dummy-file > /dev/null 2>&1
-    if [ $? -ne 0 ]
-    then
-        echo "Write permission denied: ${logPath}"
-        rm -f ${logPath}/dummy-file > /dev/null 2>&1
-        exit
-    fi
-    rm -f ${logPath}/dummy-file > /dev/null 2>&1
-
-    # 检查consoleLog是否可写或者是否能够创建
-    touch ${consoleLog} > /dev/null 2>&1
-    if [ $? -ne 0 ]
-    then
-        echo "Can't Write or Create console Log: ${consoleLog}"
-        exit
-    fi
-
-    # 检查daemonLog是否可写或者是否能够创建
-    touch ${daemonLog} > /dev/null 2>&1
-    if [ $? -ne 0 ]
-    then
-        echo "Can't Write or Create daemon logfile: ${daemonLog}"
-        exit
-    fi
-
-    # 检查daemon
-    if ! type daemon &> /dev/null
-    then
-        echo "No daemon installed"
-        exit
-    fi
-=======
   # 检查daemon
   if ! type daemon &> /dev/null
   then
@@ -144,7 +99,6 @@
   sleep 1
   show_status
 }
->>>>>>> 2cf7c34f
 
 # 停止daemon进程，且停止curve-mds
 function stop_mds() {
@@ -211,34 +165,8 @@
       then
         echo "Current MDS is LEADER"
         exit
-<<<<<<< HEAD
-    fi
-
-    # pidfile不存在 或 daemon进程不存在
-    # 启动daemon,切换路径,并启动curve-mds
-
-    # 未指定mdsAddr
-    if [ -z ${mdsAddr} ]
-    then
-        daemon --name curve-mds --core --inherit \
-            --respawn --attempts 100 --delay 10 \
-            --pidfile ${pidFile} \
-            --errlog ${daemonLog} \
-            --output ${consoleLog} \
-            -- ${curveBin} -confPath=${confPath} -log_dir=${logPath} -graceful_quit_on_sigterm=true
-    else
-        daemon --name curve-mds --core --inherit \
-            --respawn --attempts 100 --delay 10 \
-            --pidfile ${pidFile} \
-            --errlog ${daemonLog} \
-            --output ${consoleLog} \
-            -- ${curveBin} -confPath=${confPath} -mdsAddr=${mdsAddr} -log_dir=${logPath} -graceful_quit_on_sigterm=true
-    fi
-}
-=======
       fi
     done
->>>>>>> 2cf7c34f
 
     echo "Current MDS is FOLLOWER, LEADER is ${leaderAddr}"
   fi
@@ -246,17 +174,6 @@
 
 # 使用方式
 function usage() {
-<<<<<<< HEAD
-    echo "Usage:"
-    echo "  mds-daemon start -- start deamon process and watch on curve-mds process"
-    echo "        [-c|--confPath path]        mds conf path"
-    echo "        [-l|--logPath  path]        mds log path"
-    echo "        [-a|--mdsAddr  ip:port]     mds address"
-    echo "  mds-daemon stop  -- stop daemon process but curve-mds still running"
-    echo "        [-f]  also stop curve-mds process"
-    echo "Examples:"
-    echo "  mds-daemon start -c /etc/curve/mds.conf -l ${HOME}/ -a 127.0.0.1:6666"
-=======
   echo "Usage:"
   echo "  ./mds-daemon.sh start -- start deamon process and watch on curve-mds process"
   echo "    [-c|--confPath path]    mds conf path"
@@ -267,7 +184,6 @@
   echo "  ./mds-daemon.sh status -- show mds status [LEADER/STATUS]"
   echo "Examples:"
   echo "  ./mds-daemon.sh start -c /etc/curve/mds.conf -l ${HOME}/ -a 127.0.0.1:6666"
->>>>>>> 2cf7c34f
 }
 
 # 检查参数启动参数，最少1个
